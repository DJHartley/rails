--- conflicted
+++ resolved
@@ -10,12 +10,6 @@
 def run_without_aborting(*tasks)
   errors = []
 
-<<<<<<< HEAD
-def run_without_aborting(*tasks)
-  errors = []
-
-=======
->>>>>>> c09c8be3
   tasks.each do |task|
     begin
       Rake::Task[task].invoke
@@ -23,12 +17,6 @@
       errors << task
     end
   end
-<<<<<<< HEAD
-
-  abort "Errors running #{errors.join(', ')}" if errors.any?
-end
-=======
->>>>>>> c09c8be3
 
   abort "Errors running #{errors.join(', ')}" if errors.any?
 end
@@ -36,19 +24,11 @@
 desc 'Run mysql, mysql2, sqlite, and postgresql tests by default'
 task :default => :test
 
-<<<<<<< HEAD
-desc 'Run mysql, sqlite, and postgresql tests'
-task :test do
-  tasks = defined?(JRUBY_VERSION) ?
-    %w(test_jdbcmysql test_jdbcsqlite3 test_jdbcpostgresql) :
-    %w(test_mysql test_sqlite3 test_postgresql)
-=======
 desc 'Run mysql, mysql2, sqlite, and postgresql tests'
 task :test do
   tasks = defined?(JRUBY_VERSION) ?
     %w(test_jdbcmysql test_jdbcsqlite3 test_jdbcpostgresql) :
     %w(test_mysql test_mysql2 test_sqlite3 test_postgresql)
->>>>>>> c09c8be3
   run_without_aborting(*tasks)
 end
 
@@ -180,66 +160,7 @@
 task :build_frontbase_databases => 'frontbase:build_databases'
 task :rebuild_frontbase_databases => 'frontbase:rebuild_databases'
 
-<<<<<<< HEAD
-
-# Generate the RDoc documentation
-
-Rake::RDocTask.new { |rdoc|
-  rdoc.rdoc_dir = 'doc'
-  rdoc.title    = "Active Record -- Object-relation mapping put on rails"
-  rdoc.options << '--line-numbers' << '--inline-source' << '-A cattr_accessor=object'
-  rdoc.options << '--charset' << 'utf-8'
-  rdoc.template = ENV['template'] ? "#{ENV['template']}.rb" : '../doc/template/horo'
-  rdoc.rdoc_files.include('README', 'RUNNING_UNIT_TESTS', 'CHANGELOG')
-  rdoc.rdoc_files.include('lib/**/*.rb')
-  rdoc.rdoc_files.exclude('lib/active_record/vendor/*')
-  rdoc.rdoc_files.include('dev-utils/*.rb')
-}
-
-# Enhance rdoc task to copy referenced images also
-task :rdoc do
-  FileUtils.mkdir_p "doc/files/examples/"
-  FileUtils.copy "examples/associations.png", "doc/files/examples/associations.png"
-end
-
-
-# Create compressed packages
-
-dist_dirs = [ "lib", "test", "examples" ]
-
-spec = Gem::Specification.new do |s|
-  s.platform = Gem::Platform::RUBY
-  s.name = PKG_NAME
-  s.version = PKG_VERSION
-  s.summary = "Implements the ActiveRecord pattern for ORM."
-  s.description = %q{Implements the ActiveRecord pattern (Fowler, PoEAA) for ORM. It ties database tables and classes together for business objects, like Customer or Subscription, that can find, save, and destroy themselves without resorting to manual SQL.}
-
-  s.files = [ "Rakefile", "install.rb", "README", "RUNNING_UNIT_TESTS", "CHANGELOG" ]
-  dist_dirs.each do |dir|
-    s.files = s.files + Dir.glob( "#{dir}/**/*" ).delete_if { |item| item.include?( "\.svn" ) }
-  end
-
-  s.add_dependency('activesupport', '= 2.3.10' + PKG_BUILD)
-
-  s.files.delete FIXTURES_ROOT + "/fixture_database.sqlite"
-  s.files.delete FIXTURES_ROOT + "/fixture_database_2.sqlite"
-  s.files.delete FIXTURES_ROOT + "/fixture_database.sqlite3"
-  s.files.delete FIXTURES_ROOT + "/fixture_database_2.sqlite3"
-  s.require_path = 'lib'
-  s.autorequire = 'active_record'
-
-  s.has_rdoc = true
-  s.extra_rdoc_files = %w( README )
-  s.rdoc_options.concat ['--main',  'README']
-
-  s.author = "David Heinemeier Hansson"
-  s.email = "david@loudthinking.com"
-  s.homepage = "http://www.rubyonrails.org"
-  s.rubyforge_project = "activerecord"
-end
-=======
 spec = eval(File.read('activerecord.gemspec'))
->>>>>>> c09c8be3
 
 Rake::GemPackageTask.new(spec) do |p|
   p.gem_spec = spec
@@ -272,35 +193,9 @@
 
 # Publishing ------------------------------------------------------
 
-<<<<<<< HEAD
-desc "Publish the beta gem"
-task :pgem => [:package] do
-  require 'rake/contrib/sshpublisher'
-  Rake::SshFilePublisher.new("gems.rubyonrails.org", "/u/sites/gems/gems", "pkg", "#{PKG_FILE_NAME}.gem").upload
-  `ssh gems.rubyonrails.org '/u/sites/gems/gemupdate.sh'`
-end
-
-desc "Publish the API documentation"
-task :pdoc => [:rdoc] do
-  require 'rake/contrib/sshpublisher'
-  Rake::SshDirPublisher.new("wrath.rubyonrails.org", "public_html/ar", "doc").upload
-end
-
-desc "Publish the release files to RubyForge."
-task :release => [ :package ] do
-  require 'rubyforge'
-  require 'rake/contrib/rubyforgepublisher'
-
-  packages = %w( gem tgz zip ).collect{ |ext| "pkg/#{PKG_NAME}-#{PKG_VERSION}.#{ext}" }
-
-  rubyforge = RubyForge.new
-  rubyforge.login
-  rubyforge.add_release(PKG_NAME, PKG_NAME, "REL #{PKG_VERSION}", *packages)
-=======
 desc "Release to gemcutter"
 task :release => :package do
   require 'rake/gemcutter'
   Rake::Gemcutter::Tasks.new(spec).define
   Rake::Task['gem:push'].invoke
->>>>>>> c09c8be3
 end