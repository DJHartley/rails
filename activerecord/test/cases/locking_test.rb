require 'thread'
require "cases/helper"
require 'models/person'
require 'models/reader'
require 'models/legacy_thing'
require 'models/reference'

class LockWithoutDefault < ActiveRecord::Base; end

class LockWithCustomColumnWithoutDefault < ActiveRecord::Base
  set_table_name :lock_without_defaults_cust
  set_locking_column :custom_lock_version
end

class ReadonlyFirstNamePerson < Person
  attr_readonly :first_name
end

class OptimisticLockingTest < ActiveRecord::TestCase
  fixtures :people, :legacy_things, :references

  # need to disable transactional fixtures, because otherwise the sqlite3
  # adapter (at least) chokes when we try and change the schema in the middle
  # of a test (see test_increment_counter_*).
  self.use_transactional_fixtures = false

  def test_lock_existing
    p1 = Person.find(1)
    p2 = Person.find(1)
    assert_equal 0, p1.lock_version
    assert_equal 0, p2.lock_version

    p1.first_name = 'stu'
    p1.save!
    assert_equal 1, p1.lock_version
    assert_equal 0, p2.lock_version

    p2.first_name = 'sue'
    assert_raise(ActiveRecord::StaleObjectError) { p2.save! }
  end

  # See Lighthouse ticket #1966
  def test_lock_destroy
    p1 = Person.find(1)
    p2 = Person.find(1)
    assert_equal 0, p1.lock_version
    assert_equal 0, p2.lock_version

    p1.first_name = 'stu'
    p1.save!
    assert_equal 1, p1.lock_version
    assert_equal 0, p2.lock_version

    assert_raises(ActiveRecord::StaleObjectError) { p2.destroy }

    assert p1.destroy
    assert p1.frozen?
    assert p1.destroyed?
    assert_raises(ActiveRecord::RecordNotFound) { Person.find(1) }
  end

  def test_lock_repeating
    p1 = Person.find(1)
    p2 = Person.find(1)
    assert_equal 0, p1.lock_version
    assert_equal 0, p2.lock_version

    p1.first_name = 'stu'
    p1.save!
    assert_equal 1, p1.lock_version
    assert_equal 0, p2.lock_version

    p2.first_name = 'sue'
    assert_raise(ActiveRecord::StaleObjectError) { p2.save! }
    p2.first_name = 'sue2'
    assert_raise(ActiveRecord::StaleObjectError) { p2.save! }
  end

  def test_lock_new
    p1 = Person.new(:first_name => 'anika')
    assert_equal 0, p1.lock_version

    p1.first_name = 'anika2'
    p1.save!
    p2 = Person.find(p1.id)
    assert_equal 0, p1.lock_version
    assert_equal 0, p2.lock_version

    p1.first_name = 'anika3'
    p1.save!
    assert_equal 1, p1.lock_version
    assert_equal 0, p2.lock_version

    p2.first_name = 'sue'
    assert_raise(ActiveRecord::StaleObjectError) { p2.save! }
  end

  def test_lock_new_with_nil
    p1 = Person.new(:first_name => 'anika')
    p1.save!
    p1.lock_version = nil # simulate bad fixture or column with no default
    p1.save!
    assert_equal 1, p1.lock_version
  end


  def test_lock_column_name_existing
    t1 = LegacyThing.find(1)
    t2 = LegacyThing.find(1)
    assert_equal 0, t1.version
    assert_equal 0, t2.version

    t1.tps_report_number = 700
    t1.save!
    assert_equal 1, t1.version
    assert_equal 0, t2.version

    t2.tps_report_number = 800
    assert_raise(ActiveRecord::StaleObjectError) { t2.save! }
  end

  def test_lock_column_is_mass_assignable
    p1 = Person.create(:first_name => 'bianca')
    assert_equal 0, p1.lock_version
    assert_equal p1.lock_version, Person.new(p1.attributes).lock_version

    p1.first_name = 'bianca2'
    p1.save!
    assert_equal 1, p1.lock_version
    assert_equal p1.lock_version, Person.new(p1.attributes).lock_version
  end

  def test_lock_without_default_sets_version_to_zero
    t1 = LockWithoutDefault.new
    assert_equal 0, t1.lock_version
  end

  def test_lock_with_custom_column_without_default_sets_version_to_zero
    t1 = LockWithCustomColumnWithoutDefault.new
    assert_equal 0, t1.custom_lock_version
  end

  def test_readonly_attributes
    assert_equal Set.new([ 'first_name' ]), ReadonlyFirstNamePerson.readonly_attributes

    p = ReadonlyFirstNamePerson.create(:first_name => "unchangeable name")
    p.reload
    assert_equal "unchangeable name", p.first_name

    p.update_attributes(:first_name => "changed name")
    p.reload
    assert_equal "unchangeable name", p.first_name
  end

  { :lock_version => Person, :custom_lock_version => LegacyThing }.each do |name, model|
    define_method("test_increment_counter_updates_#{name}") do
      counter_test model, 1 do |id|
        model.increment_counter :test_count, id
      end
    end

    define_method("test_decrement_counter_updates_#{name}") do
      counter_test model, -1 do |id|
        model.decrement_counter :test_count, id
      end
    end

    define_method("test_update_counters_updates_#{name}") do
      counter_test model, 1 do |id|
        model.update_counters id, :test_count => 1
      end
    end
  end

  # See Lighthouse ticket #1966
  def test_destroy_dependents
    # Establish dependent relationship between People and LegacyThing
    add_counter_column_to(Person, 'legacy_things_count')
    LegacyThing.connection.add_column LegacyThing.table_name, 'person_id', :integer
    LegacyThing.reset_column_information
    LegacyThing.class_eval do
      belongs_to :person, :counter_cache => true
    end
    Person.class_eval do
      has_many :legacy_things, :dependent => :destroy
    end

    # Make sure that counter incrementing doesn't cause problems
    p1 = Person.new(:first_name => 'fjord')
    p1.save!
    t = LegacyThing.new(:person => p1)
    t.save!
    p1.reload
    assert_equal 1, p1.legacy_things_count
    assert p1.destroy
    assert_equal true, p1.frozen?
    assert_raises(ActiveRecord::RecordNotFound) { Person.find(p1.id) }
    assert_raises(ActiveRecord::RecordNotFound) { LegacyThing.find(t.id) }
  end
<<<<<<< HEAD
  
=======

>>>>>>> c09c8be3
  def test_quote_table_name
    ref = references(:michael_magician)
    ref.favourite = !ref.favourite
    assert ref.save
  end

  # Useful for partial updates, don't only update the lock_version if there
  # is nothing else being updated.
  def test_update_without_attributes_does_not_only_update_lock_version
    assert_nothing_raised do
      p1 = Person.create!(:first_name => 'anika')
      lock_version = p1.lock_version
      p1.save
      p1.reload
      assert_equal lock_version, p1.lock_version
    end
  end

  private

    def add_counter_column_to(model, col='test_count')
      model.connection.add_column model.table_name, col, :integer, :null => false, :default => 0
      model.reset_column_information
      # OpenBase does not set a value to existing rows when adding a not null default column
      model.update_all(col => 0) if current_adapter?(:OpenBaseAdapter)
    end

    def remove_counter_column_from(model)
      model.connection.remove_column model.table_name, :test_count
      model.reset_column_information
    end

    def counter_test(model, expected_count)
      add_counter_column_to(model)
      object = model.find(:first)
      assert_equal 0, object.test_count
      assert_equal 0, object.send(model.locking_column)
      yield object.id
      object.reload
      assert_equal expected_count, object.test_count
      assert_equal 1, object.send(model.locking_column)
    ensure
      remove_counter_column_from(model)
    end
end


# TODO: test against the generated SQL since testing locking behavior itself
# is so cumbersome. Will deadlock Ruby threads if the underlying db.execute
# blocks, so separate script called by Kernel#system is needed.
# (See exec vs. async_exec in the PostgreSQL adapter.)

# TODO: The Sybase, and OpenBase adapters currently have no support for pessimistic locking

unless current_adapter?(:SybaseAdapter, :OpenBaseAdapter)
  class PessimisticLockingTest < ActiveRecord::TestCase
    self.use_transactional_fixtures = false
    fixtures :people, :readers

    def setup
      # Avoid introspection queries during tests.
      Person.columns; Reader.columns
    end

    # Test typical find.
    def test_sane_find_with_lock
      assert_nothing_raised do
        Person.transaction do
          Person.find 1, :lock => true
        end
      end
    end

    # Test scoped lock.
    def test_sane_find_with_scoped_lock
      assert_nothing_raised do
        Person.transaction do
          Person.send(:with_scope, :find => { :lock => true }) do
            Person.find 1
          end
        end
      end
    end

    # PostgreSQL protests SELECT ... FOR UPDATE on an outer join.
    unless current_adapter?(:PostgreSQLAdapter)
      # Test locked eager find.
      def test_eager_find_with_lock
        assert_nothing_raised do
          Person.transaction do
            Person.find 1, :include => :readers, :lock => true
          end
        end
      end
    end

    # Locking a record reloads it.
    def test_sane_lock_method
      assert_nothing_raised do
        Person.transaction do
          person = Person.find 1
          old, person.first_name = person.first_name, 'fooman'
          person.lock!
          assert_equal old, person.first_name
        end
      end
    end

    if current_adapter?(:PostgreSQLAdapter, :OracleAdapter)
      use_concurrent_connections

      def test_no_locks_no_wait
        first, second = duel { Person.find 1 }
        assert first.end > second.end
      end

      # Hit by ruby deadlock detection since connection checkout is mutexed.
      if RUBY_VERSION < '1.9.0'
        def test_second_lock_waits
          assert [0.2, 1, 5].any? { |zzz|
            first, second = duel(zzz) { Person.find 1, :lock => true }
            second.end > first.end
          }
        end
      end

      protected
        def duel(zzz = 5)
          t0, t1, t2, t3 = nil, nil, nil, nil

          a = Thread.new do
            t0 = Time.now
            Person.transaction do
              yield
              sleep zzz       # block thread 2 for zzz seconds
            end
            t1 = Time.now
          end

          b = Thread.new do
            sleep zzz / 2.0   # ensure thread 1 tx starts first
            t2 = Time.now
            Person.transaction { yield }
            t3 = Time.now
          end

          a.join
          b.join

          assert t1 > t0 + zzz
          assert t2 > t0
          assert t3 > t2
          [t0.to_f..t1.to_f, t2.to_f..t3.to_f]
        end
    end
  end
end<|MERGE_RESOLUTION|>--- conflicted
+++ resolved
@@ -197,11 +197,7 @@
     assert_raises(ActiveRecord::RecordNotFound) { Person.find(p1.id) }
     assert_raises(ActiveRecord::RecordNotFound) { LegacyThing.find(t.id) }
   end
-<<<<<<< HEAD
-  
-=======
-
->>>>>>> c09c8be3
+
   def test_quote_table_name
     ref = references(:michael_magician)
     ref.favourite = !ref.favourite
