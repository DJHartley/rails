require 'cases/helper'
require 'models/bird'
require 'models/company'
require 'models/customer'
require 'models/developer'
require 'models/invoice'
require 'models/line_item'
require 'models/order'
require 'models/parrot'
require 'models/person'
require 'models/pirate'
require 'models/post'
require 'models/reader'
require 'models/ship'
require 'models/ship_part'
require 'models/tag'
require 'models/tagging'
require 'models/treasure'
require 'models/company'

class TestAutosaveAssociationsInGeneral < ActiveRecord::TestCase
  def test_autosave_should_be_a_valid_option_for_has_one
    assert base.valid_keys_for_has_one_association.include?(:autosave)
  end

  def test_autosave_should_be_a_valid_option_for_belongs_to
    assert base.valid_keys_for_belongs_to_association.include?(:autosave)
  end

  def test_autosave_should_be_a_valid_option_for_has_many
    assert base.valid_keys_for_has_many_association.include?(:autosave)
  end

  def test_autosave_should_be_a_valid_option_for_has_and_belongs_to_many
    assert base.valid_keys_for_has_and_belongs_to_many_association.include?(:autosave)
  end

  def test_should_not_add_the_same_callbacks_multiple_times_for_has_one
    assert_no_difference_when_adding_callbacks_twice_for Pirate, :ship
  end

  def test_should_not_add_the_same_callbacks_multiple_times_for_belongs_to
    assert_no_difference_when_adding_callbacks_twice_for Ship, :pirate
  end

  def test_should_not_add_the_same_callbacks_multiple_times_for_has_many
    assert_no_difference_when_adding_callbacks_twice_for Pirate, :birds
  end

  def test_should_not_add_the_same_callbacks_multiple_times_for_has_and_belongs_to_many
    assert_no_difference_when_adding_callbacks_twice_for Pirate, :parrots
  end

  private

  def base
    ActiveRecord::Base
  end

  def assert_no_difference_when_adding_callbacks_twice_for(model, association_name)
    reflection = model.reflect_on_association(association_name)
    assert_no_difference "callbacks_for_model(#{model.name}).length" do
      model.send(:add_autosave_association_callbacks, reflection)
    end
  end

  def callbacks_for_model(model)
    model.instance_variables.grep(/_callbacks$/).map do |ivar|
      model.instance_variable_get(ivar)
    end.flatten
  end
end

class TestDefaultAutosaveAssociationOnAHasOneAssociation < ActiveRecord::TestCase
<<<<<<< HEAD
=======
  fixtures :companies, :accounts

>>>>>>> c09c8be3
  def test_should_save_parent_but_not_invalid_child
    firm = Firm.new(:name => 'GlobalMegaCorp')
    assert firm.valid?

    firm.build_account_using_primary_key
    assert !firm.build_account_using_primary_key.valid?

    assert firm.save
    assert firm.account_using_primary_key.new_record?
  end

  def test_save_fails_for_invalid_has_one
    firm = Firm.find(:first)
    assert firm.valid?

    firm.account = Account.new

    assert !firm.account.valid?
    assert !firm.valid?
    assert !firm.save
    assert_equal ["is invalid"], firm.errors["account"]
  end

  def test_save_succeeds_for_invalid_has_one_with_validate_false
    firm = Firm.find(:first)
    assert firm.valid?

    firm.unvalidated_account = Account.new

    assert !firm.unvalidated_account.valid?
    assert firm.valid?
    assert firm.save
  end

  def test_build_before_child_saved
    firm = Firm.find(1)

    account = firm.account.build("credit_limit" => 1000)
    assert_equal account, firm.account
    assert account.new_record?
    assert firm.save
    assert_equal account, firm.account
    assert !account.new_record?
  end

  def test_build_before_either_saved
    firm = Firm.new("name" => "GlobalMegaCorp")

    firm.account = account = Account.new("credit_limit" => 1000)
    assert_equal account, firm.account
    assert account.new_record?
    assert firm.save
    assert_equal account, firm.account
    assert !account.new_record?
  end

  def test_assignment_before_parent_saved
    firm = Firm.new("name" => "GlobalMegaCorp")
    firm.account = a = Account.find(1)
    assert firm.new_record?
    assert_equal a, firm.account
    assert firm.save
    assert_equal a, firm.account
    assert_equal a, firm.account(true)
  end

  def test_assignment_before_either_saved
    firm = Firm.new("name" => "GlobalMegaCorp")
    firm.account = a = Account.new("credit_limit" => 1000)
    assert firm.new_record?
    assert a.new_record?
    assert_equal a, firm.account
    assert firm.save
    assert !firm.new_record?
    assert !a.new_record?
    assert_equal a, firm.account
    assert_equal a, firm.account(true)
  end

  def test_not_resaved_when_unchanged
    firm = Firm.find(:first, :include => :account)
    firm.name += '-changed'
    assert_queries(1) { firm.save! }

    firm = Firm.find(:first)
    firm.account = Account.find(:first)
    assert_queries(Firm.partial_updates? ? 0 : 1) { firm.save! }

    firm = Firm.find(:first).clone
    firm.account = Account.find(:first)
    assert_queries(2) { firm.save! }

    firm = Firm.find(:first).clone
    firm.account = Account.find(:first).clone
    assert_queries(2) { firm.save! }
  end
end

class TestDefaultAutosaveAssociationOnABelongsToAssociation < ActiveRecord::TestCase
<<<<<<< HEAD
=======
  fixtures :companies, :posts, :tags, :taggings

>>>>>>> c09c8be3
  def test_should_save_parent_but_not_invalid_child
    client = Client.new(:name => 'Joe (the Plumber)')
    assert client.valid?

    client.build_firm
    assert !client.firm.valid?

    assert client.save
    assert client.firm.new_record?
  end

  def test_save_fails_for_invalid_belongs_to
    # Oracle saves empty string as NULL therefore :message changed to one space
    assert log = AuditLog.create(:developer_id => 0, :message => " ")

    log.developer = Developer.new
    assert !log.developer.valid?
    assert !log.valid?
    assert !log.save
    assert_equal ["is invalid"], log.errors["developer"]
  end

  def test_save_succeeds_for_invalid_belongs_to_with_validate_false
    # Oracle saves empty string as NULL therefore :message changed to one space
    assert log = AuditLog.create(:developer_id => 0, :message=> " ")

    log.unvalidated_developer = Developer.new
    assert !log.unvalidated_developer.valid?
    assert log.valid?
    assert log.save
  end

  def test_assignment_before_parent_saved
    client = Client.find(:first)
    apple = Firm.new("name" => "Apple")
    client.firm = apple
    assert_equal apple, client.firm
    assert apple.new_record?
    assert client.save
    assert apple.save
    assert !apple.new_record?
    assert_equal apple, client.firm
    assert_equal apple, client.firm(true)
  end

  def test_assignment_before_either_saved
    final_cut = Client.new("name" => "Final Cut")
    apple = Firm.new("name" => "Apple")
    final_cut.firm = apple
    assert final_cut.new_record?
    assert apple.new_record?
    assert final_cut.save
    assert !final_cut.new_record?
    assert !apple.new_record?
    assert_equal apple, final_cut.firm
    assert_equal apple, final_cut.firm(true)
  end

  def test_store_two_association_with_one_save
    num_orders = Order.count
    num_customers = Customer.count
    order = Order.new

    customer1 = order.billing = Customer.new
    customer2 = order.shipping = Customer.new
    assert order.save
    assert_equal customer1, order.billing
    assert_equal customer2, order.shipping

    order.reload

    assert_equal customer1, order.billing
    assert_equal customer2, order.shipping

    assert_equal num_orders + 1, Order.count
    assert_equal num_customers + 2, Customer.count
  end

  def test_store_association_in_two_relations_with_one_save
    num_orders = Order.count
    num_customers = Customer.count
    order = Order.new

    customer = order.billing = order.shipping = Customer.new
    assert order.save
    assert_equal customer, order.billing
    assert_equal customer, order.shipping

    order.reload

    assert_equal customer, order.billing
    assert_equal customer, order.shipping

    assert_equal num_orders + 1, Order.count
    assert_equal num_customers + 1, Customer.count
  end

  def test_store_association_in_two_relations_with_one_save_in_existing_object
    num_orders = Order.count
    num_customers = Customer.count
    order = Order.create

    customer = order.billing = order.shipping = Customer.new
    assert order.save
    assert_equal customer, order.billing
    assert_equal customer, order.shipping

    order.reload

    assert_equal customer, order.billing
    assert_equal customer, order.shipping

    assert_equal num_orders + 1, Order.count
    assert_equal num_customers + 1, Customer.count
  end

  def test_store_association_in_two_relations_with_one_save_in_existing_object_with_values
    num_orders = Order.count
    num_customers = Customer.count
    order = Order.create

    customer = order.billing = order.shipping = Customer.new
    assert order.save
    assert_equal customer, order.billing
    assert_equal customer, order.shipping

    order.reload

    customer = order.billing = order.shipping = Customer.new

    assert order.save
    order.reload

    assert_equal customer, order.billing
    assert_equal customer, order.shipping

    assert_equal num_orders + 1, Order.count
    assert_equal num_customers + 2, Customer.count
  end

  def test_store_association_with_a_polymorphic_relationship
    num_tagging = Tagging.count
    tags(:misc).create_tagging(:taggable => posts(:thinking))
    assert_equal num_tagging + 1, Tagging.count
  end
end

class TestDefaultAutosaveAssociationOnAHasManyAssociation < ActiveRecord::TestCase
  fixtures :companies, :people

  def test_invalid_adding
    firm = Firm.find(1)
    assert !(firm.clients_of_firm << c = Client.new)
    assert c.new_record?
    assert !firm.valid?
    assert !firm.save
    assert c.new_record?
  end

  def test_invalid_adding_before_save
    no_of_firms = Firm.count
    no_of_clients = Client.count
    new_firm = Firm.new("name" => "A New Firm, Inc")
    new_firm.clients_of_firm.concat([c = Client.new, Client.new("name" => "Apple")])
    assert c.new_record?
    assert !c.valid?
    assert !new_firm.valid?
    assert !new_firm.save
    assert c.new_record?
    assert new_firm.new_record?
  end

  def test_invalid_adding_with_validate_false
    firm = Firm.find(:first)
    client = Client.new
    firm.unvalidated_clients_of_firm << client

    assert firm.valid?
    assert !client.valid?
    assert firm.save
    assert client.new_record?
  end

  def test_valid_adding_with_validate_false
    no_of_clients = Client.count

    firm = Firm.find(:first)
    client = Client.new("name" => "Apple")

    assert firm.valid?
    assert client.valid?
    assert client.new_record?

    firm.unvalidated_clients_of_firm << client

    assert firm.save
    assert !client.new_record?
    assert_equal no_of_clients + 1, Client.count
  end

  def test_invalid_build
    new_client = companies(:first_firm).clients_of_firm.build
    assert new_client.new_record?
    assert !new_client.valid?
    assert_equal new_client, companies(:first_firm).clients_of_firm.last
    assert !companies(:first_firm).save
    assert new_client.new_record?
    assert_equal 1, companies(:first_firm).clients_of_firm(true).size
  end

  def test_adding_before_save
    no_of_firms = Firm.count
    no_of_clients = Client.count

    new_firm = Firm.new("name" => "A New Firm, Inc")
    c = Client.new("name" => "Apple")

    new_firm.clients_of_firm.push Client.new("name" => "Natural Company")
    assert_equal 1, new_firm.clients_of_firm.size
    new_firm.clients_of_firm << c
    assert_equal 2, new_firm.clients_of_firm.size

    assert_equal no_of_firms, Firm.count      # Firm was not saved to database.
    assert_equal no_of_clients, Client.count  # Clients were not saved to database.
    assert new_firm.save
    assert !new_firm.new_record?
    assert !c.new_record?
    assert_equal new_firm, c.firm
    assert_equal no_of_firms + 1, Firm.count      # Firm was saved to database.
    assert_equal no_of_clients + 2, Client.count  # Clients were saved to database.

    assert_equal 2, new_firm.clients_of_firm.size
    assert_equal 2, new_firm.clients_of_firm(true).size
  end

  def test_assign_ids
    firm = Firm.new("name" => "Apple")
    firm.client_ids = [companies(:first_client).id, companies(:second_client).id]
    firm.save
    firm.reload
    assert_equal 2, firm.clients.length
    assert firm.clients.include?(companies(:second_client))
  end

  def test_assign_ids_for_through_a_belongs_to
    post = Post.new(:title => "Assigning IDs works!", :body => "You heared it here first, folks!")
    post.person_ids = [people(:david).id, people(:michael).id]
    post.save
    post.reload
    assert_equal 2, post.people.length
    assert post.people.include?(people(:david))
  end

  def test_build_before_save
    company = companies(:first_firm)
    new_client = assert_no_queries { company.clients_of_firm.build("name" => "Another Client") }
    assert !company.clients_of_firm.loaded?

    company.name += '-changed'
    assert_queries(2) { assert company.save }
    assert !new_client.new_record?
    assert_equal 2, company.clients_of_firm(true).size
  end

  def test_build_many_before_save
    company = companies(:first_firm)
    new_clients = assert_no_queries { company.clients_of_firm.build([{"name" => "Another Client"}, {"name" => "Another Client II"}]) }

    company.name += '-changed'
    assert_queries(3) { assert company.save }
    assert_equal 3, company.clients_of_firm(true).size
  end

  def test_build_via_block_before_save
    company = companies(:first_firm)
    new_client = assert_no_queries { company.clients_of_firm.build {|client| client.name = "Another Client" } }
    assert !company.clients_of_firm.loaded?

    company.name += '-changed'
    assert_queries(2) { assert company.save }
    assert !new_client.new_record?
    assert_equal 2, company.clients_of_firm(true).size
  end

  def test_build_many_via_block_before_save
    company = companies(:first_firm)
    new_clients = assert_no_queries do
      company.clients_of_firm.build([{"name" => "Another Client"}, {"name" => "Another Client II"}]) do |client|
        client.name = "changed"
      end
    end

    company.name += '-changed'
    assert_queries(3) { assert company.save }
    assert_equal 3, company.clients_of_firm(true).size
  end

  def test_replace_on_new_object
    firm = Firm.new("name" => "New Firm")
    firm.clients = [companies(:second_client), Client.new("name" => "New Client")]
    assert firm.save
    firm.reload
    assert_equal 2, firm.clients.length
    assert firm.clients.include?(Client.find_by_name("New Client"))
  end
end

class TestDefaultAutosaveAssociationOnNewRecord < ActiveRecord::TestCase
  def test_autosave_new_record_on_belongs_to_can_be_disabled_per_relationship
    new_account = Account.new("credit_limit" => 1000)
    new_firm = Firm.new("name" => "some firm")

    assert new_firm.new_record?
    new_account.firm = new_firm
    new_account.save!

    assert !new_firm.new_record?

    new_account = Account.new("credit_limit" => 1000)
    new_autosaved_firm = Firm.new("name" => "some firm")

    assert new_autosaved_firm.new_record?
    new_account.unautosaved_firm = new_autosaved_firm
    new_account.save!

    assert new_autosaved_firm.new_record?
  end

  def test_autosave_new_record_on_has_one_can_be_disabled_per_relationship
    firm = Firm.new("name" => "some firm")
    account = Account.new("credit_limit" => 1000)

    assert account.new_record?
    firm.account = account
    firm.save!

    assert !account.new_record?

    firm = Firm.new("name" => "some firm")
    account = Account.new("credit_limit" => 1000)

    firm.unautosaved_account = account

    assert account.new_record?
    firm.unautosaved_account = account
    firm.save!

    assert account.new_record?
  end

  def test_autosave_new_record_on_has_many_can_be_disabled_per_relationship
    firm = Firm.new("name" => "some firm")
    account = Account.new("credit_limit" => 1000)

    assert account.new_record?
    firm.accounts << account

    firm.save!
    assert !account.new_record?

    firm = Firm.new("name" => "some firm")
    account = Account.new("credit_limit" => 1000)

    assert account.new_record?
    firm.unautosaved_accounts << account

    firm.save!
    assert account.new_record?
  end
end

class TestDestroyAsPartOfAutosaveAssociation < ActiveRecord::TestCase
  self.use_transactional_fixtures = false

  def setup
    @pirate = Pirate.create(:catchphrase => "Don' botharrr talkin' like one, savvy?")
    @ship = @pirate.create_ship(:name => 'Nights Dirty Lightning')
  end

  # reload
  def test_a_marked_for_destruction_record_should_not_be_be_marked_after_reload
    @pirate.mark_for_destruction
    @pirate.ship.mark_for_destruction

    assert !@pirate.reload.marked_for_destruction?
    assert !@pirate.ship.marked_for_destruction?
  end

  # has_one
  def test_should_destroy_a_child_association_as_part_of_the_save_transaction_if_it_was_marked_for_destroyal
    assert !@pirate.ship.marked_for_destruction?

    @pirate.ship.mark_for_destruction
    id = @pirate.ship.id

    assert @pirate.ship.marked_for_destruction?
    assert Ship.find_by_id(id)

    @pirate.save
    assert_nil @pirate.reload.ship
    assert_nil Ship.find_by_id(id)
  end

  def test_should_skip_validation_on_a_child_association_if_marked_for_destruction
    @pirate.ship.name = ''
    assert !@pirate.valid?

    @pirate.ship.mark_for_destruction
    @pirate.ship.expects(:valid?).never
    assert_difference('Ship.count', -1) { @pirate.save! }
  end

  def test_a_child_marked_for_destruction_should_not_be_destroyed_twice
    @pirate.ship.mark_for_destruction
    assert @pirate.save
    @pirate.ship.expects(:destroy).never
    assert @pirate.save
  end

  def test_should_rollback_destructions_if_an_exception_occurred_while_saving_a_child
    # Stub the save method of the @pirate.ship instance to destroy and then raise an exception
    class << @pirate.ship
      def save(*args)
        super
        destroy
        raise 'Oh noes!'
      end
    end

    assert_raise(RuntimeError) { assert !@pirate.save }
    assert_not_nil @pirate.reload.ship
  end

  # belongs_to
  def test_should_destroy_a_parent_association_as_part_of_the_save_transaction_if_it_was_marked_for_destroyal
    assert !@ship.pirate.marked_for_destruction?

    @ship.pirate.mark_for_destruction
    id = @ship.pirate.id

    assert @ship.pirate.marked_for_destruction?
    assert Pirate.find_by_id(id)

    @ship.save
    assert_nil @ship.reload.pirate
    assert_nil Pirate.find_by_id(id)
  end

  def test_should_skip_validation_on_a_parent_association_if_marked_for_destruction
    @ship.pirate.catchphrase = ''
    assert !@ship.valid?

    @ship.pirate.mark_for_destruction
    @ship.pirate.expects(:valid?).never
    assert_difference('Pirate.count', -1) { @ship.save! }
  end

  def test_a_parent_marked_for_destruction_should_not_be_destroyed_twice
    @ship.pirate.mark_for_destruction
    assert @ship.save
    @ship.pirate.expects(:destroy).never
    assert @ship.save
  end

  def test_should_rollback_destructions_if_an_exception_occurred_while_saving_a_parent
    # Stub the save method of the @ship.pirate instance to destroy and then raise an exception
    class << @ship.pirate
      def save(*args)
        super
        destroy
        raise 'Oh noes!'
      end
    end

    assert_raise(RuntimeError) { assert !@ship.save }
    assert_not_nil @ship.reload.pirate
  end

  # has_many & has_and_belongs_to
  %w{ parrots birds }.each do |association_name|
    define_method("test_should_destroy_#{association_name}_as_part_of_the_save_transaction_if_they_were_marked_for_destroyal") do
      2.times { |i| @pirate.send(association_name).create!(:name => "#{association_name}_#{i}") }

      assert !@pirate.send(association_name).any? { |child| child.marked_for_destruction? }

      @pirate.send(association_name).each { |child| child.mark_for_destruction }
      klass = @pirate.send(association_name).first.class
      ids = @pirate.send(association_name).map(&:id)

      assert @pirate.send(association_name).all? { |child| child.marked_for_destruction? }
      ids.each { |id| assert klass.find_by_id(id) }

      @pirate.save
      assert @pirate.reload.send(association_name).empty?
      ids.each { |id| assert_nil klass.find_by_id(id) }
    end

    define_method("test_should_skip_validation_on_the_#{association_name}_association_if_marked_for_destruction") do
      2.times { |i| @pirate.send(association_name).create!(:name => "#{association_name}_#{i}") }
      children = @pirate.send(association_name)

      children.each { |child| child.name = '' }
      assert !@pirate.valid?

      children.each do |child|
        child.mark_for_destruction
        child.expects(:valid?).never
      end
      assert_difference("#{association_name.classify}.count", -2) { @pirate.save! }
    end
    
    define_method("test_should_skip_validation_on_the_#{association_name}_association_if_destroyed") do
      @pirate.send(association_name).create!(:name => "#{association_name}_1")
      children = @pirate.send(association_name)

      children.each { |child| child.name = '' }
      assert !@pirate.valid?

      children.each { |child| child.destroy }
      assert @pirate.valid?
    end

    define_method("test_a_child_marked_for_destruction_should_not_be_destroyed_twice_while_saving_#{association_name}") do
      @pirate.send(association_name).create!(:name => "#{association_name}_1")
      children = @pirate.send(association_name)

      children.each { |child| child.mark_for_destruction }
      assert @pirate.save
      children.each { |child| child.expects(:destroy).never }
      assert @pirate.save
    end

    define_method("test_should_skip_validation_on_the_#{association_name}_association_if_destroyed") do
      @pirate.send(association_name).create!(:name => "#{association_name}_1")
      children = @pirate.send(association_name)

      children.each { |child| child.name = '' }
      assert !@pirate.valid?

      children.each { |child| child.destroy }
      assert @pirate.valid?
    end

    define_method("test_a_child_marked_for_destruction_should_not_be_destroyed_twice_while_saving_#{association_name}") do
      @pirate.send(association_name).create!(:name => "#{association_name}_1")
      children = @pirate.send(association_name)

      children.each { |child| child.mark_for_destruction }
      assert @pirate.save
      children.each { |child| child.expects(:destroy).never }
      assert @pirate.save
    end

    define_method("test_should_rollback_destructions_if_an_exception_occurred_while_saving_#{association_name}") do
      2.times { |i| @pirate.send(association_name).create!(:name => "#{association_name}_#{i}") }
      before = @pirate.send(association_name).map { |c| c.mark_for_destruction ; c }

      # Stub the destroy method of the the second child to raise an exception
      class << before.last
        def destroy(*args)
          super
          raise 'Oh noes!'
        end
      end

      assert_raise(RuntimeError) { assert !@pirate.save }
      assert before.first.frozen? # the first child was indeed destroyed
      assert_equal before, @pirate.reload.send(association_name)
    end

    # Add and remove callbacks tests for association collections.
    %w{ method proc }.each do |callback_type|
      define_method("test_should_run_add_callback_#{callback_type}s_for_#{association_name}") do
        association_name_with_callbacks = "#{association_name}_with_#{callback_type}_callbacks"

        pirate = Pirate.new(:catchphrase => "Arr")
        pirate.send(association_name_with_callbacks).build(:name => "Crowe the One-Eyed")

        expected = [
          "before_adding_#{callback_type}_#{association_name.singularize}_<new>",
          "after_adding_#{callback_type}_#{association_name.singularize}_<new>"
        ]

        assert_equal expected, pirate.ship_log
      end

      define_method("test_should_run_remove_callback_#{callback_type}s_for_#{association_name}") do
        association_name_with_callbacks = "#{association_name}_with_#{callback_type}_callbacks"

        @pirate.send(association_name_with_callbacks).create!(:name => "Crowe the One-Eyed")
        @pirate.send(association_name_with_callbacks).each { |c| c.mark_for_destruction }
        child_id = @pirate.send(association_name_with_callbacks).first.id

        @pirate.ship_log.clear
        @pirate.save

        expected = [
          "before_removing_#{callback_type}_#{association_name.singularize}_#{child_id}",
          "after_removing_#{callback_type}_#{association_name.singularize}_#{child_id}"
        ]

        assert_equal expected, @pirate.ship_log
      end
    end
  end
end

class TestAutosaveAssociationOnAHasOneAssociation < ActiveRecord::TestCase
  self.use_transactional_fixtures = false

  def setup
    @pirate = Pirate.create(:catchphrase => "Don' botharrr talkin' like one, savvy?")
    @ship = @pirate.create_ship(:name => 'Nights Dirty Lightning')
  end

  def test_should_still_work_without_an_associated_model
    @ship.destroy
    @pirate.reload.catchphrase = "Arr"
    @pirate.save
    assert_equal 'Arr', @pirate.reload.catchphrase
  end

  def test_should_automatically_save_the_associated_model
    @pirate.ship.name = 'The Vile Insanity'
    @pirate.save
    assert_equal 'The Vile Insanity', @pirate.reload.ship.name
  end

  def test_should_automatically_save_bang_the_associated_model
    @pirate.ship.name = 'The Vile Insanity'
    @pirate.save!
    assert_equal 'The Vile Insanity', @pirate.reload.ship.name
  end

  def test_should_automatically_validate_the_associated_model
    @pirate.ship.name = ''
<<<<<<< HEAD
    assert !@pirate.valid?
    assert_equal "can't be blank", @pirate.errors.on(:"ship.name")
=======
    assert @pirate.invalid?
    assert @pirate.errors[:"ship.name"].any?
>>>>>>> c09c8be3
  end

  def test_should_merge_errors_on_the_associated_models_onto_the_parent_even_if_it_is_not_valid
    @pirate.ship.name   = nil
    @pirate.catchphrase = nil
<<<<<<< HEAD
    assert !@pirate.valid?
    assert @pirate.errors.full_messages.include?("Name can't be blank")
    assert @pirate.errors.full_messages.include?("Catchphrase can't be blank")
=======
    assert @pirate.invalid?
    assert @pirate.errors[:"ship.name"].any?
    assert @pirate.errors[:catchphrase].any?
  end

  def test_should_not_ignore_different_error_messages_on_the_same_attribute
    Ship.validates_format_of :name, :with => /\w/
    @pirate.ship.name   = ""
    @pirate.catchphrase = nil
    assert @pirate.invalid?
    assert_equal ["can't be blank", "is invalid"], @pirate.errors[:"ship.name"]
>>>>>>> c09c8be3
  end

  def test_should_still_allow_to_bypass_validations_on_the_associated_model
    @pirate.catchphrase = ''
    @pirate.ship.name = ''
    @pirate.save(:validate => false)
    # Oracle saves empty string as NULL
    if current_adapter?(:OracleAdapter)
      assert_equal [nil, nil], [@pirate.reload.catchphrase, @pirate.ship.name]
    else
      assert_equal ['', ''], [@pirate.reload.catchphrase, @pirate.ship.name]
    end
  end

  def test_should_allow_to_bypass_validations_on_associated_models_at_any_depth
    2.times { |i| @pirate.ship.parts.create!(:name => "part #{i}") }

    @pirate.catchphrase = ''
    @pirate.ship.name = ''
    @pirate.ship.parts.each { |part| part.name = '' }
    @pirate.save(:validate => false)

    values = [@pirate.reload.catchphrase, @pirate.ship.name, *@pirate.ship.parts.map(&:name)]
    # Oracle saves empty string as NULL
    if current_adapter?(:OracleAdapter)
      assert_equal [nil, nil, nil, nil], values
    else
      assert_equal ['', '', '', ''], values
    end
  end

  def test_should_still_raise_an_ActiveRecordRecord_Invalid_exception_if_we_want_that
    @pirate.ship.name = ''
    assert_raise(ActiveRecord::RecordInvalid) do
      @pirate.save!
    end
  end

  def test_should_not_save_and_return_false_if_a_callback_cancelled_saving
    pirate = Pirate.new(:catchphrase => 'Arr')
    ship = pirate.build_ship(:name => 'The Vile Insanity')
    ship.cancel_save_from_callback = true

    assert_no_difference 'Pirate.count' do
      assert_no_difference 'Ship.count' do
        assert !pirate.save
      end
    end
  end

  def test_should_rollback_any_changes_if_an_exception_occurred_while_saving
    before = [@pirate.catchphrase, @pirate.ship.name]

    @pirate.catchphrase = 'Arr'
    @pirate.ship.name = 'The Vile Insanity'

    # Stub the save method of the @pirate.ship instance to raise an exception
    class << @pirate.ship
      def save(*args)
        super
        raise 'Oh noes!'
      end
    end

    assert_raise(RuntimeError) { assert !@pirate.save }
    assert_equal before, [@pirate.reload.catchphrase, @pirate.ship.name]
  end

  def test_should_not_load_the_associated_model
    assert_queries(1) { @pirate.catchphrase = 'Arr'; @pirate.save! }
  end
end

class TestAutosaveAssociationOnABelongsToAssociation < ActiveRecord::TestCase
  self.use_transactional_fixtures = false

  def setup
    @ship = Ship.create(:name => 'Nights Dirty Lightning')
    @pirate = @ship.create_pirate(:catchphrase => "Don' botharrr talkin' like one, savvy?")
  end

  def test_should_still_work_without_an_associated_model
    @pirate.destroy
    @ship.reload.name = "The Vile Insanity"
    @ship.save
    assert_equal 'The Vile Insanity', @ship.reload.name
  end

  def test_should_automatically_save_the_associated_model
    @ship.pirate.catchphrase = 'Arr'
    @ship.save
    assert_equal 'Arr', @ship.reload.pirate.catchphrase
  end

  def test_should_automatically_save_bang_the_associated_model
    @ship.pirate.catchphrase = 'Arr'
    @ship.save!
    assert_equal 'Arr', @ship.reload.pirate.catchphrase
  end

  def test_should_automatically_validate_the_associated_model
    @ship.pirate.catchphrase = ''
<<<<<<< HEAD
    assert !@ship.valid?
    assert_equal "can't be blank", @ship.errors.on(:"pirate.catchphrase")
=======
    assert @ship.invalid?
    assert @ship.errors[:"pirate.catchphrase"].any?
>>>>>>> c09c8be3
  end

  def test_should_merge_errors_on_the_associated_model_onto_the_parent_even_if_it_is_not_valid
    @ship.name = nil
    @ship.pirate.catchphrase = nil
<<<<<<< HEAD
    assert !@ship.valid?
    assert @ship.errors.full_messages.include?("Name can't be blank")
    assert @ship.errors.full_messages.include?("Catchphrase can't be blank")
=======
    assert @ship.invalid?
    assert @ship.errors[:name].any?
    assert @ship.errors[:"pirate.catchphrase"].any?
>>>>>>> c09c8be3
  end

  def test_should_still_allow_to_bypass_validations_on_the_associated_model
    @ship.pirate.catchphrase = ''
    @ship.name = ''
    @ship.save(:validate => false)
    # Oracle saves empty string as NULL
    if current_adapter?(:OracleAdapter)
      assert_equal [nil, nil], [@ship.reload.name, @ship.pirate.catchphrase]
    else
      assert_equal ['', ''], [@ship.reload.name, @ship.pirate.catchphrase]
    end
  end

  def test_should_still_raise_an_ActiveRecordRecord_Invalid_exception_if_we_want_that
    @ship.pirate.catchphrase = ''
    assert_raise(ActiveRecord::RecordInvalid) do
      @ship.save!
    end
  end

  def test_should_not_save_and_return_false_if_a_callback_cancelled_saving
    ship = Ship.new(:name => 'The Vile Insanity')
    pirate = ship.build_pirate(:catchphrase => 'Arr')
    pirate.cancel_save_from_callback = true

    assert_no_difference 'Ship.count' do
      assert_no_difference 'Pirate.count' do
        assert !ship.save
      end
    end
  end

  def test_should_rollback_any_changes_if_an_exception_occurred_while_saving
    before = [@ship.pirate.catchphrase, @ship.name]

    @ship.pirate.catchphrase = 'Arr'
    @ship.name = 'The Vile Insanity'

    # Stub the save method of the @ship.pirate instance to raise an exception
    class << @ship.pirate
      def save(*args)
        super
        raise 'Oh noes!'
      end
    end

    assert_raise(RuntimeError) { assert !@ship.save }
    assert_equal before, [@ship.pirate.reload.catchphrase, @ship.reload.name]
  end

  def test_should_not_load_the_associated_model
    assert_queries(1) { @ship.name = 'The Vile Insanity'; @ship.save! }
  end
end

module AutosaveAssociationOnACollectionAssociationTests
  def test_should_automatically_save_the_associated_models
    new_names = ['Grace OMalley', 'Privateers Greed']
    @pirate.send(@association_name).each_with_index { |child, i| child.name = new_names[i] }

    @pirate.save
    assert_equal new_names, @pirate.reload.send(@association_name).map(&:name)
  end

  def test_should_automatically_save_bang_the_associated_models
    new_names = ['Grace OMalley', 'Privateers Greed']
    @pirate.send(@association_name).each_with_index { |child, i| child.name = new_names[i] }

    @pirate.save!
    assert_equal new_names, @pirate.reload.send(@association_name).map(&:name)
  end

  def test_should_automatically_validate_the_associated_models
    @pirate.send(@association_name).each { |child| child.name = '' }

    assert !@pirate.valid?
<<<<<<< HEAD
    assert @pirate.errors.full_messages.include?("Name can't be blank")
    assert @pirate.errors.on(@association_name).blank?
=======
    assert_equal ["can't be blank"], @pirate.errors["#{@association_name}.name"]
    assert @pirate.errors[@association_name].empty?
>>>>>>> c09c8be3
  end

  def test_should_not_use_default_invalid_error_on_associated_models
    @pirate.send(@association_name).build(:name => '')

    assert !@pirate.valid?
<<<<<<< HEAD
    assert_equal "can't be blank", @pirate.errors.on("#{@association_name}.name")
    assert @pirate.errors.on(@association_name).blank?
=======
    assert_equal ["can't be blank"], @pirate.errors["#{@association_name}.name"]
    assert @pirate.errors[@association_name].empty?
  end

  def test_should_default_invalid_error_from_i18n
    I18n.backend.store_translations(:en, :activerecord => {:errors => { :models =>
      { @association_name.to_s.singularize.to_sym => { :blank => "cannot be blank" } }
    }})

    @pirate.send(@association_name).build(:name => '')

    assert !@pirate.valid?
    assert_equal ["cannot be blank"], @pirate.errors["#{@association_name}.name"]
    assert_equal ["#{@association_name.to_s.titleize} name cannot be blank"], @pirate.errors.full_messages
    assert @pirate.errors[@association_name].empty?
  ensure
    I18n.backend = I18n::Backend::Simple.new
>>>>>>> c09c8be3
  end

  def test_should_merge_errors_on_the_associated_models_onto_the_parent_even_if_it_is_not_valid
    @pirate.send(@association_name).each { |child| child.name = '' }
    @pirate.catchphrase = nil

    assert !@pirate.valid?
<<<<<<< HEAD
    assert_equal "can't be blank", @pirate.errors.on("#{@association_name}.name")
    assert !@pirate.errors.on(:catchphrase).blank?
=======
    assert_equal ["can't be blank"], @pirate.errors["#{@association_name}.name"]
    assert @pirate.errors[:catchphrase].any?
>>>>>>> c09c8be3
  end

  def test_should_allow_to_bypass_validations_on_the_associated_models_on_update
    @pirate.catchphrase = ''
    @pirate.send(@association_name).each { |child| child.name = '' }

    assert @pirate.save(:validate => false)
    # Oracle saves empty string as NULL
    if current_adapter?(:OracleAdapter)
      assert_equal [nil, nil, nil], [
        @pirate.reload.catchphrase,
        @pirate.send(@association_name).first.name,
        @pirate.send(@association_name).last.name
      ]
    else
      assert_equal ['', '', ''], [
        @pirate.reload.catchphrase,
        @pirate.send(@association_name).first.name,
        @pirate.send(@association_name).last.name
      ]
    end
  end

  def test_should_validation_the_associated_models_on_create
    assert_no_difference("#{ @association_name == :birds ? 'Bird' : 'Parrot' }.count") do
      2.times { @pirate.send(@association_name).build }
      @pirate.save
    end
  end

  def test_should_allow_to_bypass_validations_on_the_associated_models_on_create
    assert_difference("#{ @association_name == :birds ? 'Bird' : 'Parrot' }.count", 2) do
      2.times { @pirate.send(@association_name).build }
      @pirate.save(:validate => false)
    end
  end

  def test_should_not_save_and_return_false_if_a_callback_cancelled_saving_in_either_create_or_update
    @pirate.catchphrase = 'Changed'
    @child_1.name = 'Changed'
    @child_1.cancel_save_from_callback = true

    assert !@pirate.save
    assert_equal "Don' botharrr talkin' like one, savvy?", @pirate.reload.catchphrase
    assert_equal "Posideons Killer", @child_1.reload.name

    new_pirate = Pirate.new(:catchphrase => 'Arr')
    new_child = new_pirate.send(@association_name).build(:name => 'Grace OMalley')
    new_child.cancel_save_from_callback = true

    assert_no_difference 'Pirate.count' do
      assert_no_difference "#{new_child.class.name}.count" do
        assert !new_pirate.save
      end
    end
  end

  def test_should_not_save_and_return_false_if_a_callback_cancelled_saving_in_either_create_or_update
    @pirate.catchphrase = 'Changed'
    @child_1.name = 'Changed'
    @child_1.cancel_save_from_callback = true

    assert !@pirate.save
    assert_equal "Don' botharrr talkin' like one, savvy?", @pirate.reload.catchphrase
    assert_equal "Posideons Killer", @child_1.reload.name

    new_pirate = Pirate.new(:catchphrase => 'Arr')
    new_child = new_pirate.send(@association_name).build(:name => 'Grace OMalley')
    new_child.cancel_save_from_callback = true

    assert_no_difference 'Pirate.count' do
      assert_no_difference "#{new_child.class.name}.count" do
        assert !new_pirate.save
      end
    end
  end

  def test_should_rollback_any_changes_if_an_exception_occurred_while_saving
    before = [@pirate.catchphrase, *@pirate.send(@association_name).map(&:name)]
    new_names = ['Grace OMalley', 'Privateers Greed']

    @pirate.catchphrase = 'Arr'
    @pirate.send(@association_name).each_with_index { |child, i| child.name = new_names[i] }

    # Stub the save method of the first child instance to raise an exception
    class << @pirate.send(@association_name).first
      def save(*args)
        super
        raise 'Oh noes!'
      end
    end

    assert_raise(RuntimeError) { assert !@pirate.save }
    assert_equal before, [@pirate.reload.catchphrase, *@pirate.send(@association_name).map(&:name)]
  end

  def test_should_still_raise_an_ActiveRecordRecord_Invalid_exception_if_we_want_that
    @pirate.send(@association_name).each { |child| child.name = '' }
    assert_raise(ActiveRecord::RecordInvalid) do
      @pirate.save!
    end
  end

  def test_should_not_load_the_associated_models_if_they_were_not_loaded_yet
    assert_queries(1) { @pirate.catchphrase = 'Arr'; @pirate.save! }

    @pirate.send(@association_name).class # hack to load the target

    assert_queries(3) do
      @pirate.catchphrase = 'Yarr'
      new_names = ['Grace OMalley', 'Privateers Greed']
      @pirate.send(@association_name).each_with_index { |child, i| child.name = new_names[i] }
      @pirate.save!
    end
  end
end

class TestAutosaveAssociationOnAHasManyAssociation < ActiveRecord::TestCase
  self.use_transactional_fixtures = false

  def setup
    @association_name = :birds

    @pirate = Pirate.create(:catchphrase => "Don' botharrr talkin' like one, savvy?")
    @child_1 = @pirate.birds.create(:name => 'Posideons Killer')
    @child_2 = @pirate.birds.create(:name => 'Killer bandita Dionne')
  end

  include AutosaveAssociationOnACollectionAssociationTests
end

class TestAutosaveAssociationOnAHasAndBelongsToManyAssociation < ActiveRecord::TestCase
  self.use_transactional_fixtures = false

  def setup
    @association_name = :parrots
    @habtm = true

    @pirate = Pirate.create(:catchphrase => "Don' botharrr talkin' like one, savvy?")
    @child_1 = @pirate.parrots.create(:name => 'Posideons Killer')
    @child_2 = @pirate.parrots.create(:name => 'Killer bandita Dionne')
  end

  include AutosaveAssociationOnACollectionAssociationTests
end

<<<<<<< HEAD
class TestAutosaveAssociationValidationsOnAHasManyAssocication < ActiveRecord::TestCase
=======
class TestAutosaveAssociationValidationsOnAHasManyAssociation < ActiveRecord::TestCase
>>>>>>> c09c8be3
  self.use_transactional_fixtures = false

  def setup
    @pirate = Pirate.create(:catchphrase => "Don' botharrr talkin' like one, savvy?")
    @pirate.birds.create(:name => 'cookoo')
  end

  test "should automatically validate associations" do
    assert @pirate.valid?
    @pirate.birds.each { |bird| bird.name = '' }

    assert !@pirate.valid?
  end
end

<<<<<<< HEAD
class TestAutosaveAssociationValidationsOnAHasOneAssocication < ActiveRecord::TestCase
=======
class TestAutosaveAssociationValidationsOnAHasOneAssociation < ActiveRecord::TestCase
>>>>>>> c09c8be3
  self.use_transactional_fixtures = false

  def setup
    @pirate = Pirate.create(:catchphrase => "Don' botharrr talkin' like one, savvy?")
    @pirate.create_ship(:name => 'titanic')
  end

  test "should automatically validate associations with :validate => true" do
    assert @pirate.valid?
    @pirate.ship.name = ''
    assert !@pirate.valid?
  end

  test "should not automatically validate associations without :validate => true" do
    assert @pirate.valid?
    @pirate.non_validated_ship.name = ''
    assert @pirate.valid?
  end
end

<<<<<<< HEAD
class TestAutosaveAssociationValidationsOnABelongsToAssocication < ActiveRecord::TestCase
=======
class TestAutosaveAssociationValidationsOnABelongsToAssociation < ActiveRecord::TestCase
>>>>>>> c09c8be3
  self.use_transactional_fixtures = false

  def setup
    @pirate = Pirate.create(:catchphrase => "Don' botharrr talkin' like one, savvy?")
  end

  test "should automatically validate associations with :validate => true" do
    assert @pirate.valid?
    @pirate.parrot = Parrot.new(:name => '')
    assert !@pirate.valid?
  end

  test "should not automatically validate associations without :validate => true" do
    assert @pirate.valid?
    @pirate.non_validated_parrot = Parrot.new(:name => '')
    assert @pirate.valid?
  end
end

<<<<<<< HEAD
class TestAutosaveAssociationValidationsOnAHABTMAssocication < ActiveRecord::TestCase
=======
class TestAutosaveAssociationValidationsOnAHABTMAssociation < ActiveRecord::TestCase
>>>>>>> c09c8be3
  self.use_transactional_fixtures = false

  def setup
    @pirate = Pirate.create(:catchphrase => "Don' botharrr talkin' like one, savvy?")
  end

  test "should automatically validate associations with :validate => true" do
    assert @pirate.valid?
    @pirate.parrots = [ Parrot.new(:name => 'popuga') ]
    @pirate.parrots.each { |parrot| parrot.name = '' }
    assert !@pirate.valid?
  end

  test "should not automatically validate associations without :validate => true" do
    assert @pirate.valid?
    @pirate.non_validated_parrots = [ Parrot.new(:name => 'popuga') ]
    @pirate.non_validated_parrots.each { |parrot| parrot.name = '' }
    assert @pirate.valid?
  end
end

class TestAutosaveAssociationValidationMethodsGeneration < ActiveRecord::TestCase
  self.use_transactional_fixtures = false

  def setup
    @pirate = Pirate.new
  end

  test "should generate validation methods for has_many associations" do
<<<<<<< HEAD
    assert @pirate.respond_to?(:validate_associated_records_for_birds)
  end

  test "should generate validation methods for has_one associations with :validate => true" do
    assert @pirate.respond_to?(:validate_associated_records_for_ship)
=======
    assert_respond_to @pirate, :validate_associated_records_for_birds
  end

  test "should generate validation methods for has_one associations with :validate => true" do
    assert_respond_to @pirate, :validate_associated_records_for_ship
>>>>>>> c09c8be3
  end

  test "should not generate validation methods for has_one associations without :validate => true" do
    assert !@pirate.respond_to?(:validate_associated_records_for_non_validated_ship)
  end

  test "should generate validation methods for belongs_to associations with :validate => true" do
<<<<<<< HEAD
    assert @pirate.respond_to?(:validate_associated_records_for_parrot)
=======
    assert_respond_to @pirate, :validate_associated_records_for_parrot
>>>>>>> c09c8be3
  end

  test "should not generate validation methods for belongs_to associations without :validate => true" do
    assert !@pirate.respond_to?(:validate_associated_records_for_non_validated_parrot)
  end

  test "should generate validation methods for HABTM associations with :validate => true" do
<<<<<<< HEAD
    assert @pirate.respond_to?(:validate_associated_records_for_parrots)
=======
    assert_respond_to @pirate, :validate_associated_records_for_parrots
>>>>>>> c09c8be3
  end

  test "should not generate validation methods for HABTM associations without :validate => true" do
    assert !@pirate.respond_to?(:validate_associated_records_for_non_validated_parrots)
  end
end

class TestAutosaveAssociationWithTouch < ActiveRecord::TestCase
  def test_autosave_with_touch_should_not_raise_system_stack_error
    invoice = Invoice.create
    assert_nothing_raised { invoice.line_items.create(:amount => 10) }
  end
end<|MERGE_RESOLUTION|>--- conflicted
+++ resolved
@@ -72,11 +72,8 @@
 end
 
 class TestDefaultAutosaveAssociationOnAHasOneAssociation < ActiveRecord::TestCase
-<<<<<<< HEAD
-=======
   fixtures :companies, :accounts
 
->>>>>>> c09c8be3
   def test_should_save_parent_but_not_invalid_child
     firm = Firm.new(:name => 'GlobalMegaCorp')
     assert firm.valid?
@@ -176,11 +173,8 @@
 end
 
 class TestDefaultAutosaveAssociationOnABelongsToAssociation < ActiveRecord::TestCase
-<<<<<<< HEAD
-=======
   fixtures :companies, :posts, :tags, :taggings
 
->>>>>>> c09c8be3
   def test_should_save_parent_but_not_invalid_child
     client = Client.new(:name => 'Joe (the Plumber)')
     assert client.valid?
@@ -691,27 +685,6 @@
       end
       assert_difference("#{association_name.classify}.count", -2) { @pirate.save! }
     end
-    
-    define_method("test_should_skip_validation_on_the_#{association_name}_association_if_destroyed") do
-      @pirate.send(association_name).create!(:name => "#{association_name}_1")
-      children = @pirate.send(association_name)
-
-      children.each { |child| child.name = '' }
-      assert !@pirate.valid?
-
-      children.each { |child| child.destroy }
-      assert @pirate.valid?
-    end
-
-    define_method("test_a_child_marked_for_destruction_should_not_be_destroyed_twice_while_saving_#{association_name}") do
-      @pirate.send(association_name).create!(:name => "#{association_name}_1")
-      children = @pirate.send(association_name)
-
-      children.each { |child| child.mark_for_destruction }
-      assert @pirate.save
-      children.each { |child| child.expects(:destroy).never }
-      assert @pirate.save
-    end
 
     define_method("test_should_skip_validation_on_the_#{association_name}_association_if_destroyed") do
       @pirate.send(association_name).create!(:name => "#{association_name}_1")
@@ -747,7 +720,6 @@
       end
 
       assert_raise(RuntimeError) { assert !@pirate.save }
-      assert before.first.frozen? # the first child was indeed destroyed
       assert_equal before, @pirate.reload.send(association_name)
     end
 
@@ -817,23 +789,13 @@
 
   def test_should_automatically_validate_the_associated_model
     @pirate.ship.name = ''
-<<<<<<< HEAD
-    assert !@pirate.valid?
-    assert_equal "can't be blank", @pirate.errors.on(:"ship.name")
-=======
     assert @pirate.invalid?
     assert @pirate.errors[:"ship.name"].any?
->>>>>>> c09c8be3
   end
 
   def test_should_merge_errors_on_the_associated_models_onto_the_parent_even_if_it_is_not_valid
     @pirate.ship.name   = nil
     @pirate.catchphrase = nil
-<<<<<<< HEAD
-    assert !@pirate.valid?
-    assert @pirate.errors.full_messages.include?("Name can't be blank")
-    assert @pirate.errors.full_messages.include?("Catchphrase can't be blank")
-=======
     assert @pirate.invalid?
     assert @pirate.errors[:"ship.name"].any?
     assert @pirate.errors[:catchphrase].any?
@@ -845,7 +807,6 @@
     @pirate.catchphrase = nil
     assert @pirate.invalid?
     assert_equal ["can't be blank", "is invalid"], @pirate.errors[:"ship.name"]
->>>>>>> c09c8be3
   end
 
   def test_should_still_allow_to_bypass_validations_on_the_associated_model
@@ -948,27 +909,16 @@
 
   def test_should_automatically_validate_the_associated_model
     @ship.pirate.catchphrase = ''
-<<<<<<< HEAD
-    assert !@ship.valid?
-    assert_equal "can't be blank", @ship.errors.on(:"pirate.catchphrase")
-=======
     assert @ship.invalid?
     assert @ship.errors[:"pirate.catchphrase"].any?
->>>>>>> c09c8be3
   end
 
   def test_should_merge_errors_on_the_associated_model_onto_the_parent_even_if_it_is_not_valid
     @ship.name = nil
     @ship.pirate.catchphrase = nil
-<<<<<<< HEAD
-    assert !@ship.valid?
-    assert @ship.errors.full_messages.include?("Name can't be blank")
-    assert @ship.errors.full_messages.include?("Catchphrase can't be blank")
-=======
     assert @ship.invalid?
     assert @ship.errors[:name].any?
     assert @ship.errors[:"pirate.catchphrase"].any?
->>>>>>> c09c8be3
   end
 
   def test_should_still_allow_to_bypass_validations_on_the_associated_model
@@ -1046,23 +996,14 @@
     @pirate.send(@association_name).each { |child| child.name = '' }
 
     assert !@pirate.valid?
-<<<<<<< HEAD
-    assert @pirate.errors.full_messages.include?("Name can't be blank")
-    assert @pirate.errors.on(@association_name).blank?
-=======
     assert_equal ["can't be blank"], @pirate.errors["#{@association_name}.name"]
     assert @pirate.errors[@association_name].empty?
->>>>>>> c09c8be3
   end
 
   def test_should_not_use_default_invalid_error_on_associated_models
     @pirate.send(@association_name).build(:name => '')
 
     assert !@pirate.valid?
-<<<<<<< HEAD
-    assert_equal "can't be blank", @pirate.errors.on("#{@association_name}.name")
-    assert @pirate.errors.on(@association_name).blank?
-=======
     assert_equal ["can't be blank"], @pirate.errors["#{@association_name}.name"]
     assert @pirate.errors[@association_name].empty?
   end
@@ -1080,7 +1021,6 @@
     assert @pirate.errors[@association_name].empty?
   ensure
     I18n.backend = I18n::Backend::Simple.new
->>>>>>> c09c8be3
   end
 
   def test_should_merge_errors_on_the_associated_models_onto_the_parent_even_if_it_is_not_valid
@@ -1088,13 +1028,8 @@
     @pirate.catchphrase = nil
 
     assert !@pirate.valid?
-<<<<<<< HEAD
-    assert_equal "can't be blank", @pirate.errors.on("#{@association_name}.name")
-    assert !@pirate.errors.on(:catchphrase).blank?
-=======
     assert_equal ["can't be blank"], @pirate.errors["#{@association_name}.name"]
     assert @pirate.errors[:catchphrase].any?
->>>>>>> c09c8be3
   end
 
   def test_should_allow_to_bypass_validations_on_the_associated_models_on_update
@@ -1152,26 +1087,6 @@
     end
   end
 
-  def test_should_not_save_and_return_false_if_a_callback_cancelled_saving_in_either_create_or_update
-    @pirate.catchphrase = 'Changed'
-    @child_1.name = 'Changed'
-    @child_1.cancel_save_from_callback = true
-
-    assert !@pirate.save
-    assert_equal "Don' botharrr talkin' like one, savvy?", @pirate.reload.catchphrase
-    assert_equal "Posideons Killer", @child_1.reload.name
-
-    new_pirate = Pirate.new(:catchphrase => 'Arr')
-    new_child = new_pirate.send(@association_name).build(:name => 'Grace OMalley')
-    new_child.cancel_save_from_callback = true
-
-    assert_no_difference 'Pirate.count' do
-      assert_no_difference "#{new_child.class.name}.count" do
-        assert !new_pirate.save
-      end
-    end
-  end
-
   def test_should_rollback_any_changes_if_an_exception_occurred_while_saving
     before = [@pirate.catchphrase, *@pirate.send(@association_name).map(&:name)]
     new_names = ['Grace OMalley', 'Privateers Greed']
@@ -1241,11 +1156,7 @@
   include AutosaveAssociationOnACollectionAssociationTests
 end
 
-<<<<<<< HEAD
-class TestAutosaveAssociationValidationsOnAHasManyAssocication < ActiveRecord::TestCase
-=======
 class TestAutosaveAssociationValidationsOnAHasManyAssociation < ActiveRecord::TestCase
->>>>>>> c09c8be3
   self.use_transactional_fixtures = false
 
   def setup
@@ -1261,11 +1172,7 @@
   end
 end
 
-<<<<<<< HEAD
-class TestAutosaveAssociationValidationsOnAHasOneAssocication < ActiveRecord::TestCase
-=======
 class TestAutosaveAssociationValidationsOnAHasOneAssociation < ActiveRecord::TestCase
->>>>>>> c09c8be3
   self.use_transactional_fixtures = false
 
   def setup
@@ -1286,11 +1193,7 @@
   end
 end
 
-<<<<<<< HEAD
-class TestAutosaveAssociationValidationsOnABelongsToAssocication < ActiveRecord::TestCase
-=======
 class TestAutosaveAssociationValidationsOnABelongsToAssociation < ActiveRecord::TestCase
->>>>>>> c09c8be3
   self.use_transactional_fixtures = false
 
   def setup
@@ -1310,11 +1213,7 @@
   end
 end
 
-<<<<<<< HEAD
-class TestAutosaveAssociationValidationsOnAHABTMAssocication < ActiveRecord::TestCase
-=======
 class TestAutosaveAssociationValidationsOnAHABTMAssociation < ActiveRecord::TestCase
->>>>>>> c09c8be3
   self.use_transactional_fixtures = false
 
   def setup
@@ -1344,19 +1243,11 @@
   end
 
   test "should generate validation methods for has_many associations" do
-<<<<<<< HEAD
-    assert @pirate.respond_to?(:validate_associated_records_for_birds)
-  end
-
-  test "should generate validation methods for has_one associations with :validate => true" do
-    assert @pirate.respond_to?(:validate_associated_records_for_ship)
-=======
     assert_respond_to @pirate, :validate_associated_records_for_birds
   end
 
   test "should generate validation methods for has_one associations with :validate => true" do
     assert_respond_to @pirate, :validate_associated_records_for_ship
->>>>>>> c09c8be3
   end
 
   test "should not generate validation methods for has_one associations without :validate => true" do
@@ -1364,11 +1255,7 @@
   end
 
   test "should generate validation methods for belongs_to associations with :validate => true" do
-<<<<<<< HEAD
-    assert @pirate.respond_to?(:validate_associated_records_for_parrot)
-=======
     assert_respond_to @pirate, :validate_associated_records_for_parrot
->>>>>>> c09c8be3
   end
 
   test "should not generate validation methods for belongs_to associations without :validate => true" do
@@ -1376,11 +1263,7 @@
   end
 
   test "should generate validation methods for HABTM associations with :validate => true" do
-<<<<<<< HEAD
-    assert @pirate.respond_to?(:validate_associated_records_for_parrots)
-=======
     assert_respond_to @pirate, :validate_associated_records_for_parrots
->>>>>>> c09c8be3
   end
 
   test "should not generate validation methods for HABTM associations without :validate => true" do
