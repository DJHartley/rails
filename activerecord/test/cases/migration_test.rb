require "cases/helper"
require 'bigdecimal/util'

require 'models/person'
require 'models/topic'
require 'models/developer'

require MIGRATIONS_ROOT + "/valid/1_people_have_last_names"
require MIGRATIONS_ROOT + "/valid/2_we_need_reminders"
require MIGRATIONS_ROOT + "/decimal/1_give_me_big_numbers"
require MIGRATIONS_ROOT + "/interleaved/pass_3/2_i_raise_on_down"

if ActiveRecord::Base.connection.supports_migrations?
  class BigNumber < ActiveRecord::Base; end

  class Reminder < ActiveRecord::Base; end

  class ActiveRecord::Migration
    class <<self
      attr_accessor :message_count
      def puts(text="")
        self.message_count ||= 0
        self.message_count += 1
      end
    end
  end

  class MigrationTableAndIndexTest < ActiveRecord::TestCase
    def test_add_schema_info_respects_prefix_and_suffix
      conn = ActiveRecord::Base.connection

      conn.drop_table(ActiveRecord::Migrator.schema_migrations_table_name) if conn.table_exists?(ActiveRecord::Migrator.schema_migrations_table_name)
<<<<<<< HEAD
      ActiveRecord::Base.table_name_prefix = 'foo_'
      ActiveRecord::Base.table_name_suffix = '_bar'
=======
      # Use shorter prefix and suffix as in Oracle database identifier cannot be larger than 30 characters
      ActiveRecord::Base.table_name_prefix = 'p_'
      ActiveRecord::Base.table_name_suffix = '_s'
>>>>>>> c09c8be3
      conn.drop_table(ActiveRecord::Migrator.schema_migrations_table_name) if conn.table_exists?(ActiveRecord::Migrator.schema_migrations_table_name)

      conn.initialize_schema_migrations_table

<<<<<<< HEAD
      assert_equal "foo_unique_schema_migrations_bar", conn.indexes(ActiveRecord::Migrator.schema_migrations_table_name)[0][:name]
=======
      assert_equal "p_unique_schema_migrations_s", conn.indexes(ActiveRecord::Migrator.schema_migrations_table_name)[0][:name]
>>>>>>> c09c8be3
    ensure
      ActiveRecord::Base.table_name_prefix = ""
      ActiveRecord::Base.table_name_suffix = ""
    end
  end

  class MigrationTest < ActiveRecord::TestCase
    self.use_transactional_fixtures = false

    fixtures :people

    def setup
      ActiveRecord::Migration.verbose = true
      PeopleHaveLastNames.message_count = 0
    end

    def teardown
      ActiveRecord::Base.connection.initialize_schema_migrations_table
      ActiveRecord::Base.connection.execute "DELETE FROM #{ActiveRecord::Migrator.schema_migrations_table_name}"

      %w(reminders people_reminders prefix_reminders_suffix).each do |table|
        Reminder.connection.drop_table(table) rescue nil
      end
      Reminder.reset_column_information

      %w(last_name key bio age height wealth birthday favorite_day
         moment_of_truth male administrator funny).each do |column|
        Person.connection.remove_column('people', column) rescue nil
      end
      Person.connection.remove_column("people", "first_name") rescue nil
      Person.connection.remove_column("people", "middle_name") rescue nil
      Person.connection.add_column("people", "first_name", :string, :limit => 40)
      Person.reset_column_information
    end

    def test_add_index
      # Limit size of last_name and key columns to support Firebird index limitations
      Person.connection.add_column "people", "last_name", :string, :limit => 100
      Person.connection.add_column "people", "key", :string, :limit => 100
      Person.connection.add_column "people", "administrator", :boolean

      assert_nothing_raised { Person.connection.add_index("people", "last_name") }
      assert_nothing_raised { Person.connection.remove_index("people", "last_name") }

      # Orcl nds shrt indx nms.  Sybs 2.
      # OpenBase does not have named indexes.  You must specify a single column name
      unless current_adapter?(:SybaseAdapter, :OpenBaseAdapter)
        assert_nothing_raised { Person.connection.add_index("people", ["last_name", "first_name"]) }
        assert_nothing_raised { Person.connection.remove_index("people", :column => ["last_name", "first_name"]) }
        # Oracle adapter cannot have specified index name larger than 30 characters
        # Oracle adapter is shortening index name when just column list is given
        unless current_adapter?(:OracleAdapter)
          assert_nothing_raised { Person.connection.add_index("people", ["last_name", "first_name"]) }
          assert_nothing_raised { Person.connection.remove_index("people", :name => :index_people_on_last_name_and_first_name) }
          assert_nothing_raised { Person.connection.add_index("people", ["last_name", "first_name"]) }
          assert_nothing_raised { Person.connection.remove_index("people", "last_name_and_first_name") }
        end
        assert_nothing_raised { Person.connection.add_index("people", ["last_name", "first_name"]) }
        assert_nothing_raised { Person.connection.remove_index("people", ["last_name", "first_name"]) }
        assert_nothing_raised { Person.connection.add_index("people", ["last_name"], :length => 10) }
        assert_nothing_raised { Person.connection.remove_index("people", "last_name") }
        assert_nothing_raised { Person.connection.add_index("people", ["last_name"], :length => {:last_name => 10}) }
        assert_nothing_raised { Person.connection.remove_index("people", ["last_name"]) }
        assert_nothing_raised { Person.connection.add_index("people", ["last_name", "first_name"], :length => 10) }
        assert_nothing_raised { Person.connection.remove_index("people", ["last_name", "first_name"]) }
        assert_nothing_raised { Person.connection.add_index("people", ["last_name", "first_name"], :length => {:last_name => 10, :first_name => 20}) }
        assert_nothing_raised { Person.connection.remove_index("people", ["last_name", "first_name"]) }
        assert_nothing_raised { Person.connection.add_index("people", ["last_name"], :length => 10) }
        assert_nothing_raised { Person.connection.remove_index("people", "last_name") }
        assert_nothing_raised { Person.connection.add_index("people", ["last_name"], :length => {:last_name => 10}) }
        assert_nothing_raised { Person.connection.remove_index("people", ["last_name"]) }
        assert_nothing_raised { Person.connection.add_index("people", ["last_name", "first_name"], :length => 10) }
        assert_nothing_raised { Person.connection.remove_index("people", ["last_name", "first_name"]) }
        assert_nothing_raised { Person.connection.add_index("people", ["last_name", "first_name"], :length => {:last_name => 10, :first_name => 20}) }
        assert_nothing_raised { Person.connection.remove_index("people", ["last_name", "first_name"]) }
      end

      # quoting
      # Note: changed index name from "key" to "key_idx" since "key" is a Firebird reserved word
      # OpenBase does not have named indexes.  You must specify a single column name
      unless current_adapter?(:OpenBaseAdapter)
        Person.update_all "#{Person.connection.quote_column_name 'key'}=#{Person.connection.quote_column_name 'id'}" #some databases (including sqlite2 won't add a unique index if existing data non unique)
        assert_nothing_raised { Person.connection.add_index("people", ["key"], :name => "key_idx", :unique => true) }
        assert_nothing_raised { Person.connection.remove_index("people", :name => "key_idx", :unique => true) }
      end

      # Sybase adapter does not support indexes on :boolean columns
      # OpenBase does not have named indexes.  You must specify a single column
      unless current_adapter?(:SybaseAdapter, :OpenBaseAdapter)
        assert_nothing_raised { Person.connection.add_index("people", %w(last_name first_name administrator), :name => "named_admin") }
        assert_nothing_raised { Person.connection.remove_index("people", :name => "named_admin") }
      end
    end

    def test_index_symbol_names
      assert_nothing_raised { Person.connection.add_index :people, :primary_contact_id, :name => :symbol_index_name }
<<<<<<< HEAD
      assert Person.connection.index_exists?(:people, :symbol_index_name, true)
      assert_nothing_raised { Person.connection.remove_index :people, :name => :symbol_index_name }
      assert_equal true, !Person.connection.index_exists?(:people, :symbol_index_name, false)
=======
      assert Person.connection.index_exists?(:people, :primary_contact_id, :name => :symbol_index_name)
      assert_nothing_raised { Person.connection.remove_index :people, :name => :symbol_index_name }
      assert !Person.connection.index_exists?(:people, :primary_contact_id, :name => :symbol_index_name)
>>>>>>> c09c8be3
    end

    def test_add_index_length_limit
      good_index_name = 'x' * Person.connection.index_name_length
      too_long_index_name = good_index_name + 'x'
<<<<<<< HEAD
      assert_nothing_raised { Person.connection.add_index("people", "first_name", :name => too_long_index_name) }
      assert !Person.connection.index_exists?("people", too_long_index_name, false)
      assert_nothing_raised { Person.connection.add_index("people", "first_name", :name => good_index_name) }
      assert Person.connection.index_exists?("people", good_index_name, false)
=======
      assert_raise(ArgumentError)  { Person.connection.add_index("people", "first_name", :name => too_long_index_name) }
      assert !Person.connection.index_name_exists?("people", too_long_index_name, false)
      assert_nothing_raised { Person.connection.add_index("people", "first_name", :name => good_index_name) }
      assert Person.connection.index_name_exists?("people", good_index_name, false)
      Person.connection.remove_index("people", :name => good_index_name)
>>>>>>> c09c8be3
    end

    def test_remove_nonexistent_index
      # we do this by name, so OpenBase is a wash as noted above
      unless current_adapter?(:OpenBaseAdapter)
<<<<<<< HEAD
        assert_nothing_raised { Person.connection.remove_index("people", "no_such_index") }
=======
        assert_raise(ArgumentError) { Person.connection.remove_index("people", "no_such_index") }
>>>>>>> c09c8be3
      end
    end

    def test_rename_index
      unless current_adapter?(:OpenBaseAdapter)
        # keep the names short to make Oracle and similar behave
        Person.connection.add_index('people', [:first_name], :name => 'old_idx')
        assert_nothing_raised { Person.connection.rename_index('people', 'old_idx', 'new_idx') }
        # if the adapter doesn't support the indexes call, pick defaults that let the test pass
<<<<<<< HEAD
        assert !Person.connection.index_exists?('people', 'old_idx', false)
        assert Person.connection.index_exists?('people', 'new_idx', true)
=======
        assert !Person.connection.index_name_exists?('people', 'old_idx', false)
        assert Person.connection.index_name_exists?('people', 'new_idx', true)
>>>>>>> c09c8be3
      end
    end

    def test_double_add_index
      unless current_adapter?(:OpenBaseAdapter)
        Person.connection.add_index('people', [:first_name], :name => 'some_idx')
<<<<<<< HEAD
        assert_nothing_raised { Person.connection.add_index('people', [:first_name], :name => 'some_idx') }
      end
    end

=======
        assert_raise(ArgumentError) { Person.connection.add_index('people', [:first_name], :name => 'some_idx') }
      end
    end

    def test_index_exists
      Person.connection.create_table :testings do |t|
        t.column :foo, :string, :limit => 100
        t.column :bar, :string, :limit => 100
      end
      Person.connection.add_index :testings, :foo

      assert Person.connection.index_exists?(:testings, :foo)
      assert !Person.connection.index_exists?(:testings, :bar)
    ensure
      Person.connection.drop_table :testings rescue nil
    end

    def test_index_exists_on_multiple_columns
      Person.connection.create_table :testings do |t|
        t.column :foo, :string, :limit => 100
        t.column :bar, :string, :limit => 100
      end
      Person.connection.add_index :testings, [:foo, :bar]

      assert Person.connection.index_exists?(:testings, [:foo, :bar])
    ensure
      Person.connection.drop_table :testings rescue nil
    end

    def test_unique_index_exists
      Person.connection.create_table :testings do |t|
        t.column :foo, :string, :limit => 100
      end
      Person.connection.add_index :testings, :foo, :unique => true

      assert Person.connection.index_exists?(:testings, :foo, :unique => true)
    ensure
      Person.connection.drop_table :testings rescue nil
    end

    def test_named_index_exists
      Person.connection.create_table :testings do |t|
        t.column :foo, :string, :limit => 100
      end
      Person.connection.add_index :testings, :foo, :name => "custom_index_name"

      assert Person.connection.index_exists?(:testings, :foo, :name => "custom_index_name")
    ensure
      Person.connection.drop_table :testings rescue nil
    end

>>>>>>> c09c8be3
    def testing_table_with_only_foo_attribute
      Person.connection.create_table :testings, :id => false do |t|
        t.column :foo, :string
      end

      yield Person.connection
    ensure
      Person.connection.drop_table :testings rescue nil
    end
    protected :testing_table_with_only_foo_attribute

    def test_create_table_without_id
      testing_table_with_only_foo_attribute do |connection|
        assert_equal connection.columns(:testings).size, 1
      end
    end

    def test_add_column_with_primary_key_attribute
      testing_table_with_only_foo_attribute do |connection|
        assert_nothing_raised { connection.add_column :testings, :id, :primary_key }
        assert_equal connection.columns(:testings).size, 2
      end
    end

    def test_create_table_adds_id
      Person.connection.create_table :testings do |t|
        t.column :foo, :string
      end

      assert_equal %w(foo id),
        Person.connection.columns(:testings).map { |c| c.name }.sort
    ensure
      Person.connection.drop_table :testings rescue nil
    end

    def test_create_table_with_not_null_column
      assert_nothing_raised do
        Person.connection.create_table :testings do |t|
          t.column :foo, :string, :null => false
        end
      end

      assert_raise(ActiveRecord::StatementInvalid) do
        Person.connection.execute "insert into testings (foo) values (NULL)"
      end
    ensure
      Person.connection.drop_table :testings rescue nil
    end

    def test_create_table_with_defaults
      # MySQL doesn't allow defaults on TEXT or BLOB columns.
      mysql = current_adapter?(:MysqlAdapter) || current_adapter?(:Mysql2Adapter)

      Person.connection.create_table :testings do |t|
        t.column :one, :string, :default => "hello"
        t.column :two, :boolean, :default => true
        t.column :three, :boolean, :default => false
        t.column :four, :integer, :default => 1
        t.column :five, :text, :default => "hello" unless mysql
      end

      columns = Person.connection.columns(:testings)
      one = columns.detect { |c| c.name == "one" }
      two = columns.detect { |c| c.name == "two" }
      three = columns.detect { |c| c.name == "three" }
      four = columns.detect { |c| c.name == "four" }
      five = columns.detect { |c| c.name == "five" } unless mysql

      assert_equal "hello", one.default
      assert_equal true, two.default
      assert_equal false, three.default
      assert_equal 1, four.default
      assert_equal "hello", five.default unless mysql

    ensure
      Person.connection.drop_table :testings rescue nil
    end

    def test_create_table_with_limits
      assert_nothing_raised do
        Person.connection.create_table :testings do |t|
          t.column :foo, :string, :limit => 255

          t.column :default_int, :integer

          t.column :one_int,    :integer, :limit => 1
          t.column :four_int,   :integer, :limit => 4
          t.column :eight_int,  :integer, :limit => 8
          t.column :eleven_int, :integer, :limit => 11
        end
      end

      columns = Person.connection.columns(:testings)
      foo = columns.detect { |c| c.name == "foo" }
      assert_equal 255, foo.limit

      default = columns.detect { |c| c.name == "default_int" }
      one     = columns.detect { |c| c.name == "one_int"     }
      four    = columns.detect { |c| c.name == "four_int"    }
      eight   = columns.detect { |c| c.name == "eight_int"   }
      eleven  = columns.detect { |c| c.name == "eleven_int"   }

      if current_adapter?(:PostgreSQLAdapter)
        assert_equal 'integer', default.sql_type
        assert_equal 'smallint', one.sql_type
        assert_equal 'integer', four.sql_type
        assert_equal 'bigint', eight.sql_type
        assert_equal 'integer', eleven.sql_type
      elsif current_adapter?(:MysqlAdapter) or current_adapter?(:Mysql2Adapter)
        assert_match 'int(11)', default.sql_type
        assert_match 'tinyint', one.sql_type
        assert_match 'int', four.sql_type
        assert_match 'bigint', eight.sql_type
        assert_match 'int(11)', eleven.sql_type
      elsif current_adapter?(:OracleAdapter)
        assert_equal 'NUMBER(38)', default.sql_type
        assert_equal 'NUMBER(1)', one.sql_type
        assert_equal 'NUMBER(4)', four.sql_type
        assert_equal 'NUMBER(8)', eight.sql_type
      end
    ensure
      Person.connection.drop_table :testings rescue nil
    end

    def test_create_table_with_primary_key_prefix_as_table_name_with_underscore
      ActiveRecord::Base.primary_key_prefix_type = :table_name_with_underscore

      Person.connection.create_table :testings do |t|
          t.column :foo, :string
      end

      assert_equal %w(foo testing_id), Person.connection.columns(:testings).map { |c| c.name }.sort
    ensure
      Person.connection.drop_table :testings rescue nil
      ActiveRecord::Base.primary_key_prefix_type = nil
    end

    def test_create_table_with_primary_key_prefix_as_table_name
      ActiveRecord::Base.primary_key_prefix_type = :table_name

      Person.connection.create_table :testings do |t|
          t.column :foo, :string
      end

      assert_equal %w(foo testingid), Person.connection.columns(:testings).map { |c| c.name }.sort
    ensure
      Person.connection.drop_table :testings rescue nil
      ActiveRecord::Base.primary_key_prefix_type = nil
    end

    def test_create_table_with_force_true_does_not_drop_nonexisting_table
      if Person.connection.table_exists?(:testings2)
        Person.connection.drop_table :testings2
      end

      # using a copy as we need the drop_table method to
      # continue to work for the ensure block of the test
      temp_conn = Person.connection.dup
      temp_conn.expects(:drop_table).never
      temp_conn.create_table :testings2, :force => true do |t|
        t.column :foo, :string
      end
    ensure
      Person.connection.drop_table :testings2 rescue nil
    end

    def test_create_table_with_timestamps_should_create_datetime_columns
      table_name = :testings

      Person.connection.create_table table_name do |t|
        t.timestamps
      end
      created_columns = Person.connection.columns(table_name)

      created_at_column = created_columns.detect {|c| c.name == 'created_at' }
      updated_at_column = created_columns.detect {|c| c.name == 'updated_at' }

      assert created_at_column.null
      assert updated_at_column.null
    ensure
      Person.connection.drop_table table_name rescue nil
    end

    def test_create_table_with_timestamps_should_create_datetime_columns_with_options
      table_name = :testings

      Person.connection.create_table table_name do |t|
        t.timestamps :null => false
      end
      created_columns = Person.connection.columns(table_name)

      created_at_column = created_columns.detect {|c| c.name == 'created_at' }
      updated_at_column = created_columns.detect {|c| c.name == 'updated_at' }

      assert !created_at_column.null
      assert !updated_at_column.null
    ensure
      Person.connection.drop_table table_name rescue nil
    end

    def test_create_table_without_a_block
      table_name = :testings
      Person.connection.create_table table_name
    ensure
      Person.connection.drop_table table_name rescue nil
    end

    # Sybase, and SQLite3 will not allow you to add a NOT NULL
    # column to a table without a default value.
    unless current_adapter?(:SybaseAdapter, :SQLiteAdapter)
      def test_add_column_not_null_without_default
        Person.connection.create_table :testings do |t|
          t.column :foo, :string
        end
        Person.connection.add_column :testings, :bar, :string, :null => false

        assert_raise(ActiveRecord::StatementInvalid) do
          Person.connection.execute "insert into testings (foo, bar) values ('hello', NULL)"
        end
      ensure
        Person.connection.drop_table :testings rescue nil
      end
    end

    def test_add_column_not_null_with_default
      Person.connection.create_table :testings do |t|
        t.column :foo, :string
      end

      con = Person.connection
      Person.connection.enable_identity_insert("testings", true) if current_adapter?(:SybaseAdapter)
      Person.connection.execute "insert into testings (#{con.quote_column_name('id')}, #{con.quote_column_name('foo')}) values (1, 'hello')"
      Person.connection.enable_identity_insert("testings", false) if current_adapter?(:SybaseAdapter)
      assert_nothing_raised {Person.connection.add_column :testings, :bar, :string, :null => false, :default => "default" }

      assert_raise(ActiveRecord::StatementInvalid) do
        unless current_adapter?(:OpenBaseAdapter)
          Person.connection.execute "insert into testings (#{con.quote_column_name('id')}, #{con.quote_column_name('foo')}, #{con.quote_column_name('bar')}) values (2, 'hello', NULL)"
        else
          Person.connection.insert("INSERT INTO testings (#{con.quote_column_name('id')}, #{con.quote_column_name('foo')}, #{con.quote_column_name('bar')}) VALUES (2, 'hello', NULL)",
            "Testing Insert","id",2)
        end
      end
    ensure
      Person.connection.drop_table :testings rescue nil
    end

    # We specifically do a manual INSERT here, and then test only the SELECT
    # functionality. This allows us to more easily catch INSERT being broken,
    # but SELECT actually working fine.
    def test_native_decimal_insert_manual_vs_automatic
      correct_value = '0012345678901234567890.0123456789'.to_d

      Person.delete_all
      Person.connection.add_column "people", "wealth", :decimal, :precision => '30', :scale => '10'
      Person.reset_column_information

      # Do a manual insertion
      if current_adapter?(:OracleAdapter)
        Person.connection.execute "insert into people (id, wealth) values (people_seq.nextval, 12345678901234567890.0123456789)"
      elsif current_adapter?(:OpenBaseAdapter) || (current_adapter?(:MysqlAdapter) && Mysql.client_version < 50003) #before mysql 5.0.3 decimals stored as strings
        Person.connection.execute "insert into people (wealth) values ('12345678901234567890.0123456789')"
      else
        Person.connection.execute "insert into people (wealth) values (12345678901234567890.0123456789)"
      end

      # SELECT
      row = Person.find(:first)
      assert_kind_of BigDecimal, row.wealth

      # If this assert fails, that means the SELECT is broken!
      unless current_adapter?(:SQLite3Adapter)
        assert_equal correct_value, row.wealth
      end

      # Reset to old state
      Person.delete_all

      # Now use the Rails insertion
      assert_nothing_raised { Person.create :wealth => BigDecimal.new("12345678901234567890.0123456789") }

      # SELECT
      row = Person.find(:first)
      assert_kind_of BigDecimal, row.wealth

      # If these asserts fail, that means the INSERT (create function, or cast to SQL) is broken!
      unless current_adapter?(:SQLite3Adapter)
        assert_equal correct_value, row.wealth
      end

      # Reset to old state
      Person.connection.del_column "people", "wealth" rescue nil
      Person.reset_column_information
    end

    def test_add_column_with_precision_and_scale
      Person.connection.add_column 'people', 'wealth', :decimal, :precision => 9, :scale => 7
      Person.reset_column_information

      wealth_column = Person.columns_hash['wealth']
      assert_equal 9, wealth_column.precision
      assert_equal 7, wealth_column.scale
    end

    def test_native_types
      Person.delete_all
      Person.connection.add_column "people", "last_name", :string
      Person.connection.add_column "people", "bio", :text
      Person.connection.add_column "people", "age", :integer
      Person.connection.add_column "people", "height", :float
      Person.connection.add_column "people", "wealth", :decimal, :precision => '30', :scale => '10'
      Person.connection.add_column "people", "birthday", :datetime
      Person.connection.add_column "people", "favorite_day", :date
      Person.connection.add_column "people", "moment_of_truth", :datetime
      Person.connection.add_column "people", "male", :boolean
      Person.reset_column_information

      assert_nothing_raised do
        Person.create :first_name => 'bob', :last_name => 'bobsen',
          :bio => "I was born ....", :age => 18, :height => 1.78,
          :wealth => BigDecimal.new("12345678901234567890.0123456789"),
          :birthday => 18.years.ago, :favorite_day => 10.days.ago,
          :moment_of_truth => "1782-10-10 21:40:18", :male => true
      end

      bob = Person.find(:first)
      assert_equal 'bob', bob.first_name
      assert_equal 'bobsen', bob.last_name
      assert_equal "I was born ....", bob.bio
      assert_equal 18, bob.age

      # Test for 30 significent digits (beyond the 16 of float), 10 of them
      # after the decimal place.

      unless current_adapter?(:SQLite3Adapter)
        assert_equal BigDecimal.new("0012345678901234567890.0123456789"), bob.wealth
      end

      assert_equal true, bob.male?

      assert_equal String, bob.first_name.class
      assert_equal String, bob.last_name.class
      assert_equal String, bob.bio.class
      assert_equal Fixnum, bob.age.class
      assert_equal Time, bob.birthday.class

      if current_adapter?(:OracleAdapter, :SybaseAdapter)
        # Sybase, and Oracle don't differentiate between date/time
        assert_equal Time, bob.favorite_day.class
      else
        assert_equal Date, bob.favorite_day.class
      end

      # Oracle adapter stores Time or DateTime with timezone value already in _before_type_cast column
      # therefore no timezone change is done afterwards when default timezone is changed
      unless current_adapter?(:OracleAdapter)
        # Test DateTime column and defaults, including timezone.
        # FIXME: moment of truth may be Time on 64-bit platforms.
        if bob.moment_of_truth.is_a?(DateTime)

          with_env_tz 'US/Eastern' do
            bob.reload
            assert_equal DateTime.local_offset, bob.moment_of_truth.offset
            assert_not_equal 0, bob.moment_of_truth.offset
            assert_not_equal "Z", bob.moment_of_truth.zone
            # US/Eastern is -5 hours from GMT
            assert_equal Rational(-5, 24), bob.moment_of_truth.offset
            assert_match(/\A-05:?00\Z/, bob.moment_of_truth.zone) #ruby 1.8.6 uses HH:MM, prior versions use HHMM
            assert_equal DateTime::ITALY, bob.moment_of_truth.start
          end
        end
      end

      assert_instance_of TrueClass, bob.male?
      assert_kind_of BigDecimal, bob.wealth
    end

    if current_adapter?(:MysqlAdapter) or current_adapter?(:Mysql2Adapter)
      def test_unabstracted_database_dependent_types
        Person.delete_all

        ActiveRecord::Migration.add_column :people, :intelligence_quotient, :tinyint
        Person.reset_column_information
        assert_match(/tinyint/, Person.columns_hash['intelligence_quotient'].sql_type)
      ensure
        ActiveRecord::Migration.remove_column :people, :intelligence_quotient rescue nil
      end
    end

    def test_add_remove_single_field_using_string_arguments
      assert !Person.column_methods_hash.include?(:last_name)

      ActiveRecord::Migration.add_column 'people', 'last_name', :string

      Person.reset_column_information
      assert Person.column_methods_hash.include?(:last_name)

      ActiveRecord::Migration.remove_column 'people', 'last_name'

      Person.reset_column_information
      assert !Person.column_methods_hash.include?(:last_name)
    end

    def test_add_remove_single_field_using_symbol_arguments
      assert !Person.column_methods_hash.include?(:last_name)

      ActiveRecord::Migration.add_column :people, :last_name, :string

      Person.reset_column_information
      assert Person.column_methods_hash.include?(:last_name)

      ActiveRecord::Migration.remove_column :people, :last_name

      Person.reset_column_information
      assert !Person.column_methods_hash.include?(:last_name)
    end

<<<<<<< HEAD
    if current_adapter?(:MysqlAdapter)
=======
    if current_adapter?(:MysqlAdapter) or current_adapter?(:Mysql2Adapter)
>>>>>>> c09c8be3
      def testing_table_for_positioning
        Person.connection.create_table :testings, :id => false do |t|
          t.column :first, :integer
          t.column :second, :integer
          t.column :third, :integer
        end

        yield Person.connection
      ensure
        Person.connection.drop_table :testings rescue nil
      end
      protected :testing_table_for_positioning

      def test_column_positioning
        testing_table_for_positioning do |conn|
          assert_equal %w(first second third), conn.columns(:testings).map {|c| c.name }
        end
      end

      def test_add_column_with_positioning
        testing_table_for_positioning do |conn|
          conn.add_column :testings, :new_col, :integer
          assert_equal %w(first second third new_col), conn.columns(:testings).map {|c| c.name }
        end
        testing_table_for_positioning do |conn|
          conn.add_column :testings, :new_col, :integer, :first => true
          assert_equal %w(new_col first second third), conn.columns(:testings).map {|c| c.name }
        end
        testing_table_for_positioning do |conn|
          conn.add_column :testings, :new_col, :integer, :after => :first
          assert_equal %w(first new_col second third), conn.columns(:testings).map {|c| c.name }
        end
      end

      def test_change_column_with_positioning
        testing_table_for_positioning do |conn|
          conn.change_column :testings, :second, :integer, :first => true
          assert_equal %w(second first third), conn.columns(:testings).map {|c| c.name }
        end
        testing_table_for_positioning do |conn|
          conn.change_column :testings, :second, :integer, :after => :third
          assert_equal %w(first third second), conn.columns(:testings).map {|c| c.name }
        end
      end
    end

    def test_add_rename
      Person.delete_all

      begin
        Person.connection.add_column "people", "girlfriend", :string
        Person.reset_column_information
        Person.create :girlfriend => 'bobette'

        Person.connection.rename_column "people", "girlfriend", "exgirlfriend"

        Person.reset_column_information
        bob = Person.find(:first)

        assert_equal "bobette", bob.exgirlfriend
      ensure
        Person.connection.remove_column("people", "girlfriend") rescue nil
        Person.connection.remove_column("people", "exgirlfriend") rescue nil
      end

    end

    def test_rename_column_using_symbol_arguments
      begin
        names_before = Person.find(:all).map(&:first_name)
        Person.connection.rename_column :people, :first_name, :nick_name
        Person.reset_column_information
        assert Person.column_names.include?("nick_name")
        assert_equal names_before, Person.find(:all).map(&:nick_name)
      ensure
        Person.connection.remove_column("people","nick_name")
        Person.connection.add_column("people","first_name", :string)
      end
    end

    def test_rename_column
      begin
        names_before = Person.find(:all).map(&:first_name)
        Person.connection.rename_column "people", "first_name", "nick_name"
        Person.reset_column_information
        assert Person.column_names.include?("nick_name")
        assert_equal names_before, Person.find(:all).map(&:nick_name)
      ensure
        Person.connection.remove_column("people","nick_name")
        Person.connection.add_column("people","first_name", :string)
      end
    end

    def test_rename_column_preserves_default_value_not_null
      begin
        default_before = Developer.connection.columns("developers").find { |c| c.name == "salary" }.default
        assert_equal 70000, default_before
        Developer.connection.rename_column "developers", "salary", "anual_salary"
        Developer.reset_column_information
        assert Developer.column_names.include?("anual_salary")
        default_after = Developer.connection.columns("developers").find { |c| c.name == "anual_salary" }.default
        assert_equal 70000, default_after
      ensure
        Developer.connection.rename_column "developers", "anual_salary", "salary"
        Developer.reset_column_information
      end
    end

    def test_rename_nonexistent_column
      ActiveRecord::Base.connection.create_table(:hats) do |table|
        table.column :hat_name, :string, :default => nil
      end
      exception = if current_adapter?(:PostgreSQLAdapter, :OracleAdapter)
        ActiveRecord::StatementInvalid
      else
        ActiveRecord::ActiveRecordError
      end
      assert_raise(exception) do
        Person.connection.rename_column "hats", "nonexistent", "should_fail"
      end
    ensure
      ActiveRecord::Base.connection.drop_table(:hats)
    end

    def test_rename_column_with_sql_reserved_word
      begin
        assert_nothing_raised { Person.connection.rename_column "people", "first_name", "group" }
        Person.reset_column_information
        assert Person.column_names.include?("group")
      ensure
        Person.connection.remove_column("people", "group") rescue nil
        Person.connection.add_column("people", "first_name", :string) rescue nil
      end
    end

    def test_rename_column_with_an_index
      ActiveRecord::Base.connection.create_table(:hats) do |table|
        table.column :hat_name, :string, :limit => 100
        table.column :hat_size, :integer
      end
      Person.connection.add_index :hats, :hat_name
      assert_nothing_raised do
        Person.connection.rename_column "hats", "hat_name", "name"
      end
    ensure
      ActiveRecord::Base.connection.drop_table(:hats)
    end

    def test_remove_column_with_index
      ActiveRecord::Base.connection.create_table(:hats) do |table|
        table.column :hat_name, :string, :limit => 100
        table.column :hat_size, :integer
      end
      ActiveRecord::Base.connection.add_index "hats", "hat_size"

      assert_nothing_raised { Person.connection.remove_column("hats", "hat_size") }
    ensure
      ActiveRecord::Base.connection.drop_table(:hats)
    end

    def test_remove_column_with_multi_column_index
      ActiveRecord::Base.connection.create_table(:hats) do |table|
        table.column :hat_name, :string, :limit => 100
        table.column :hat_size, :integer
        table.column :hat_style, :string, :limit => 100
      end
      ActiveRecord::Base.connection.add_index "hats", ["hat_style", "hat_size"], :unique => true

      assert_nothing_raised { Person.connection.remove_column("hats", "hat_size") }
    ensure
      ActiveRecord::Base.connection.drop_table(:hats)
    end

    def test_remove_column_no_second_parameter_raises_exception
      assert_raise(ArgumentError) { Person.connection.remove_column("funny") }
    end

    def test_change_type_of_not_null_column
      assert_nothing_raised do
        Topic.connection.change_column "topics", "written_on", :datetime, :null => false
        Topic.reset_column_information

        Topic.connection.change_column "topics", "written_on", :datetime, :null => false
        Topic.reset_column_information

        Topic.connection.change_column "topics", "written_on", :datetime, :null => true
        Topic.reset_column_information
      end
    end

    if current_adapter?(:SQLiteAdapter)
      def test_rename_table_for_sqlite_should_work_with_reserved_words
        begin
          assert_nothing_raised do
            ActiveRecord::Base.connection.rename_table :references, :old_references
            ActiveRecord::Base.connection.create_table :octopuses do |t|
              t.column :url, :string
            end
          end

          assert_nothing_raised { ActiveRecord::Base.connection.rename_table :octopuses, :references }

          # Using explicit id in insert for compatibility across all databases
          con = ActiveRecord::Base.connection
          assert_nothing_raised do
            con.execute "INSERT INTO 'references' (#{con.quote_column_name('id')}, #{con.quote_column_name('url')}) VALUES (1, 'http://rubyonrails.com')"
          end
          assert_equal 'http://rubyonrails.com', ActiveRecord::Base.connection.select_value("SELECT url FROM 'references' WHERE id=1")

        ensure
          ActiveRecord::Base.connection.drop_table :references
          ActiveRecord::Base.connection.rename_table :old_references, :references
        end
      end
    end

    def test_rename_table
      begin
        ActiveRecord::Base.connection.create_table :octopuses do |t|
          t.column :url, :string
        end
        ActiveRecord::Base.connection.rename_table :octopuses, :octopi

        # Using explicit id in insert for compatibility across all databases
        con = ActiveRecord::Base.connection
        con.enable_identity_insert("octopi", true) if current_adapter?(:SybaseAdapter)
        assert_nothing_raised { con.execute "INSERT INTO octopi (#{con.quote_column_name('id')}, #{con.quote_column_name('url')}) VALUES (1, 'http://www.foreverflying.com/octopus-black7.jpg')" }
        con.enable_identity_insert("octopi", false) if current_adapter?(:SybaseAdapter)

        assert_equal 'http://www.foreverflying.com/octopus-black7.jpg', ActiveRecord::Base.connection.select_value("SELECT url FROM octopi WHERE id=1")

      ensure
        ActiveRecord::Base.connection.drop_table :octopuses rescue nil
        ActiveRecord::Base.connection.drop_table :octopi rescue nil
      end
    end

    def test_change_column_nullability
      Person.delete_all
      Person.connection.add_column "people", "funny", :boolean
      Person.reset_column_information
      assert Person.columns_hash["funny"].null, "Column 'funny' must initially allow nulls"
      Person.connection.change_column "people", "funny", :boolean, :null => false, :default => true
      Person.reset_column_information
      assert !Person.columns_hash["funny"].null, "Column 'funny' must *not* allow nulls at this point"
      Person.connection.change_column "people", "funny", :boolean, :null => true
      Person.reset_column_information
      assert Person.columns_hash["funny"].null, "Column 'funny' must allow nulls again at this point"
    end

    def test_rename_table_with_an_index
      begin
        ActiveRecord::Base.connection.create_table :octopuses do |t|
          t.column :url, :string
        end
        ActiveRecord::Base.connection.add_index :octopuses, :url

        ActiveRecord::Base.connection.rename_table :octopuses, :octopi

        # Using explicit id in insert for compatibility across all databases
        con = ActiveRecord::Base.connection
        con.enable_identity_insert("octopi", true) if current_adapter?(:SybaseAdapter)
        assert_nothing_raised { con.execute "INSERT INTO octopi (#{con.quote_column_name('id')}, #{con.quote_column_name('url')}) VALUES (1, 'http://www.foreverflying.com/octopus-black7.jpg')" }
        con.enable_identity_insert("octopi", false) if current_adapter?(:SybaseAdapter)

        assert_equal 'http://www.foreverflying.com/octopus-black7.jpg', ActiveRecord::Base.connection.select_value("SELECT url FROM octopi WHERE id=1")
        assert ActiveRecord::Base.connection.indexes(:octopi).first.columns.include?("url")
      ensure
        ActiveRecord::Base.connection.drop_table :octopuses rescue nil
        ActiveRecord::Base.connection.drop_table :octopi rescue nil
      end
    end

    def test_change_column
      Person.connection.add_column 'people', 'age', :integer
      label = "test_change_column Columns"
      old_columns = Person.connection.columns(Person.table_name, label)
      assert old_columns.find { |c| c.name == 'age' and c.type == :integer }

      assert_nothing_raised { Person.connection.change_column "people", "age", :string }

      new_columns = Person.connection.columns(Person.table_name, label)
      assert_nil new_columns.find { |c| c.name == 'age' and c.type == :integer }
      assert new_columns.find { |c| c.name == 'age' and c.type == :string }

      old_columns = Topic.connection.columns(Topic.table_name, label)
      assert old_columns.find { |c| c.name == 'approved' and c.type == :boolean and c.default == true }
      assert_nothing_raised { Topic.connection.change_column :topics, :approved, :boolean, :default => false }
      new_columns = Topic.connection.columns(Topic.table_name, label)
      assert_nil new_columns.find { |c| c.name == 'approved' and c.type == :boolean and c.default == true }
      assert new_columns.find { |c| c.name == 'approved' and c.type == :boolean and c.default == false }
      assert_nothing_raised { Topic.connection.change_column :topics, :approved, :boolean, :default => true }
    end

    def test_change_column_with_nil_default
      Person.connection.add_column "people", "contributor", :boolean, :default => true
      Person.reset_column_information
      assert Person.new.contributor?

      assert_nothing_raised { Person.connection.change_column "people", "contributor", :boolean, :default => nil }
      Person.reset_column_information
      assert !Person.new.contributor?
      assert_nil Person.new.contributor
    ensure
      Person.connection.remove_column("people", "contributor") rescue nil
    end

    def test_change_column_with_new_default
      Person.connection.add_column "people", "administrator", :boolean, :default => true
      Person.reset_column_information
      assert Person.new.administrator?

      assert_nothing_raised { Person.connection.change_column "people", "administrator", :boolean, :default => false }
      Person.reset_column_information
      assert !Person.new.administrator?
    ensure
      Person.connection.remove_column("people", "administrator") rescue nil
    end

    def test_change_column_default
      Person.connection.change_column_default "people", "first_name", "Tester"
      Person.reset_column_information
      assert_equal "Tester", Person.new.first_name
    end

    def test_change_column_quotes_column_names
      Person.connection.create_table :testings do |t|
        t.column :select, :string
      end

      assert_nothing_raised { Person.connection.change_column :testings, :select, :string, :limit => 10 }

      # Oracle needs primary key value from sequence
      if current_adapter?(:OracleAdapter)
        assert_nothing_raised { Person.connection.execute "insert into testings (id, #{Person.connection.quote_column_name('select')}) values (testings_seq.nextval, '7 chars')" }
      else
        assert_nothing_raised { Person.connection.execute "insert into testings (#{Person.connection.quote_column_name('select')}) values ('7 chars')" }
      end
    ensure
      Person.connection.drop_table :testings rescue nil
    end

    def test_keeping_default_and_notnull_constaint_on_change
      Person.connection.create_table :testings do |t|
        t.column :title, :string
      end
      person_klass = Class.new(Person)
      person_klass.set_table_name 'testings'

      person_klass.connection.add_column "testings", "wealth", :integer, :null => false, :default => 99
      person_klass.reset_column_information
      assert_equal 99, person_klass.columns_hash["wealth"].default
      assert_equal false, person_klass.columns_hash["wealth"].null
      # Oracle needs primary key value from sequence
      if current_adapter?(:OracleAdapter)
        assert_nothing_raised {person_klass.connection.execute("insert into testings (id, title) values (testings_seq.nextval, 'tester')")}
      else
        assert_nothing_raised {person_klass.connection.execute("insert into testings (title) values ('tester')")}
      end

      # change column default to see that column doesn't lose its not null definition
      person_klass.connection.change_column_default "testings", "wealth", 100
      person_klass.reset_column_information
      assert_equal 100, person_klass.columns_hash["wealth"].default
      assert_equal false, person_klass.columns_hash["wealth"].null

      # rename column to see that column doesn't lose its not null and/or default definition
      person_klass.connection.rename_column "testings", "wealth", "money"
      person_klass.reset_column_information
      assert_nil person_klass.columns_hash["wealth"]
      assert_equal 100, person_klass.columns_hash["money"].default
      assert_equal false, person_klass.columns_hash["money"].null

      # change column
      person_klass.connection.change_column "testings", "money", :integer, :null => false, :default => 1000
      person_klass.reset_column_information
      assert_equal 1000, person_klass.columns_hash["money"].default
      assert_equal false, person_klass.columns_hash["money"].null

      # change column, make it nullable and clear default
      person_klass.connection.change_column "testings", "money", :integer, :null => true, :default => nil
      person_klass.reset_column_information
      assert_nil person_klass.columns_hash["money"].default
      assert_equal true, person_klass.columns_hash["money"].null

      # change_column_null, make it not nullable and set null values to a default value
      person_klass.connection.execute('UPDATE testings SET money = NULL')
      person_klass.connection.change_column_null "testings", "money", false, 2000
      person_klass.reset_column_information
      assert_nil person_klass.columns_hash["money"].default
      assert_equal false, person_klass.columns_hash["money"].null
      assert_equal [2000], Person.connection.select_values("SELECT money FROM testings").map { |s| s.to_i }.sort
    ensure
      Person.connection.drop_table :testings rescue nil
    end

    def test_change_column_default_to_null
      Person.connection.change_column_default "people", "first_name", nil
      Person.reset_column_information
      assert_nil Person.new.first_name
    end

    def test_column_exists
      Person.connection.create_table :testings do |t|
        t.column :foo, :string
      end

      assert Person.connection.column_exists?(:testings, :foo)
      assert !Person.connection.column_exists?(:testings, :bar)
    ensure
      Person.connection.drop_table :testings rescue nil
    end

    def test_column_exists_with_type
      Person.connection.create_table :testings do |t|
        t.column :foo, :string
        t.column :bar, :decimal, :precision => 8, :scale => 2
      end

      assert Person.connection.column_exists?(:testings, :foo, :string)
      assert !Person.connection.column_exists?(:testings, :foo, :integer)
      assert Person.connection.column_exists?(:testings, :bar, :decimal)
      assert !Person.connection.column_exists?(:testings, :bar, :integer)
    ensure
      Person.connection.drop_table :testings rescue nil
    end

    def test_column_exists_with_definition
      Person.connection.create_table :testings do |t|
        t.column :foo, :string, :limit => 100
        t.column :bar, :decimal, :precision => 8, :scale => 2
      end

      assert Person.connection.column_exists?(:testings, :foo, :string, :limit => 100)
      assert !Person.connection.column_exists?(:testings, :foo, :string, :limit => 50)
      assert Person.connection.column_exists?(:testings, :bar, :decimal, :precision => 8, :scale => 2)
      assert !Person.connection.column_exists?(:testings, :bar, :decimal, :precision => 10, :scale => 2)
    ensure
      Person.connection.drop_table :testings rescue nil
    end

    def test_add_table
      assert !Reminder.table_exists?

      WeNeedReminders.up

      assert Reminder.create("content" => "hello world", "remind_at" => Time.now)
      assert_equal "hello world", Reminder.find(:first).content

      WeNeedReminders.down
      assert_raise(ActiveRecord::StatementInvalid) { Reminder.find(:first) }
    end

    def test_add_table_with_decimals
      Person.connection.drop_table :big_numbers rescue nil

      assert !BigNumber.table_exists?
      GiveMeBigNumbers.up

      assert BigNumber.create(
        :bank_balance => 1586.43,
        :big_bank_balance => BigDecimal("1000234000567.95"),
        :world_population => 6000000000,
        :my_house_population => 3,
        :value_of_e => BigDecimal("2.7182818284590452353602875")
      )

      b = BigNumber.find(:first)
      assert_not_nil b

      assert_not_nil b.bank_balance
      assert_not_nil b.big_bank_balance
      assert_not_nil b.world_population
      assert_not_nil b.my_house_population
      assert_not_nil b.value_of_e

      # TODO: set world_population >= 2**62 to cover 64-bit platforms and test
      # is_a?(Bignum)
      assert_kind_of Integer, b.world_population
      assert_equal 6000000000, b.world_population
      assert_kind_of Fixnum, b.my_house_population
      assert_equal 3, b.my_house_population
      assert_kind_of BigDecimal, b.bank_balance
      assert_equal BigDecimal("1586.43"), b.bank_balance
      assert_kind_of BigDecimal, b.big_bank_balance
      assert_equal BigDecimal("1000234000567.95"), b.big_bank_balance

      # This one is fun. The 'value_of_e' field is defined as 'DECIMAL' with
      # precision/scale explicitly left out.  By the SQL standard, numbers
      # assigned to this field should be truncated but that's seldom respected.
      if current_adapter?(:PostgreSQLAdapter)
        # - PostgreSQL changes the SQL spec on columns declared simply as
        # "decimal" to something more useful: instead of being given a scale
        # of 0, they take on the compile-time limit for precision and scale,
        # so the following should succeed unless you have used really wacky
        # compilation options
        # - SQLite2 has the default behavior of preserving all data sent in,
        # so this happens there too
        assert_kind_of BigDecimal, b.value_of_e
        assert_equal BigDecimal("2.7182818284590452353602875"), b.value_of_e
      elsif current_adapter?(:SQLiteAdapter)
        # - SQLite3 stores a float, in violation of SQL
        assert_kind_of BigDecimal, b.value_of_e
        assert_in_delta BigDecimal("2.71828182845905"), b.value_of_e, 0.00000000000001
      else
        # - SQL standard is an integer
        assert_kind_of Fixnum, b.value_of_e
        assert_equal 2, b.value_of_e
      end

      GiveMeBigNumbers.down
      assert_raise(ActiveRecord::StatementInvalid) { BigNumber.find(:first) }
    end

    def test_migrator
      assert !Person.column_methods_hash.include?(:last_name)
      assert !Reminder.table_exists?

      ActiveRecord::Migrator.up(MIGRATIONS_ROOT + "/valid")

      assert_equal 3, ActiveRecord::Migrator.current_version
      Person.reset_column_information
      assert Person.column_methods_hash.include?(:last_name)
      assert Reminder.create("content" => "hello world", "remind_at" => Time.now)
      assert_equal "hello world", Reminder.find(:first).content

      ActiveRecord::Migrator.down(MIGRATIONS_ROOT + "/valid")

      assert_equal 0, ActiveRecord::Migrator.current_version
      Person.reset_column_information
      assert !Person.column_methods_hash.include?(:last_name)
      assert_raise(ActiveRecord::StatementInvalid) { Reminder.find(:first) }
    end

    def test_migrator_one_up
      assert !Person.column_methods_hash.include?(:last_name)
      assert !Reminder.table_exists?

      ActiveRecord::Migrator.up(MIGRATIONS_ROOT + "/valid", 1)

      Person.reset_column_information
      assert Person.column_methods_hash.include?(:last_name)
      assert !Reminder.table_exists?

      ActiveRecord::Migrator.up(MIGRATIONS_ROOT + "/valid", 2)

      assert Reminder.create("content" => "hello world", "remind_at" => Time.now)
      assert_equal "hello world", Reminder.find(:first).content
    end

    def test_migrator_one_down
      ActiveRecord::Migrator.up(MIGRATIONS_ROOT + "/valid")

      ActiveRecord::Migrator.down(MIGRATIONS_ROOT + "/valid", 1)

      Person.reset_column_information
      assert Person.column_methods_hash.include?(:last_name)
      assert !Reminder.table_exists?
    end

    def test_migrator_one_up_one_down
      ActiveRecord::Migrator.up(MIGRATIONS_ROOT + "/valid", 1)
      ActiveRecord::Migrator.down(MIGRATIONS_ROOT + "/valid", 0)

      assert !Person.column_methods_hash.include?(:last_name)
      assert !Reminder.table_exists?
    end

    def test_migrator_double_up
      assert_equal(0, ActiveRecord::Migrator.current_version)
      ActiveRecord::Migrator.run(:up, MIGRATIONS_ROOT + "/valid", 1)
      assert_nothing_raised { ActiveRecord::Migrator.run(:up, MIGRATIONS_ROOT + "/valid", 1) }
      assert_equal(1, ActiveRecord::Migrator.current_version)
    end

    def test_migrator_double_down
      assert_equal(0, ActiveRecord::Migrator.current_version)
      ActiveRecord::Migrator.run(:up, MIGRATIONS_ROOT + "/valid", 1)
      ActiveRecord::Migrator.run(:down, MIGRATIONS_ROOT + "/valid", 1)
      assert_nothing_raised { ActiveRecord::Migrator.run(:down, MIGRATIONS_ROOT + "/valid", 1) }
      assert_equal(0, ActiveRecord::Migrator.current_version)
    end

    if ActiveRecord::Base.connection.supports_ddl_transactions?
      def test_migrator_one_up_with_exception_and_rollback
        assert !Person.column_methods_hash.include?(:last_name)

        e = assert_raise(StandardError) do
          ActiveRecord::Migrator.up(MIGRATIONS_ROOT + "/broken", 100)
        end

        assert_equal "An error has occurred, this and all later migrations canceled:\n\nSomething broke", e.message

        Person.reset_column_information
        assert !Person.column_methods_hash.include?(:last_name)
      end
    end

    def test_finds_migrations
      migrations = ActiveRecord::Migrator.new(:up, MIGRATIONS_ROOT + "/valid").migrations

      [[1, 'PeopleHaveLastNames'], [2, 'WeNeedReminders'], [3, 'InnocentJointable']].each_with_index do |pair, i|
        assert_equal migrations[i].version, pair.first
        assert_equal migrations[i].name, pair.last
      end
    end

    def test_finds_pending_migrations
      ActiveRecord::Migrator.up(MIGRATIONS_ROOT + "/interleaved/pass_2", 1)
      migrations = ActiveRecord::Migrator.new(:up, MIGRATIONS_ROOT + "/interleaved/pass_2").pending_migrations

      assert_equal 1, migrations.size
      assert_equal migrations[0].version, 3
      assert_equal migrations[0].name, 'InnocentJointable'
    end

    def test_relative_migrations
      $".delete_if do |fname|
        fname == (MIGRATIONS_ROOT + "/valid/1_people_have_last_names.rb")
      end
      Object.send(:remove_const, :PeopleHaveLastNames)

      Dir.chdir(MIGRATIONS_ROOT) do
        ActiveRecord::Migrator.up("valid/", 1)
      end

      assert defined?(PeopleHaveLastNames)
    end

    def test_only_loads_pending_migrations
      # migrate up to 1
      ActiveRecord::Migrator.up(MIGRATIONS_ROOT + "/valid", 1)

      # now unload the migrations that have been defined
      Object.send(:remove_const, :PeopleHaveLastNames)

      ActiveRecord::Migrator.migrate(MIGRATIONS_ROOT + "/valid", nil)

      assert !defined? PeopleHaveLastNames

      %w(WeNeedReminders, InnocentJointable).each do |migration|
        assert defined? migration
      end

    ensure
      load(MIGRATIONS_ROOT + "/valid/1_people_have_last_names.rb")
    end

    def test_target_version_zero_should_run_only_once
      # migrate up to 1
      ActiveRecord::Migrator.migrate(MIGRATIONS_ROOT + "/valid", 1)
<<<<<<< HEAD

      # migrate down to 0
      ActiveRecord::Migrator.migrate(MIGRATIONS_ROOT + "/valid", 0)

      # now unload the migrations that have been defined
      PeopleHaveLastNames.unloadable
      ActiveSupport::Dependencies.remove_unloadable_constants!

      # migrate down to 0 again
      ActiveRecord::Migrator.migrate(MIGRATIONS_ROOT + "/valid", 0)

      assert !defined? PeopleHaveLastNames
    ensure
      load(MIGRATIONS_ROOT + "/valid/1_people_have_last_names.rb")
    end

    def test_migrator_interleaved_migrations
      ActiveRecord::Migrator.up(MIGRATIONS_ROOT + "/interleaved/pass_1")
=======
>>>>>>> c09c8be3

      # migrate down to 0
      ActiveRecord::Migrator.migrate(MIGRATIONS_ROOT + "/valid", 0)

      # now unload the migrations that have been defined
      PeopleHaveLastNames.unloadable
      ActiveSupport::Dependencies.remove_unloadable_constants!

      # migrate down to 0 again
      ActiveRecord::Migrator.migrate(MIGRATIONS_ROOT + "/valid", 0)

      assert !defined? PeopleHaveLastNames
    ensure
      load(MIGRATIONS_ROOT + "/valid/1_people_have_last_names.rb")
    end

    def test_migrator_db_has_no_schema_migrations_table
      # Oracle adapter raises error if semicolon is present as last character
      if current_adapter?(:OracleAdapter)
        ActiveRecord::Base.connection.execute("DROP TABLE schema_migrations")
      else
        ActiveRecord::Base.connection.execute("DROP TABLE schema_migrations;")
      end
      assert_nothing_raised do
        ActiveRecord::Migrator.migrate(MIGRATIONS_ROOT + "/valid", 1)
      end
    end

    def test_migrator_verbosity
      ActiveRecord::Migrator.up(MIGRATIONS_ROOT + "/valid", 1)
      assert PeopleHaveLastNames.message_count > 0
      PeopleHaveLastNames.message_count = 0

      ActiveRecord::Migrator.down(MIGRATIONS_ROOT + "/valid", 0)
      assert PeopleHaveLastNames.message_count > 0
      PeopleHaveLastNames.message_count = 0
    end

    def test_migrator_verbosity_off
      PeopleHaveLastNames.verbose = false
      ActiveRecord::Migrator.up(MIGRATIONS_ROOT + "/valid", 1)
      assert PeopleHaveLastNames.message_count.zero?
      ActiveRecord::Migrator.down(MIGRATIONS_ROOT + "/valid", 0)
      assert PeopleHaveLastNames.message_count.zero?
    end

    def test_migrator_going_down_due_to_version_target
      ActiveRecord::Migrator.up(MIGRATIONS_ROOT + "/valid", 1)
      ActiveRecord::Migrator.migrate(MIGRATIONS_ROOT + "/valid", 0)

      assert !Person.column_methods_hash.include?(:last_name)
      assert !Reminder.table_exists?

      ActiveRecord::Migrator.migrate(MIGRATIONS_ROOT + "/valid")

      Person.reset_column_information
      assert Person.column_methods_hash.include?(:last_name)
      assert Reminder.create("content" => "hello world", "remind_at" => Time.now)
      assert_equal "hello world", Reminder.find(:first).content
    end

    def test_migrator_rollback
      ActiveRecord::Migrator.migrate(MIGRATIONS_ROOT + "/valid")
      assert_equal(3, ActiveRecord::Migrator.current_version)

      ActiveRecord::Migrator.rollback(MIGRATIONS_ROOT + "/valid")
      assert_equal(2, ActiveRecord::Migrator.current_version)

      ActiveRecord::Migrator.rollback(MIGRATIONS_ROOT + "/valid")
      assert_equal(1, ActiveRecord::Migrator.current_version)

      ActiveRecord::Migrator.rollback(MIGRATIONS_ROOT + "/valid")
      assert_equal(0, ActiveRecord::Migrator.current_version)

      ActiveRecord::Migrator.rollback(MIGRATIONS_ROOT + "/valid")
      assert_equal(0, ActiveRecord::Migrator.current_version)
    end

    def test_migrator_forward
      ActiveRecord::Migrator.migrate(MIGRATIONS_ROOT + "/valid", 1)
      assert_equal(1, ActiveRecord::Migrator.current_version)

      ActiveRecord::Migrator.forward(MIGRATIONS_ROOT + "/valid", 2)
      assert_equal(3, ActiveRecord::Migrator.current_version)

      ActiveRecord::Migrator.forward(MIGRATIONS_ROOT + "/valid")
      assert_equal(3, ActiveRecord::Migrator.current_version)
    end

    def test_get_all_versions
      ActiveRecord::Migrator.migrate(MIGRATIONS_ROOT + "/valid")
      assert_equal([1,2,3], ActiveRecord::Migrator.get_all_versions)

      ActiveRecord::Migrator.rollback(MIGRATIONS_ROOT + "/valid")
      assert_equal([1,2], ActiveRecord::Migrator.get_all_versions)

      ActiveRecord::Migrator.rollback(MIGRATIONS_ROOT + "/valid")
      assert_equal([1], ActiveRecord::Migrator.get_all_versions)

      ActiveRecord::Migrator.rollback(MIGRATIONS_ROOT + "/valid")
      assert_equal([], ActiveRecord::Migrator.get_all_versions)
    end

    def test_schema_migrations_table_name
      ActiveRecord::Base.table_name_prefix = "prefix_"
      ActiveRecord::Base.table_name_suffix = "_suffix"
      Reminder.reset_table_name
      assert_equal "prefix_schema_migrations_suffix", ActiveRecord::Migrator.schema_migrations_table_name
      ActiveRecord::Base.table_name_prefix = ""
      ActiveRecord::Base.table_name_suffix = ""
      Reminder.reset_table_name
      assert_equal "schema_migrations", ActiveRecord::Migrator.schema_migrations_table_name
    ensure
      ActiveRecord::Base.table_name_prefix = ""
      ActiveRecord::Base.table_name_suffix = ""
    end

    def test_proper_table_name
      assert_equal "table", ActiveRecord::Migrator.proper_table_name('table')
      assert_equal "table", ActiveRecord::Migrator.proper_table_name(:table)
      assert_equal "reminders", ActiveRecord::Migrator.proper_table_name(Reminder)
      Reminder.reset_table_name
      assert_equal Reminder.table_name, ActiveRecord::Migrator.proper_table_name(Reminder)

      # Use the model's own prefix/suffix if a model is given
      ActiveRecord::Base.table_name_prefix = "ARprefix_"
      ActiveRecord::Base.table_name_suffix = "_ARsuffix"
      Reminder.table_name_prefix = 'prefix_'
      Reminder.table_name_suffix = '_suffix'
      Reminder.reset_table_name
      assert_equal "prefix_reminders_suffix", ActiveRecord::Migrator.proper_table_name(Reminder)
      Reminder.table_name_prefix = ''
      Reminder.table_name_suffix = ''
      Reminder.reset_table_name

      # Use AR::Base's prefix/suffix if string or symbol is given
      ActiveRecord::Base.table_name_prefix = "prefix_"
      ActiveRecord::Base.table_name_suffix = "_suffix"
      Reminder.reset_table_name
      assert_equal "prefix_table_suffix", ActiveRecord::Migrator.proper_table_name('table')
      assert_equal "prefix_table_suffix", ActiveRecord::Migrator.proper_table_name(:table)
      ActiveRecord::Base.table_name_prefix = ""
      ActiveRecord::Base.table_name_suffix = ""
      Reminder.reset_table_name
    end

    def test_add_drop_table_with_prefix_and_suffix
      assert !Reminder.table_exists?
      ActiveRecord::Base.table_name_prefix = 'prefix_'
      ActiveRecord::Base.table_name_suffix = '_suffix'
      Reminder.reset_table_name
      Reminder.reset_sequence_name
      WeNeedReminders.up
      assert Reminder.create("content" => "hello world", "remind_at" => Time.now)
      assert_equal "hello world", Reminder.find(:first).content

      WeNeedReminders.down
      assert_raise(ActiveRecord::StatementInvalid) { Reminder.find(:first) }
    ensure
      ActiveRecord::Base.table_name_prefix = ''
      ActiveRecord::Base.table_name_suffix = ''
      Reminder.reset_table_name
      Reminder.reset_sequence_name
    end

    def test_create_table_with_binary_column
      Person.connection.drop_table :binary_testings rescue nil

      assert_nothing_raised {
        Person.connection.create_table :binary_testings do |t|
          t.column "data", :binary, :null => false
        end
      }

      columns = Person.connection.columns(:binary_testings)
      data_column = columns.detect { |c| c.name == "data" }

      if current_adapter?(:MysqlAdapter) or current_adapter?(:Mysql2Adapter)
        assert_equal '', data_column.default
      else
        assert_nil data_column.default
      end

      Person.connection.drop_table :binary_testings rescue nil
    end

    def test_migrator_with_duplicates
      assert_raise(ActiveRecord::DuplicateMigrationVersionError) do
        ActiveRecord::Migrator.migrate(MIGRATIONS_ROOT + "/duplicate", nil)
      end
    end

    def test_migrator_with_duplicate_names
      assert_raise(ActiveRecord::DuplicateMigrationNameError, "Multiple migrations have the name Chunky") do
        ActiveRecord::Migrator.migrate(MIGRATIONS_ROOT + "/duplicate_names", nil)
      end
    end

    def test_migrator_with_missing_version_numbers
      assert_raise(ActiveRecord::UnknownMigrationVersionError) do
        ActiveRecord::Migrator.migrate(MIGRATIONS_ROOT + "/missing", 500)
      end
    end

    def test_create_table_with_custom_sequence_name
      return unless current_adapter? :OracleAdapter

      # table name is 29 chars, the standard sequence name will
      # be 33 chars and should be shortened
      assert_nothing_raised do
        begin
          Person.connection.create_table :table_with_name_thats_just_ok do |t|
            t.column :foo, :string, :null => false
          end
        ensure
          Person.connection.drop_table :table_with_name_thats_just_ok rescue nil
        end
      end

      # should be all good w/ a custom sequence name
      assert_nothing_raised do
        begin
          Person.connection.create_table :table_with_name_thats_just_ok,
                                         :sequence_name => 'suitably_short_seq' do |t|
            t.column :foo, :string, :null => false
          end

          Person.connection.execute("select suitably_short_seq.nextval from dual")

        ensure
          Person.connection.drop_table :table_with_name_thats_just_ok,
                                       :sequence_name => 'suitably_short_seq' rescue nil
        end
      end

      # confirm the custom sequence got dropped
      assert_raise(ActiveRecord::StatementInvalid) do
        Person.connection.execute("select suitably_short_seq.nextval from dual")
      end
    end

    protected
      def with_env_tz(new_tz = 'US/Eastern')
        old_tz, ENV['TZ'] = ENV['TZ'], new_tz
        yield
      ensure
        old_tz ? ENV['TZ'] = old_tz : ENV.delete('TZ')
      end

  end

  class SexyMigrationsTest < ActiveRecord::TestCase
    def test_references_column_type_adds_id
      with_new_table do |t|
        t.expects(:column).with('customer_id', :integer, {})
        t.references :customer
      end
    end

    def test_references_column_type_with_polymorphic_adds_type
      with_new_table do |t|
        t.expects(:column).with('taggable_type', :string, {})
        t.expects(:column).with('taggable_id', :integer, {})
        t.references :taggable, :polymorphic => true
      end
    end

    def test_references_column_type_with_polymorphic_and_options_null_is_false_adds_table_flag
      with_new_table do |t|
        t.expects(:column).with('taggable_type', :string, {:null => false})
        t.expects(:column).with('taggable_id', :integer, {:null => false})
        t.references :taggable, :polymorphic => true, :null => false
      end
    end

    def test_belongs_to_works_like_references
      with_new_table do |t|
        t.expects(:column).with('customer_id', :integer, {})
        t.belongs_to :customer
      end
    end

    def test_timestamps_creates_updated_at_and_created_at
      with_new_table do |t|
        t.expects(:column).with(:created_at, :datetime, kind_of(Hash))
        t.expects(:column).with(:updated_at, :datetime, kind_of(Hash))
        t.timestamps
      end
    end

    def test_integer_creates_integer_column
      with_new_table do |t|
        t.expects(:column).with(:foo, 'integer', {})
        t.expects(:column).with(:bar, 'integer', {})
        t.integer :foo, :bar
      end
    end

    def test_string_creates_string_column
      with_new_table do |t|
        t.expects(:column).with(:foo, 'string', {})
        t.expects(:column).with(:bar, 'string', {})
        t.string :foo, :bar
      end
    end

    if current_adapter?(:PostgreSQLAdapter)
      def test_xml_creates_xml_column
        with_new_table do |t|
          t.expects(:column).with(:data, 'xml', {})
          t.xml :data
        end
      end
    end

    protected
    def with_new_table
      Person.connection.create_table :delete_me, :force => true do |t|
        yield t
      end
    ensure
      Person.connection.drop_table :delete_me rescue nil
    end

  end # SexyMigrationsTest

  class MigrationLoggerTest < ActiveRecord::TestCase
    def setup
      Object.send(:remove_const, :InnocentJointable)
    end

    def test_migration_should_be_run_without_logger
      previous_logger = ActiveRecord::Base.logger
      ActiveRecord::Base.logger = nil
      assert_nothing_raised do
        ActiveRecord::Migrator.migrate(MIGRATIONS_ROOT + "/valid")
      end
    ensure
      ActiveRecord::Base.logger = previous_logger
    end
  end

  class InterleavedMigrationsTest < ActiveRecord::TestCase
    def setup
      Object.send(:remove_const, :PeopleHaveLastNames)
    end

    def test_migrator_interleaved_migrations
      ActiveRecord::Migrator.up(MIGRATIONS_ROOT + "/interleaved/pass_1")

      assert_nothing_raised do
        ActiveRecord::Migrator.up(MIGRATIONS_ROOT + "/interleaved/pass_2")
      end

      Person.reset_column_information
      assert Person.column_methods_hash.include?(:last_name)

      Object.send(:remove_const, :PeopleHaveLastNames)
      Object.send(:remove_const, :InnocentJointable)
      assert_nothing_raised do
        ActiveRecord::Migrator.down(MIGRATIONS_ROOT + "/interleaved/pass_3")
      end
    end
  end

  class ReservedWordsMigrationTest < ActiveRecord::TestCase
    def test_drop_index_from_table_named_values
      connection = Person.connection
      connection.create_table :values, :force => true do |t|
        t.integer :value
      end

      assert_nothing_raised do
        connection.add_index :values, :value
        connection.remove_index :values, :column => :value
      end

      connection.drop_table :values rescue nil
    end
  end


  class ChangeTableMigrationsTest < ActiveRecord::TestCase
    def setup
      @connection = Person.connection
      @connection.create_table :delete_me, :force => true do |t|
      end
    end

    def teardown
      Person.connection.drop_table :delete_me rescue nil
    end

    def test_references_column_type_adds_id
      with_change_table do |t|
        @connection.expects(:add_column).with(:delete_me, 'customer_id', :integer, {})
        t.references :customer
      end
    end

    def test_remove_references_column_type_removes_id
      with_change_table do |t|
        @connection.expects(:remove_column).with(:delete_me, 'customer_id')
        t.remove_references :customer
      end
    end

    def test_add_belongs_to_works_like_add_references
      with_change_table do |t|
        @connection.expects(:add_column).with(:delete_me, 'customer_id', :integer, {})
        t.belongs_to :customer
      end
    end

    def test_remove_belongs_to_works_like_remove_references
      with_change_table do |t|
        @connection.expects(:remove_column).with(:delete_me, 'customer_id')
        t.remove_belongs_to :customer
      end
    end

    def test_references_column_type_with_polymorphic_adds_type
      with_change_table do |t|
        @connection.expects(:add_column).with(:delete_me, 'taggable_type', :string, {})
        @connection.expects(:add_column).with(:delete_me, 'taggable_id', :integer, {})
        t.references :taggable, :polymorphic => true
      end
    end

    def test_remove_references_column_type_with_polymorphic_removes_type
      with_change_table do |t|
        @connection.expects(:remove_column).with(:delete_me, 'taggable_type')
        @connection.expects(:remove_column).with(:delete_me, 'taggable_id')
        t.remove_references :taggable, :polymorphic => true
      end
    end

    def test_references_column_type_with_polymorphic_and_options_null_is_false_adds_table_flag
      with_change_table do |t|
        @connection.expects(:add_column).with(:delete_me, 'taggable_type', :string, {:null => false})
        @connection.expects(:add_column).with(:delete_me, 'taggable_id', :integer, {:null => false})
        t.references :taggable, :polymorphic => true, :null => false
      end
    end

    def test_remove_references_column_type_with_polymorphic_and_options_null_is_false_removes_table_flag
      with_change_table do |t|
        @connection.expects(:remove_column).with(:delete_me, 'taggable_type')
        @connection.expects(:remove_column).with(:delete_me, 'taggable_id')
        t.remove_references :taggable, :polymorphic => true, :null => false
      end
    end

    def test_timestamps_creates_updated_at_and_created_at
      with_change_table do |t|
        @connection.expects(:add_timestamps).with(:delete_me)
        t.timestamps
      end
    end

    def test_remove_timestamps_creates_updated_at_and_created_at
      with_change_table do |t|
        @connection.expects(:remove_timestamps).with(:delete_me)
        t.remove_timestamps
      end
    end

    def string_column
      if current_adapter?(:PostgreSQLAdapter)
        "character varying(255)"
      elsif current_adapter?(:OracleAdapter)
        'VARCHAR2(255)'
      else
        'varchar(255)'
      end
    end

    def integer_column
      if current_adapter?(:MysqlAdapter) or current_adapter?(:Mysql2Adapter)
        'int(11)'
      elsif current_adapter?(:OracleAdapter)
        'NUMBER(38)'
      else
        'integer'
      end
    end

    def test_integer_creates_integer_column
      with_change_table do |t|
        @connection.expects(:add_column).with(:delete_me, :foo, integer_column, {})
        @connection.expects(:add_column).with(:delete_me, :bar, integer_column, {})
        t.integer :foo, :bar
      end
    end

    def test_string_creates_string_column
      with_change_table do |t|
        @connection.expects(:add_column).with(:delete_me, :foo, string_column, {})
        @connection.expects(:add_column).with(:delete_me, :bar, string_column, {})
        t.string :foo, :bar
      end
    end

    def test_column_creates_column
      with_change_table do |t|
        @connection.expects(:add_column).with(:delete_me, :bar, :integer, {})
        t.column :bar, :integer
      end
    end

    def test_column_creates_column_with_options
      with_change_table do |t|
        @connection.expects(:add_column).with(:delete_me, :bar, :integer, {:null => false})
        t.column :bar, :integer, :null => false
      end
    end

    def test_index_creates_index
      with_change_table do |t|
        @connection.expects(:add_index).with(:delete_me, :bar, {})
        t.index :bar
      end
    end

    def test_index_creates_index_with_options
      with_change_table do |t|
        @connection.expects(:add_index).with(:delete_me, :bar, {:unique => true})
        t.index :bar, :unique => true
      end
    end

    def test_index_exists
      with_change_table do |t|
        @connection.expects(:index_exists?).with(:delete_me, :bar, {})
        t.index_exists?(:bar)
      end
    end

    def test_index_exists_with_options
      with_change_table do |t|
        @connection.expects(:index_exists?).with(:delete_me, :bar, {:unique => true})
        t.index_exists?(:bar, :unique => true)
      end
    end

    def test_change_changes_column
      with_change_table do |t|
        @connection.expects(:change_column).with(:delete_me, :bar, :string, {})
        t.change :bar, :string
      end
    end

    def test_change_changes_column_with_options
      with_change_table do |t|
        @connection.expects(:change_column).with(:delete_me, :bar, :string, {:null => true})
        t.change :bar, :string, :null => true
      end
    end

    def test_change_default_changes_column
      with_change_table do |t|
        @connection.expects(:change_column_default).with(:delete_me, :bar, :string)
        t.change_default :bar, :string
      end
    end

    def test_remove_drops_single_column
      with_change_table do |t|
        @connection.expects(:remove_column).with(:delete_me, [:bar])
        t.remove :bar
      end
    end

    def test_remove_drops_multiple_columns
      with_change_table do |t|
        @connection.expects(:remove_column).with(:delete_me, [:bar, :baz])
        t.remove :bar, :baz
      end
    end

    def test_remove_index_removes_index_with_options
      with_change_table do |t|
        @connection.expects(:remove_index).with(:delete_me, {:unique => true})
        t.remove_index :unique => true
      end
    end

    def test_rename_renames_column
      with_change_table do |t|
        @connection.expects(:rename_column).with(:delete_me, :bar, :baz)
        t.rename :bar, :baz
      end
    end

    protected
    def with_change_table
      Person.connection.change_table :delete_me do |t|
        yield t
      end
    end
  end
end
<|MERGE_RESOLUTION|>--- conflicted
+++ resolved
@@ -30,23 +30,14 @@
       conn = ActiveRecord::Base.connection
 
       conn.drop_table(ActiveRecord::Migrator.schema_migrations_table_name) if conn.table_exists?(ActiveRecord::Migrator.schema_migrations_table_name)
-<<<<<<< HEAD
-      ActiveRecord::Base.table_name_prefix = 'foo_'
-      ActiveRecord::Base.table_name_suffix = '_bar'
-=======
       # Use shorter prefix and suffix as in Oracle database identifier cannot be larger than 30 characters
       ActiveRecord::Base.table_name_prefix = 'p_'
       ActiveRecord::Base.table_name_suffix = '_s'
->>>>>>> c09c8be3
       conn.drop_table(ActiveRecord::Migrator.schema_migrations_table_name) if conn.table_exists?(ActiveRecord::Migrator.schema_migrations_table_name)
 
       conn.initialize_schema_migrations_table
 
-<<<<<<< HEAD
-      assert_equal "foo_unique_schema_migrations_bar", conn.indexes(ActiveRecord::Migrator.schema_migrations_table_name)[0][:name]
-=======
       assert_equal "p_unique_schema_migrations_s", conn.indexes(ActiveRecord::Migrator.schema_migrations_table_name)[0][:name]
->>>>>>> c09c8be3
     ensure
       ActiveRecord::Base.table_name_prefix = ""
       ActiveRecord::Base.table_name_suffix = ""
@@ -114,14 +105,6 @@
         assert_nothing_raised { Person.connection.remove_index("people", ["last_name", "first_name"]) }
         assert_nothing_raised { Person.connection.add_index("people", ["last_name", "first_name"], :length => {:last_name => 10, :first_name => 20}) }
         assert_nothing_raised { Person.connection.remove_index("people", ["last_name", "first_name"]) }
-        assert_nothing_raised { Person.connection.add_index("people", ["last_name"], :length => 10) }
-        assert_nothing_raised { Person.connection.remove_index("people", "last_name") }
-        assert_nothing_raised { Person.connection.add_index("people", ["last_name"], :length => {:last_name => 10}) }
-        assert_nothing_raised { Person.connection.remove_index("people", ["last_name"]) }
-        assert_nothing_raised { Person.connection.add_index("people", ["last_name", "first_name"], :length => 10) }
-        assert_nothing_raised { Person.connection.remove_index("people", ["last_name", "first_name"]) }
-        assert_nothing_raised { Person.connection.add_index("people", ["last_name", "first_name"], :length => {:last_name => 10, :first_name => 20}) }
-        assert_nothing_raised { Person.connection.remove_index("people", ["last_name", "first_name"]) }
       end
 
       # quoting
@@ -143,42 +126,25 @@
 
     def test_index_symbol_names
       assert_nothing_raised { Person.connection.add_index :people, :primary_contact_id, :name => :symbol_index_name }
-<<<<<<< HEAD
-      assert Person.connection.index_exists?(:people, :symbol_index_name, true)
-      assert_nothing_raised { Person.connection.remove_index :people, :name => :symbol_index_name }
-      assert_equal true, !Person.connection.index_exists?(:people, :symbol_index_name, false)
-=======
       assert Person.connection.index_exists?(:people, :primary_contact_id, :name => :symbol_index_name)
       assert_nothing_raised { Person.connection.remove_index :people, :name => :symbol_index_name }
       assert !Person.connection.index_exists?(:people, :primary_contact_id, :name => :symbol_index_name)
->>>>>>> c09c8be3
     end
 
     def test_add_index_length_limit
       good_index_name = 'x' * Person.connection.index_name_length
       too_long_index_name = good_index_name + 'x'
-<<<<<<< HEAD
-      assert_nothing_raised { Person.connection.add_index("people", "first_name", :name => too_long_index_name) }
-      assert !Person.connection.index_exists?("people", too_long_index_name, false)
-      assert_nothing_raised { Person.connection.add_index("people", "first_name", :name => good_index_name) }
-      assert Person.connection.index_exists?("people", good_index_name, false)
-=======
       assert_raise(ArgumentError)  { Person.connection.add_index("people", "first_name", :name => too_long_index_name) }
       assert !Person.connection.index_name_exists?("people", too_long_index_name, false)
       assert_nothing_raised { Person.connection.add_index("people", "first_name", :name => good_index_name) }
       assert Person.connection.index_name_exists?("people", good_index_name, false)
       Person.connection.remove_index("people", :name => good_index_name)
->>>>>>> c09c8be3
     end
 
     def test_remove_nonexistent_index
       # we do this by name, so OpenBase is a wash as noted above
       unless current_adapter?(:OpenBaseAdapter)
-<<<<<<< HEAD
-        assert_nothing_raised { Person.connection.remove_index("people", "no_such_index") }
-=======
         assert_raise(ArgumentError) { Person.connection.remove_index("people", "no_such_index") }
->>>>>>> c09c8be3
       end
     end
 
@@ -188,25 +154,14 @@
         Person.connection.add_index('people', [:first_name], :name => 'old_idx')
         assert_nothing_raised { Person.connection.rename_index('people', 'old_idx', 'new_idx') }
         # if the adapter doesn't support the indexes call, pick defaults that let the test pass
-<<<<<<< HEAD
-        assert !Person.connection.index_exists?('people', 'old_idx', false)
-        assert Person.connection.index_exists?('people', 'new_idx', true)
-=======
         assert !Person.connection.index_name_exists?('people', 'old_idx', false)
         assert Person.connection.index_name_exists?('people', 'new_idx', true)
->>>>>>> c09c8be3
       end
     end
 
     def test_double_add_index
       unless current_adapter?(:OpenBaseAdapter)
         Person.connection.add_index('people', [:first_name], :name => 'some_idx')
-<<<<<<< HEAD
-        assert_nothing_raised { Person.connection.add_index('people', [:first_name], :name => 'some_idx') }
-      end
-    end
-
-=======
         assert_raise(ArgumentError) { Person.connection.add_index('people', [:first_name], :name => 'some_idx') }
       end
     end
@@ -258,7 +213,6 @@
       Person.connection.drop_table :testings rescue nil
     end
 
->>>>>>> c09c8be3
     def testing_table_with_only_foo_attribute
       Person.connection.create_table :testings, :id => false do |t|
         t.column :foo, :string
@@ -676,11 +630,7 @@
       assert !Person.column_methods_hash.include?(:last_name)
     end
 
-<<<<<<< HEAD
-    if current_adapter?(:MysqlAdapter)
-=======
     if current_adapter?(:MysqlAdapter) or current_adapter?(:Mysql2Adapter)
->>>>>>> c09c8be3
       def testing_table_for_positioning
         Person.connection.create_table :testings, :id => false do |t|
           t.column :first, :integer
@@ -1332,27 +1282,6 @@
     def test_target_version_zero_should_run_only_once
       # migrate up to 1
       ActiveRecord::Migrator.migrate(MIGRATIONS_ROOT + "/valid", 1)
-<<<<<<< HEAD
-
-      # migrate down to 0
-      ActiveRecord::Migrator.migrate(MIGRATIONS_ROOT + "/valid", 0)
-
-      # now unload the migrations that have been defined
-      PeopleHaveLastNames.unloadable
-      ActiveSupport::Dependencies.remove_unloadable_constants!
-
-      # migrate down to 0 again
-      ActiveRecord::Migrator.migrate(MIGRATIONS_ROOT + "/valid", 0)
-
-      assert !defined? PeopleHaveLastNames
-    ensure
-      load(MIGRATIONS_ROOT + "/valid/1_people_have_last_names.rb")
-    end
-
-    def test_migrator_interleaved_migrations
-      ActiveRecord::Migrator.up(MIGRATIONS_ROOT + "/interleaved/pass_1")
-=======
->>>>>>> c09c8be3
 
       # migrate down to 0
       ActiveRecord::Migrator.migrate(MIGRATIONS_ROOT + "/valid", 0)
