require "cases/helper"
require 'models/company_in_module'
require 'models/shop'

class ModulesTest < ActiveRecord::TestCase
  fixtures :accounts, :companies, :projects, :developers, :collections, :products, :variants

  def setup
    # need to make sure Object::Firm and Object::Client are not defined,
    # so that constantize will not be able to cheat when having to load namespaced classes
    @undefined_consts = {}

    [:Firm, :Client].each do |const|
      @undefined_consts.merge! const => Object.send(:remove_const, const) if Object.const_defined?(const)
    end

    ActiveRecord::Base.store_full_sti_class = false
  end

  def teardown
    # reinstate the constants that we undefined in the setup
    @undefined_consts.each do |constant, value|
      Object.send :const_set, constant, value unless value.nil?
    end

    ActiveRecord::Base.store_full_sti_class = true
  end

  def setup
    # need to make sure Object::Firm and Object::Client are not defined,
    # so that constantize will not be able to cheat when having to load namespaced classes
    @undefined_consts = {}

    [:Firm, :Client].each do |const|
      @undefined_consts.merge! const => Object.send(:remove_const, const) if Object.const_defined?(const)
    end
  end

  def teardown
    # reinstate the constants that we undefined in the setup
    @undefined_consts.each do |constant, value|
      Object.send :const_set, constant, value unless value.nil?
    end
  end

  def test_module_spanning_associations
    firm = MyApplication::Business::Firm.find(:first)
    assert !firm.clients.empty?, "Firm should have clients"
    assert_nil firm.class.table_name.match('::'), "Firm shouldn't have the module appear in its table name"
  end

  def test_module_spanning_has_and_belongs_to_many_associations
    project = MyApplication::Business::Project.find(:first)
    project.developers << MyApplication::Business::Developer.create("name" => "John")
    assert_equal "John", project.developers.last.name
  end

  def test_associations_spanning_cross_modules
    account = MyApplication::Billing::Account.find(:first, :order => 'id')
    assert_kind_of MyApplication::Business::Firm, account.firm
    assert_kind_of MyApplication::Billing::Firm, account.qualified_billing_firm
    assert_kind_of MyApplication::Billing::Firm, account.unqualified_billing_firm
    assert_kind_of MyApplication::Billing::Nested::Firm, account.nested_qualified_billing_firm
    assert_kind_of MyApplication::Billing::Nested::Firm, account.nested_unqualified_billing_firm
  end

  def test_find_account_and_include_company
    account = MyApplication::Billing::Account.find(1, :include => :firm)
    assert_kind_of MyApplication::Business::Firm, account.instance_variable_get('@firm')
    assert_kind_of MyApplication::Business::Firm, account.firm
  end

  def test_table_name
    assert_equal 'accounts', MyApplication::Billing::Account.table_name, 'table_name for ActiveRecord model in module'
    assert_equal 'companies', MyApplication::Business::Client.table_name, 'table_name for ActiveRecord model subclass'
    assert_equal 'company_contacts', MyApplication::Business::Client::Contact.table_name, 'table_name for ActiveRecord model enclosed by another ActiveRecord model'
  end

  def test_assign_ids
    firm = MyApplication::Business::Firm.first

    assert_nothing_raised NameError, "Should be able to resolve all class constants via reflection" do
      firm.client_ids = [MyApplication::Business::Client.first.id]
    end
  end

  # need to add an eager loading condition to force the eager loading model into
  # the old join model, to test that. See http://dev.rubyonrails.org/ticket/9640
  def test_eager_loading_in_modules
    clients = []

    assert_nothing_raised NameError, "Should be able to resolve all class constants via reflection" do
      clients << MyApplication::Business::Client.find(3, :include => {:firm => :account}, :conditions => 'accounts.id IS NOT NULL')
      clients << MyApplication::Business::Client.find(3, :include => {:firm => :account})
    end

    clients.each do |client|
      assert_no_queries do
        assert_not_nil(client.firm.account)
      end
    end
  end

  def test_module_table_name_prefix
    assert_equal 'prefixed_companies', MyApplication::Business::Prefixed::Company.table_name, 'inferred table_name for ActiveRecord model in module with table_name_prefix'
    assert_equal 'prefixed_companies', MyApplication::Business::Prefixed::Nested::Company.table_name, 'table_name for ActiveRecord model in nested module with a parent table_name_prefix'
    assert_equal 'companies', MyApplication::Business::Prefixed::Firm.table_name, 'explicit table_name for ActiveRecord model in module with table_name_prefix should not be prefixed'
  end

  def test_module_table_name_prefix_with_global_prefix
    classes = [ MyApplication::Business::Company,
                MyApplication::Business::Firm,
                MyApplication::Business::Client,
                MyApplication::Business::Client::Contact,
                MyApplication::Business::Developer,
                MyApplication::Business::Project,
                MyApplication::Business::Prefixed::Company,
                MyApplication::Business::Prefixed::Nested::Company,
                MyApplication::Billing::Account ]

    ActiveRecord::Base.table_name_prefix = 'global_'
    classes.each(&:reset_table_name)
    assert_equal 'global_companies', MyApplication::Business::Company.table_name, 'inferred table_name for ActiveRecord model in module without table_name_prefix'
    assert_equal 'prefixed_companies', MyApplication::Business::Prefixed::Company.table_name, 'inferred table_name for ActiveRecord model in module with table_name_prefix'
    assert_equal 'prefixed_companies', MyApplication::Business::Prefixed::Nested::Company.table_name, 'table_name for ActiveRecord model in nested module with a parent table_name_prefix'
    assert_equal 'companies', MyApplication::Business::Prefixed::Firm.table_name, 'explicit table_name for ActiveRecord model in module with table_name_prefix should not be prefixed'
  ensure
    ActiveRecord::Base.table_name_prefix = ''
    classes.each(&:reset_table_name)
  end
<<<<<<< HEAD
=======

  def test_compute_type_can_infer_class_name_of_sibling_inside_module
    old = ActiveRecord::Base.store_full_sti_class
    ActiveRecord::Base.store_full_sti_class = true
    assert_equal MyApplication::Business::Firm, MyApplication::Business::Client.send(:compute_type, "Firm")
  ensure
    ActiveRecord::Base.store_full_sti_class = old
  end

  def test_nested_models_should_not_raise_exception_when_using_delete_all_dependency_on_association
    old = ActiveRecord::Base.store_full_sti_class
    ActiveRecord::Base.store_full_sti_class = true

    collection = Shop::Collection.find(:first)
    assert !collection.products.empty?, "Collection should have products"
    assert_nothing_raised { collection.destroy }
  ensure
    ActiveRecord::Base.store_full_sti_class = old
  end

  def test_nested_models_should_not_raise_exception_when_using_nullify_dependency_on_association
    old = ActiveRecord::Base.store_full_sti_class
    ActiveRecord::Base.store_full_sti_class = true

    product = Shop::Product.find(:first)
    assert !product.variants.empty?, "Product should have variants"
    assert_nothing_raised { product.destroy }
  ensure
    ActiveRecord::Base.store_full_sti_class = old
  end
>>>>>>> c09c8be3
end<|MERGE_RESOLUTION|>--- conflicted
+++ resolved
@@ -24,23 +24,6 @@
     end
 
     ActiveRecord::Base.store_full_sti_class = true
-  end
-
-  def setup
-    # need to make sure Object::Firm and Object::Client are not defined,
-    # so that constantize will not be able to cheat when having to load namespaced classes
-    @undefined_consts = {}
-
-    [:Firm, :Client].each do |const|
-      @undefined_consts.merge! const => Object.send(:remove_const, const) if Object.const_defined?(const)
-    end
-  end
-
-  def teardown
-    # reinstate the constants that we undefined in the setup
-    @undefined_consts.each do |constant, value|
-      Object.send :const_set, constant, value unless value.nil?
-    end
   end
 
   def test_module_spanning_associations
@@ -128,8 +111,6 @@
     ActiveRecord::Base.table_name_prefix = ''
     classes.each(&:reset_table_name)
   end
-<<<<<<< HEAD
-=======
 
   def test_compute_type_can_infer_class_name_of_sibling_inside_module
     old = ActiveRecord::Base.store_full_sti_class
@@ -160,5 +141,4 @@
   ensure
     ActiveRecord::Base.store_full_sti_class = old
   end
->>>>>>> c09c8be3
 end