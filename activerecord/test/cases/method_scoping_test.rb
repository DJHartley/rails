--- conflicted
+++ resolved
@@ -8,10 +8,6 @@
 require 'models/developer'
 require 'models/project'
 require 'models/comment'
-<<<<<<< HEAD
-require 'models/category'
-=======
->>>>>>> c09c8be3
 
 class MethodScopingTest < ActiveRecord::TestCase
   fixtures :authors, :developers, :projects, :comments, :posts, :developers_projects
@@ -559,183 +555,4 @@
     assert_equal 1, scoped_authors.size
     assert_equal authors(:david).attributes, scoped_authors.first.attributes
   end
-<<<<<<< HEAD
-end
-
-class HasManyScopingTest< ActiveRecord::TestCase
-  fixtures :comments, :posts
-
-  def setup
-    @welcome = Post.find(1)
-  end
-
-  def test_forwarding_of_static_methods
-    assert_equal 'a comment...', Comment.what_are_you
-    assert_equal 'a comment...', @welcome.comments.what_are_you
-  end
-
-  def test_forwarding_to_scoped
-    assert_equal 4, Comment.search_by_type('Comment').size
-    assert_equal 2, @welcome.comments.search_by_type('Comment').size
-  end
-
-  def test_forwarding_to_dynamic_finders
-    assert_equal 4, Comment.find_all_by_type('Comment').size
-    assert_equal 2, @welcome.comments.find_all_by_type('Comment').size
-  end
-
-  def test_nested_scope
-    Comment.with_scope(:find => { :conditions => '1=1' }) do
-      assert_equal 'a comment...', @welcome.comments.what_are_you
-    end
-  end
-end
-
-class HasAndBelongsToManyScopingTest< ActiveRecord::TestCase
-  fixtures :posts, :categories, :categories_posts
-
-  def setup
-    @welcome = Post.find(1)
-  end
-
-  def test_forwarding_of_static_methods
-    assert_equal 'a category...', Category.what_are_you
-    assert_equal 'a category...', @welcome.categories.what_are_you
-  end
-
-  def test_forwarding_to_dynamic_finders
-    assert_equal 4, Category.find_all_by_type('SpecialCategory').size
-    assert_equal 0, @welcome.categories.find_all_by_type('SpecialCategory').size
-    assert_equal 2, @welcome.categories.find_all_by_type('Category').size
-  end
-
-  def test_nested_scope
-    Category.with_scope(:find => { :conditions => '1=1' }) do
-      assert_equal 'a comment...', @welcome.comments.what_are_you
-    end
-  end
-end
-
-class DefaultScopingTest < ActiveRecord::TestCase
-  fixtures :developers
-
-  def test_default_scope
-    expected = Developer.find(:all, :order => 'salary DESC').collect { |dev| dev.salary }
-    received = DeveloperOrderedBySalary.find(:all).collect { |dev| dev.salary }
-    assert_equal expected, received
-  end
-
-  def test_default_scope_with_conditions_string
-    assert_equal Developer.find_all_by_name('David').map(&:id).sort, DeveloperCalledDavid.all.map(&:id).sort
-    assert_equal nil, DeveloperCalledDavid.create!.name
-  end
-
-  def test_default_scope_with_conditions_hash
-    assert_equal Developer.find_all_by_name('Jamis').map(&:id).sort, DeveloperCalledJamis.all.map(&:id).sort
-    assert_equal 'Jamis', DeveloperCalledJamis.create!.name
-  end
-
-  def test_default_scoping_with_threads
-    scope = [{ :create => {}, :find => { :order => 'salary DESC' } }]
-
-    2.times do
-      Thread.new { assert_equal scope, DeveloperOrderedBySalary.send(:scoped_methods) }.join
-    end
-  end
-
-  def test_default_scoping_with_inheritance
-    scope = [{ :create => {}, :find => { :order => 'salary DESC' } }]
-
-    # Inherit a class having a default scope and define a new default scope
-    klass = Class.new(DeveloperOrderedBySalary)
-    klass.send :default_scope, {}
-
-    # Scopes added on children should append to parent scope
-    expected_klass_scope = [{ :create => {}, :find => { :order => 'salary DESC' }}, { :create => {}, :find => {} }]
-    assert_equal expected_klass_scope, klass.send(:scoped_methods)
-
-    # Parent should still have the original scope
-    assert_equal scope, DeveloperOrderedBySalary.send(:scoped_methods)
-  end
-
-  def test_method_scope
-    expected = Developer.find(:all, :order => 'name DESC').collect { |dev| dev.salary }
-    received = DeveloperOrderedBySalary.all_ordered_by_name.collect { |dev| dev.salary }
-    assert_equal expected, received
-  end
-
-  def test_nested_scope
-    expected = Developer.find(:all, :order => 'name DESC').collect { |dev| dev.salary }
-    received = DeveloperOrderedBySalary.with_scope(:find => { :order => 'name DESC'}) do
-      DeveloperOrderedBySalary.find(:all).collect { |dev| dev.salary }
-    end
-    assert_equal expected, received
-  end
-
-  def test_named_scope_overwrites_default
-    expected = Developer.find(:all, :order => 'name DESC').collect { |dev| dev.name }
-    received = DeveloperOrderedBySalary.by_name.find(:all).collect { |dev| dev.name }
-    assert_equal expected, received
-  end
-
-  def test_nested_exclusive_scope
-    expected = Developer.find(:all, :limit => 100).collect { |dev| dev.salary }
-    received = DeveloperOrderedBySalary.with_exclusive_scope(:find => { :limit => 100 }) do
-      DeveloperOrderedBySalary.find(:all).collect { |dev| dev.salary }
-    end
-    assert_equal expected, received
-  end
-
-  def test_overwriting_default_scope
-    expected = Developer.find(:all, :order => 'salary').collect { |dev| dev.salary }
-    received = DeveloperOrderedBySalary.find(:all, :order => 'salary').collect { |dev| dev.salary }
-    assert_equal expected, received
-  end
-end
-
-=begin
-# We disabled the scoping for has_one and belongs_to as we can't think of a proper use case
-
-class BelongsToScopingTest< ActiveRecord::TestCase
-  fixtures :comments, :posts
-
-  def setup
-    @greetings = Comment.find(1)
-  end
-
-  def test_forwarding_of_static_method
-    assert_equal 'a post...', Post.what_are_you
-    assert_equal 'a post...', @greetings.post.what_are_you
-  end
-
-  def test_forwarding_to_dynamic_finders
-    assert_equal 4, Post.find_all_by_type('Post').size
-    assert_equal 1, @greetings.post.find_all_by_type('Post').size
-  end
-
-end
-
-class HasOneScopingTest< ActiveRecord::TestCase
-  fixtures :comments, :posts
-
-  def setup
-    @sti_comments = Post.find(4)
-  end
-
-  def test_forwarding_of_static_methods
-    assert_equal 'a comment...', Comment.what_are_you
-    assert_equal 'a very special comment...', @sti_comments.very_special_comment.what_are_you
-  end
-
-  def test_forwarding_to_dynamic_finders
-    assert_equal 1, Comment.find_all_by_type('VerySpecialComment').size
-    assert_equal 1, @sti_comments.very_special_comment.find_all_by_type('VerySpecialComment').size
-    assert_equal 0, @sti_comments.very_special_comment.find_all_by_type('Comment').size
-  end
-
-end
-
-=end
-=======
-end
->>>>>>> c09c8be3
+end