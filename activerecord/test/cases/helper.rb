require File.expand_path('../../../../load_paths', __FILE__)

lib = File.expand_path("#{File.dirname(__FILE__)}/../../lib")
$:.unshift(lib) unless $:.include?('lib') || $:.include?(lib)

require 'config'

require 'test/unit'
require 'stringio'
<<<<<<< HEAD
=======
require 'mocha'
>>>>>>> c09c8be3

require 'active_record'
require 'active_support/dependencies'
require 'connection'

# Show backtraces for deprecated behavior for quicker cleanup.
ActiveSupport::Deprecation.debug = true

# Quote "type" if it's a reserved word for the current connection.
QUOTED_TYPE = ActiveRecord::Base.connection.quote_column_name('type')

def current_adapter?(*types)
  types.any? do |type|
    ActiveRecord::ConnectionAdapters.const_defined?(type) &&
      ActiveRecord::Base.connection.is_a?(ActiveRecord::ConnectionAdapters.const_get(type))
  end
end

ActiveRecord::Base.connection.class.class_eval do
  IGNORED_SQL = [/^PRAGMA/, /^SELECT currval/, /^SELECT CAST/, /^SELECT @@IDENTITY/, /^SELECT @@ROWCOUNT/, /^SAVEPOINT/, /^ROLLBACK TO SAVEPOINT/, /^RELEASE SAVEPOINT/, /SHOW FIELDS/]

  def execute_with_query_record(sql, name = nil, &block)
    $queries_executed ||= []
    $queries_executed << sql unless IGNORED_SQL.any? { |r| sql =~ r }
    execute_without_query_record(sql, name, &block)
  end

  alias_method_chain :execute, :query_record
end

ActiveRecord::Base.connection.class.class_eval {
  attr_accessor :column_calls

  def columns_with_calls(*args)
    @column_calls ||= 0
    @column_calls += 1
    columns_without_calls(*args)
  end

  alias_method_chain :columns, :calls
}

unless ENV['FIXTURE_DEBUG']
  module ActiveRecord::TestFixtures::ClassMethods
    def try_to_load_dependency_with_silence(*args)
      ActiveRecord::Base.logger.silence { try_to_load_dependency_without_silence(*args)}
    end

    alias_method_chain :try_to_load_dependency, :silence
  end
end

require "cases/validations_repair_helper"
class ActiveSupport::TestCase
  include ActiveRecord::TestFixtures
  include ActiveRecord::ValidationsRepairHelper

  self.fixture_path = FIXTURES_ROOT
  self.use_instantiated_fixtures  = false
  self.use_transactional_fixtures = true

  def create_fixtures(*table_names, &block)
    Fixtures.create_fixtures(ActiveSupport::TestCase.fixture_path, table_names, {}, &block)
  end
end

# silence verbose schema loading
original_stdout = $stdout
$stdout = StringIO.new

begin
  adapter_name = ActiveRecord::Base.connection.adapter_name.downcase
  adapter_specific_schema_file = SCHEMA_ROOT + "/#{adapter_name}_specific_schema.rb"

  load SCHEMA_ROOT + "/schema.rb"

  if File.exists?(adapter_specific_schema_file)
    load adapter_specific_schema_file
  end
ensure
  $stdout = original_stdout
end<|MERGE_RESOLUTION|>--- conflicted
+++ resolved
@@ -7,10 +7,7 @@
 
 require 'test/unit'
 require 'stringio'
-<<<<<<< HEAD
-=======
 require 'mocha'
->>>>>>> c09c8be3
 
 require 'active_record'
 require 'active_support/dependencies'
