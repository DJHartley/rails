--- conflicted
+++ resolved
@@ -326,12 +326,9 @@
     assert       !account.new_record?
     assert_equal 500, account.credit_limit
   end
-<<<<<<< HEAD
-=======
 
   def test_attributes_are_being_set_when_initialized_from_has_one_association_with_where_clause
     new_account = companies(:first_firm).build_account(:firm_name => 'Account')
     assert_equal new_account.firm_name, "Account"
   end
->>>>>>> c09c8be3
 end