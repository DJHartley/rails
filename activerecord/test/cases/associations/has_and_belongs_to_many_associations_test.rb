require "cases/helper"
require 'models/developer'
require 'models/project'
require 'models/company'
require 'models/topic'
require 'models/reply'
require 'models/computer'
require 'models/customer'
require 'models/order'
require 'models/categorization'
require 'models/category'
require 'models/post'
require 'models/author'
require 'models/comment'
require 'models/tag'
require 'models/tagging'
require 'models/person'
require 'models/reader'
require 'models/parrot'
require 'models/pirate'
require 'models/treasure'
require 'models/price_estimate'
require 'models/club'
require 'models/member'
require 'models/membership'
require 'models/sponsor'

class ProjectWithAfterCreateHook < ActiveRecord::Base
  set_table_name 'projects'
  has_and_belongs_to_many :developers,
    :class_name => "DeveloperForProjectWithAfterCreateHook",
    :join_table => "developers_projects",
    :foreign_key => "project_id",
    :association_foreign_key => "developer_id"

  after_create :add_david

  def add_david
    david = DeveloperForProjectWithAfterCreateHook.find_by_name('David')
    david.projects << self
  end
end

class DeveloperForProjectWithAfterCreateHook < ActiveRecord::Base
  set_table_name 'developers'
  has_and_belongs_to_many :projects,
    :class_name => "ProjectWithAfterCreateHook",
    :join_table => "developers_projects",
    :association_foreign_key => "project_id",
    :foreign_key => "developer_id"
end

class ProjectWithSymbolsForKeys < ActiveRecord::Base
  set_table_name 'projects'
  has_and_belongs_to_many :developers,
    :class_name => "DeveloperWithSymbolsForKeys",
    :join_table => :developers_projects,
    :foreign_key => :project_id,
    :association_foreign_key => "developer_id"
end

class DeveloperWithSymbolsForKeys < ActiveRecord::Base
  set_table_name 'developers'
  has_and_belongs_to_many :projects,
    :class_name => "ProjectWithSymbolsForKeys",
    :join_table => :developers_projects,
    :association_foreign_key => :project_id,
    :foreign_key => "developer_id"
end

class DeveloperWithCounterSQL < ActiveRecord::Base
  set_table_name 'developers'
  has_and_belongs_to_many :projects,
    :class_name => "DeveloperWithCounterSQL",
    :join_table => "developers_projects",
    :association_foreign_key => "project_id",
    :foreign_key => "developer_id",
    :counter_sql => 'SELECT COUNT(*) AS count_all FROM projects INNER JOIN developers_projects ON projects.id = developers_projects.project_id WHERE developers_projects.developer_id =#{id}'
end

class HasAndBelongsToManyAssociationsTest < ActiveRecord::TestCase
  fixtures :accounts, :companies, :categories, :posts, :categories_posts, :developers, :projects, :developers_projects,
           :parrots, :pirates, :treasures, :price_estimates, :tags, :taggings

  def test_has_and_belongs_to_many
    david = Developer.find(1)

    assert !david.projects.empty?
    assert_equal 2, david.projects.size

    active_record = Project.find(1)
    assert !active_record.developers.empty?
    assert_equal 3, active_record.developers.size
    assert active_record.developers.include?(david)
  end

  def test_triple_equality
    assert !(Array === Developer.find(1).projects)
    assert Developer.find(1).projects === Array
  end

  def test_adding_single
    jamis = Developer.find(2)
    jamis.projects.reload # causing the collection to load
    action_controller = Project.find(2)
    assert_equal 1, jamis.projects.size
    assert_equal 1, action_controller.developers.size

    jamis.projects << action_controller

    assert_equal 2, jamis.projects.size
    assert_equal 2, jamis.projects(true).size
    assert_equal 2, action_controller.developers(true).size
  end

  def test_adding_type_mismatch
    jamis = Developer.find(2)
    assert_raise(ActiveRecord::AssociationTypeMismatch) { jamis.projects << nil }
    assert_raise(ActiveRecord::AssociationTypeMismatch) { jamis.projects << 1 }
  end

  def test_adding_from_the_project
    jamis = Developer.find(2)
    action_controller = Project.find(2)
    action_controller.developers.reload
    assert_equal 1, jamis.projects.size
    assert_equal 1, action_controller.developers.size

    action_controller.developers << jamis

    assert_equal 2, jamis.projects(true).size
    assert_equal 2, action_controller.developers.size
    assert_equal 2, action_controller.developers(true).size
  end

  def test_adding_from_the_project_fixed_timestamp
    jamis = Developer.find(2)
    action_controller = Project.find(2)
    action_controller.developers.reload
    assert_equal 1, jamis.projects.size
    assert_equal 1, action_controller.developers.size
    updated_at = jamis.updated_at

    action_controller.developers << jamis

    assert_equal updated_at, jamis.updated_at
    assert_equal 2, jamis.projects(true).size
    assert_equal 2, action_controller.developers.size
    assert_equal 2, action_controller.developers(true).size
  end

  def test_adding_multiple
    aredridel = Developer.new("name" => "Aredridel")
    aredridel.save
    aredridel.projects.reload
    aredridel.projects.push(Project.find(1), Project.find(2))
    assert_equal 2, aredridel.projects.size
    assert_equal 2, aredridel.projects(true).size
  end

  def test_adding_a_collection
    aredridel = Developer.new("name" => "Aredridel")
    aredridel.save
    aredridel.projects.reload
    aredridel.projects.concat([Project.find(1), Project.find(2)])
    assert_equal 2, aredridel.projects.size
    assert_equal 2, aredridel.projects(true).size
  end

  def test_adding_uses_default_values_on_join_table
    ac = projects(:action_controller)
    assert !developers(:jamis).projects.include?(ac)
    developers(:jamis).projects << ac

    assert developers(:jamis, :reload).projects.include?(ac)
    project = developers(:jamis).projects.detect { |p| p == ac }
    assert_equal 1, project.access_level.to_i
  end

  def test_habtm_attribute_access_and_respond_to
    project = developers(:jamis).projects[0]
    assert project.has_attribute?("name")
    assert project.has_attribute?("joined_on")
    assert project.has_attribute?("access_level")
    assert project.respond_to?("name")
    assert project.respond_to?("name=")
    assert project.respond_to?("name?")
    assert project.respond_to?("joined_on")
    # given that the 'join attribute' won't be persisted, I don't
    # think we should define the mutators
    #assert project.respond_to?("joined_on=")
    assert project.respond_to?("joined_on?")
    assert project.respond_to?("access_level")
    #assert project.respond_to?("access_level=")
    assert project.respond_to?("access_level?")
  end

  def test_habtm_adding_before_save
    no_of_devels = Developer.count
    no_of_projects = Project.count
    aredridel = Developer.new("name" => "Aredridel")
    aredridel.projects.concat([Project.find(1), p = Project.new("name" => "Projekt")])
    assert aredridel.new_record?
    assert p.new_record?
    assert aredridel.save
    assert !aredridel.new_record?
    assert_equal no_of_devels+1, Developer.count
    assert_equal no_of_projects+1, Project.count
    assert_equal 2, aredridel.projects.size
    assert_equal 2, aredridel.projects(true).size
  end

  def test_habtm_saving_multiple_relationships
    new_project = Project.new("name" => "Grimetime")
    amount_of_developers = 4
    developers = (0...amount_of_developers).collect {|i| Developer.create(:name => "JME #{i}") }.reverse

    new_project.developer_ids = [developers[0].id, developers[1].id]
    new_project.developers_with_callback_ids = [developers[2].id, developers[3].id]
    assert new_project.save

    new_project.reload
    assert_equal amount_of_developers, new_project.developers.size
    assert_equal developers, new_project.developers
  end

  def test_habtm_unique_order_preserved
    assert_equal developers(:poor_jamis, :jamis, :david), projects(:active_record).non_unique_developers
    assert_equal developers(:poor_jamis, :jamis, :david), projects(:active_record).developers
  end

  def test_build
    devel = Developer.find(1)
    proj = assert_no_queries { devel.projects.build("name" => "Projekt") }
    assert !devel.projects.loaded?

    assert_equal devel.projects.last, proj
    assert devel.projects.loaded?

    assert proj.new_record?
    devel.save
    assert !proj.new_record?
    assert_equal devel.projects.last, proj
    assert_equal Developer.find(1).projects.sort_by(&:id).last, proj  # prove join table is updated
  end

  def test_build_by_new_record
    devel = Developer.new(:name => "Marcel", :salary => 75000)
    proj1 = devel.projects.build(:name => "Make bed")
    proj2 = devel.projects.build(:name => "Lie in it")
    assert_equal devel.projects.last, proj2
    assert proj2.new_record?
    devel.save
    assert !devel.new_record?
    assert !proj2.new_record?
    assert_equal devel.projects.last, proj2
    assert_equal Developer.find_by_name("Marcel").projects.last, proj2  # prove join table is updated
  end

  def test_create
    devel = Developer.find(1)
    proj = devel.projects.create("name" => "Projekt")
    assert !devel.projects.loaded?

    assert_equal devel.projects.last, proj
    assert !devel.projects.loaded?

    assert !proj.new_record?
    assert_equal Developer.find(1).projects.sort_by(&:id).last, proj  # prove join table is updated
  end

  def test_create_by_new_record
    devel = Developer.new(:name => "Marcel", :salary => 75000)
    proj1 = devel.projects.build(:name => "Make bed")
    proj2 = devel.projects.build(:name => "Lie in it")
    assert_equal devel.projects.last, proj2
    assert proj2.new_record?
    devel.save
    assert !devel.new_record?
    assert !proj2.new_record?
    assert_equal devel.projects.last, proj2
    assert_equal Developer.find_by_name("Marcel").projects.last, proj2  # prove join table is updated
  end

  def test_creation_respects_hash_condition
    post = categories(:general).post_with_conditions.build(:body => '')

    assert        post.save
    assert_equal  'Yet Another Testing Title', post.title

    another_post = categories(:general).post_with_conditions.create(:body => '')

    assert        !another_post.new_record?
    assert_equal  'Yet Another Testing Title', another_post.title
  end

  def test_uniq_after_the_fact
    dev = developers(:jamis)
    dev.projects << projects(:active_record)
    dev.projects << projects(:active_record)

    assert_equal 3, dev.projects.size
    assert_equal 1, dev.projects.uniq.size
  end

  def test_uniq_before_the_fact
    projects(:active_record).developers << developers(:jamis)
    projects(:active_record).developers << developers(:david)
    assert_equal 3, projects(:active_record, :reload).developers.size
  end

  def test_uniq_option_prevents_duplicate_push
    project = projects(:active_record)
    project.developers << developers(:jamis)
    project.developers << developers(:david)
    assert_equal 3, project.developers.size

    project.developers << developers(:david)
    project.developers << developers(:jamis)
    assert_equal 3, project.developers.size
  end

  def test_deleting
    david = Developer.find(1)
    active_record = Project.find(1)
    david.projects.reload
    assert_equal 2, david.projects.size
    assert_equal 3, active_record.developers.size

    david.projects.delete(active_record)

    assert_equal 1, david.projects.size
    assert_equal 1, david.projects(true).size
    assert_equal 2, active_record.developers(true).size
  end

  def test_deleting_array
    david = Developer.find(1)
    david.projects.reload
    david.projects.delete(Project.find(:all))
    assert_equal 0, david.projects.size
    assert_equal 0, david.projects(true).size
  end

  def test_deleting_with_sql
    david = Developer.find(1)
    active_record = Project.find(1)
    active_record.developers.reload
    assert_equal 3, active_record.developers_by_sql.size

    active_record.developers_by_sql.delete(david)
    assert_equal 2, active_record.developers_by_sql(true).size
  end

  def test_deleting_array_with_sql
    active_record = Project.find(1)
    active_record.developers.reload
    assert_equal 3, active_record.developers_by_sql.size

    active_record.developers_by_sql.delete(Developer.find(:all))
    assert_equal 0, active_record.developers_by_sql(true).size
  end

  def test_deleting_all
    david = Developer.find(1)
    david.projects.reload
    david.projects.clear
    assert_equal 0, david.projects.size
    assert_equal 0, david.projects(true).size
  end

  def test_removing_associations_on_destroy
    david = DeveloperWithBeforeDestroyRaise.find(1)
    assert !david.projects.empty?
    assert_nothing_raised { david.destroy }
    assert david.projects.empty?
    assert DeveloperWithBeforeDestroyRaise.connection.select_all("SELECT * FROM developers_projects WHERE developer_id = 1").empty?
  end

  def test_additional_columns_from_join_table
    assert_date_from_db Date.new(2004, 10, 10), Developer.find(1).projects.first.joined_on.to_date
  end

  def test_destroy_all
    david = Developer.find(1)
    david.projects.reload
    assert !david.projects.empty?
    david.projects.destroy_all
    assert david.projects.empty?
    assert david.projects(true).empty?
  end

  def test_deprecated_push_with_attributes_was_removed
    jamis = developers(:jamis)
    assert_raise(NoMethodError) do
      jamis.projects.push_with_attributes(projects(:action_controller), :joined_on => Date.today)
    end
  end

  def test_associations_with_conditions
    assert_equal 3, projects(:active_record).developers.size
    assert_equal 1, projects(:active_record).developers_named_david.size
    assert_equal 1, projects(:active_record).developers_named_david_with_hash_conditions.size

    assert_equal developers(:david), projects(:active_record).developers_named_david.find(developers(:david).id)
    assert_equal developers(:david), projects(:active_record).developers_named_david_with_hash_conditions.find(developers(:david).id)
    assert_equal developers(:david), projects(:active_record).salaried_developers.find(developers(:david).id)

    projects(:active_record).developers_named_david.clear
    assert_equal 2, projects(:active_record, :reload).developers.size
  end

  def test_find_in_association
    # Using sql
    assert_equal developers(:david), projects(:active_record).developers.find(developers(:david).id), "SQL find"

    # Using ruby
    active_record = projects(:active_record)
    active_record.developers.reload
    assert_equal developers(:david), active_record.developers.find(developers(:david).id), "Ruby find"
  end

  def test_include_uses_array_include_after_loaded
    project = projects(:active_record)
    project.developers.class # force load target

    developer = project.developers.first

    assert_no_queries do
      assert project.developers.loaded?
      assert project.developers.include?(developer)
    end
  end

  def test_include_checks_if_record_exists_if_target_not_loaded
    project = projects(:active_record)
    developer = project.developers.first

    project.reload
    assert ! project.developers.loaded?
    assert_queries(1) do
      assert project.developers.include?(developer)
    end
    assert ! project.developers.loaded?
  end

  def test_include_returns_false_for_non_matching_record_to_verify_scoping
    project = projects(:active_record)
    developer = Developer.create :name => "Bryan", :salary => 50_000

    assert ! project.developers.loaded?
    assert ! project.developers.include?(developer)
  end

  def test_find_in_association_with_custom_finder_sql
    assert_equal developers(:david), projects(:active_record).developers_with_finder_sql.find(developers(:david).id), "SQL find"

    active_record = projects(:active_record)
    active_record.developers_with_finder_sql.reload
    assert_equal developers(:david), active_record.developers_with_finder_sql.find(developers(:david).id), "Ruby find"
  end

  def test_find_in_association_with_custom_finder_sql_and_multiple_interpolations
    # interpolate once:
    assert_equal [developers(:david), developers(:jamis), developers(:poor_jamis)], projects(:active_record).developers_with_finder_sql, "first interpolation"
    # interpolate again, for a different project id
    assert_equal [developers(:david)], projects(:action_controller).developers_with_finder_sql, "second interpolation"
  end

  def test_find_in_association_with_custom_finder_sql_and_string_id
    assert_equal developers(:david), projects(:active_record).developers_with_finder_sql.find(developers(:david).id.to_s), "SQL find"
  end

  def test_find_with_merged_options
    assert_equal 1, projects(:active_record).limited_developers.size
    assert_equal 1, projects(:active_record).limited_developers.find(:all).size
    assert_equal 3, projects(:active_record).limited_developers.find(:all, :limit => nil).size
  end

  def test_dynamic_find_should_respect_association_order
    # Developers are ordered 'name DESC, id DESC'
    low_id_jamis = developers(:jamis)
    middle_id_jamis = developers(:poor_jamis)
    high_id_jamis = projects(:active_record).developers.create(:name => 'Jamis')

    assert_equal high_id_jamis, projects(:active_record).developers.find(:first, :conditions => "name = 'Jamis'")
    assert_equal high_id_jamis, projects(:active_record).developers.find_by_name('Jamis')
  end

  def test_dynamic_find_order_should_override_association_order
    # Developers are ordered 'name DESC, id DESC'
    low_id_jamis = developers(:jamis)
    middle_id_jamis = developers(:poor_jamis)
    high_id_jamis = projects(:active_record).developers.create(:name => 'Jamis')

    assert_equal low_id_jamis, projects(:active_record).developers.find(:first, :conditions => "name = 'Jamis'", :order => 'id')
    assert_equal low_id_jamis, projects(:active_record).developers.find_by_name('Jamis', :order => 'id')
  end

  def test_dynamic_find_all_should_respect_association_order
    # Developers are ordered 'name DESC, id DESC'
    low_id_jamis = developers(:jamis)
    middle_id_jamis = developers(:poor_jamis)
    high_id_jamis = projects(:active_record).developers.create(:name => 'Jamis')

    assert_equal [high_id_jamis, middle_id_jamis, low_id_jamis], projects(:active_record).developers.find(:all, :conditions => "name = 'Jamis'")
    assert_equal [high_id_jamis, middle_id_jamis, low_id_jamis], projects(:active_record).developers.find_all_by_name('Jamis')
  end

  def test_dynamic_find_all_order_should_override_association_order
    # Developers are ordered 'name DESC, id DESC'
    low_id_jamis = developers(:jamis)
    middle_id_jamis = developers(:poor_jamis)
    high_id_jamis = projects(:active_record).developers.create(:name => 'Jamis')

    assert_equal [low_id_jamis, middle_id_jamis, high_id_jamis], projects(:active_record).developers.find(:all, :conditions => "name = 'Jamis'", :order => 'id')
    assert_equal [low_id_jamis, middle_id_jamis, high_id_jamis], projects(:active_record).developers.find_all_by_name('Jamis', :order => 'id')
  end

  def test_dynamic_find_all_should_respect_association_limit
    assert_equal 1, projects(:active_record).limited_developers.find(:all, :conditions => "name = 'Jamis'").length
    assert_equal 1, projects(:active_record).limited_developers.find_all_by_name('Jamis').length
  end

  def test_dynamic_find_all_order_should_override_association_limit
    assert_equal 2, projects(:active_record).limited_developers.find(:all, :conditions => "name = 'Jamis'", :limit => 9_000).length
    assert_equal 2, projects(:active_record).limited_developers.find_all_by_name('Jamis', :limit => 9_000).length
  end

  def test_dynamic_find_all_should_respect_readonly_access
    projects(:active_record).readonly_developers.each { |d| assert_raise(ActiveRecord::ReadOnlyRecord) { d.save!  } if d.valid?}
    projects(:active_record).readonly_developers.each { |d| d.readonly? }
  end

  def test_new_with_values_in_collection
    jamis = DeveloperForProjectWithAfterCreateHook.find_by_name('Jamis')
    david = DeveloperForProjectWithAfterCreateHook.find_by_name('David')
    project = ProjectWithAfterCreateHook.new(:name => "Cooking with Bertie")
    project.developers << jamis
    project.save!
    project.reload

    assert project.developers.include?(jamis)
    assert project.developers.include?(david)
  end

  def test_find_in_association_with_options
    developers = projects(:active_record).developers.find(:all)
    assert_equal 3, developers.size

    assert_equal developers(:poor_jamis), projects(:active_record).developers.find(:first, :conditions => "salary < 10000")
    assert_equal developers(:jamis),      projects(:active_record).developers.find(:first, :order => "salary DESC")
  end

  def test_replace_with_less
    david = developers(:david)
    david.projects = [projects(:action_controller)]
    assert david.save
    assert_equal 1, david.projects.length
  end

  def test_replace_with_new
    david = developers(:david)
    david.projects = [projects(:action_controller), Project.new("name" => "ActionWebSearch")]
    david.save
    assert_equal 2, david.projects.length
    assert !david.projects.include?(projects(:active_record))
  end

  def test_replace_on_new_object
    new_developer = Developer.new("name" => "Matz")
    new_developer.projects = [projects(:action_controller), Project.new("name" => "ActionWebSearch")]
    new_developer.save
    assert_equal 2, new_developer.projects.length
  end

  def test_consider_type
    developer = Developer.find(:first)
    special_project = SpecialProject.create("name" => "Special Project")

    other_project = developer.projects.first
    developer.special_projects << special_project
    developer.reload

    assert developer.projects.include?(special_project)
    assert developer.special_projects.include?(special_project)
    assert !developer.special_projects.include?(other_project)
  end

  def test_update_attributes_after_push_without_duplicate_join_table_rows
    developer = Developer.new("name" => "Kano")
    project = SpecialProject.create("name" => "Special Project")
    assert developer.save
    developer.projects << project
    developer.update_attribute("name", "Bruza")
    assert_equal 1, Developer.connection.select_value(<<-end_sql).to_i
      SELECT count(*) FROM developers_projects
      WHERE project_id = #{project.id}
      AND developer_id = #{developer.id}
    end_sql
  end

  def test_updating_attributes_on_non_rich_associations
    welcome = categories(:technology).posts.first
    welcome.title = "Something else"
    assert welcome.save!
  end

  def test_habtm_respects_select
    categories(:technology).select_testing_posts(true).each do |o|
      assert_respond_to o, :correctness_marker
    end
    assert_respond_to categories(:technology).select_testing_posts.find(:first), :correctness_marker
  end

  def test_updating_attributes_on_rich_associations
    david = projects(:action_controller).developers.first
    david.name = "DHH"
    assert_raises(ActiveRecord::ReadOnlyRecord) { david.save! }
  end

  def test_updating_attributes_on_rich_associations_with_limited_find_from_reflection
    david = projects(:action_controller).selected_developers.first
    david.name = "DHH"
    assert_nothing_raised { david.save! }
  end


  def test_updating_attributes_on_rich_associations_with_limited_find
    david = projects(:action_controller).developers.find(:all, :select => "developers.*").first
    david.name = "DHH"
    assert david.save!
  end

  def test_join_table_alias
    assert_equal 3, Developer.find(:all, :include => {:projects => :developers}, :conditions => 'developers_projects_join.joined_on IS NOT NULL').size
  end

  def test_join_with_group
    group = Developer.columns.inject([]) do |g, c|
      g << "developers.#{c.name}"
      g << "developers_projects_2.#{c.name}"
    end
    Project.columns.each { |c| group << "projects.#{c.name}" }

    assert_equal 3, Developer.find(:all, :include => {:projects => :developers}, :conditions => 'developers_projects_join.joined_on IS NOT NULL', :group => group.join(",")).size
  end

  def test_find_grouped
    all_posts_from_category1 = Post.find(:all, :conditions => "category_id = 1", :joins => :categories)
    grouped_posts_of_category1 = Post.find(:all, :conditions => "category_id = 1", :group => "author_id", :select => 'count(posts.id) as posts_count', :joins => :categories)
    assert_equal 4, all_posts_from_category1.size
    assert_equal 1, grouped_posts_of_category1.size
  end

  def test_find_scoped_grouped
    assert_equal 4, categories(:general).posts_gruoped_by_title.size
    assert_equal 1, categories(:technology).posts_gruoped_by_title.size
  end

  def test_get_ids
    assert_equal projects(:active_record, :action_controller).map(&:id).sort, developers(:david).project_ids.sort
    assert_equal [projects(:active_record).id], developers(:jamis).project_ids
  end

  def test_get_ids_for_loaded_associations
    developer = developers(:david)
    developer.projects(true)
    assert_queries(0) do
      developer.project_ids
      developer.project_ids
    end
  end

  def test_get_ids_for_unloaded_associations_does_not_load_them
    developer = developers(:david)
    assert !developer.projects.loaded?
    assert_equal projects(:active_record, :action_controller).map(&:id).sort, developer.project_ids.sort
    assert !developer.projects.loaded?
  end

  def test_assign_ids
    developer = Developer.new("name" => "Joe")
    developer.project_ids = projects(:active_record, :action_controller).map(&:id)
    developer.save
    developer.reload
    assert_equal 2, developer.projects.length
    assert_equal [projects(:active_record), projects(:action_controller)].map(&:id).sort, developer.project_ids.sort
  end

  def test_assign_ids_ignoring_blanks
    developer = Developer.new("name" => "Joe")
    developer.project_ids = [projects(:active_record).id, nil, projects(:action_controller).id, '']
    developer.save
    developer.reload
    assert_equal 2, developer.projects.length
    assert_equal [projects(:active_record), projects(:action_controller)].map(&:id).sort, developer.project_ids.sort
  end

  def test_select_limited_ids_list
    # Set timestamps
    Developer.transaction do
      Developer.find(:all, :order => 'id').each_with_index do |record, i|
        record.update_attributes(:created_at => 5.years.ago + (i * 5.minutes))
      end
    end

    join_base = ActiveRecord::Associations::ClassMethods::JoinDependency::JoinBase.new(Project)
    join_dep  = ActiveRecord::Associations::ClassMethods::JoinDependency.new(join_base, :developers, nil)
    projects  = Project.send(:select_limited_ids_list, {:order => 'developers.created_at'}, join_dep)
    assert !projects.include?("'"), projects
    assert_equal %w(1 2), projects.scan(/\d/).sort
  end

  def test_scoped_find_on_through_association_doesnt_return_read_only_records
    tag = Post.find(1).tags.find_by_name("General")

    assert_nothing_raised do
      tag.save!
    end
  end

  def test_has_many_through_polymorphic_has_manys_works
    assert_equal [10, 20].to_set, pirates(:redbeard).treasure_estimates.map(&:price).to_set
  end

  def test_symbols_as_keys
    developer = DeveloperWithSymbolsForKeys.new(:name => 'David')
    project = ProjectWithSymbolsForKeys.new(:name => 'Rails Testing')
    project.developers << developer
    project.save!

    assert_equal 1, project.developers.size
    assert_equal 1, developer.projects.size
    assert_equal developer, project.developers.find(:first)
    assert_equal project, developer.projects.find(:first)
  end

  def test_dynamic_find_should_respect_association_include
    # SQL error in sort clause if :include is not included
    # due to Unknown column 'authors.id'
    assert Category.find(1).posts_with_authors_sorted_by_author_id.find_by_title('Welcome to the weblog')
  end

  def test_counting_on_habtm_association_and_not_array
    david = Developer.find(1)
    # Extra parameter just to make sure we aren't falling back to
    # Array#count in Ruby >=1.8.7, which would raise an ArgumentError
    assert_nothing_raised { david.projects.count(:all, :conditions => '1=1') }
  end

  def test_count
    david = Developer.find(1)
    assert_equal 2, david.projects.count
  end

  def test_count_with_counter_sql
    developer  = DeveloperWithCounterSQL.create(:name => 'tekin')
    developer.project_ids = [projects(:active_record).id]
    developer.save
    developer.reload
    assert_equal 1, developer.projects.count
  end

  uses_mocha 'mocking Post.transaction' do
    def test_association_proxy_transaction_method_starts_transaction_in_association_class
      Post.expects(:transaction)
      Category.find(:first).posts.transaction do
        # nothing
      end
    end
  end
<<<<<<< HEAD
  
=======

>>>>>>> c6cb5a5a
  def test_caching_of_columns
    david = Developer.find(1)
    # clear cache possibly created by other tests
    david.projects.reset_column_information
<<<<<<< HEAD
    assert_queries(1) { david.projects.columns; david.projects.columns }
    # and again to verify that reset_column_information clears the cache correctly
    david.projects.reset_column_information
    assert_queries(1) { david.projects.columns; david.projects.columns }
=======
    assert_queries(0) { david.projects.columns; david.projects.columns }
    # and again to verify that reset_column_information clears the cache correctly
    david.projects.reset_column_information
    assert_queries(0) { david.projects.columns; david.projects.columns }
>>>>>>> c6cb5a5a
  end

end<|MERGE_RESOLUTION|>--- conflicted
+++ resolved
@@ -770,26 +770,15 @@
       end
     end
   end
-<<<<<<< HEAD
-  
-=======
-
->>>>>>> c6cb5a5a
+
   def test_caching_of_columns
     david = Developer.find(1)
     # clear cache possibly created by other tests
     david.projects.reset_column_information
-<<<<<<< HEAD
-    assert_queries(1) { david.projects.columns; david.projects.columns }
-    # and again to verify that reset_column_information clears the cache correctly
-    david.projects.reset_column_information
-    assert_queries(1) { david.projects.columns; david.projects.columns }
-=======
     assert_queries(0) { david.projects.columns; david.projects.columns }
     # and again to verify that reset_column_information clears the cache correctly
     david.projects.reset_column_information
     assert_queries(0) { david.projects.columns; david.projects.columns }
->>>>>>> c6cb5a5a
   end
 
 end