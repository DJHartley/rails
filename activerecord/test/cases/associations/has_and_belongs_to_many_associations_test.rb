require "cases/helper"
require 'models/developer'
require 'models/project'
require 'models/company'
require 'models/customer'
require 'models/order'
require 'models/categorization'
require 'models/category'
require 'models/post'
require 'models/author'
require 'models/tag'
require 'models/tagging'
require 'models/parrot'
require 'models/pirate'
require 'models/treasure'
require 'models/price_estimate'
require 'models/club'
require 'models/member'
require 'models/membership'
require 'models/sponsor'
require 'models/country'
require 'models/treaty'
require 'active_support/core_ext/string/conversions'

class ProjectWithAfterCreateHook < ActiveRecord::Base
  set_table_name 'projects'
  has_and_belongs_to_many :developers,
    :class_name => "DeveloperForProjectWithAfterCreateHook",
    :join_table => "developers_projects",
    :foreign_key => "project_id",
    :association_foreign_key => "developer_id"

  after_create :add_david

  def add_david
    david = DeveloperForProjectWithAfterCreateHook.find_by_name('David')
    david.projects << self
  end
end

class DeveloperForProjectWithAfterCreateHook < ActiveRecord::Base
  set_table_name 'developers'
  has_and_belongs_to_many :projects,
    :class_name => "ProjectWithAfterCreateHook",
    :join_table => "developers_projects",
    :association_foreign_key => "project_id",
    :foreign_key => "developer_id"
end

class ProjectWithSymbolsForKeys < ActiveRecord::Base
  set_table_name 'projects'
  has_and_belongs_to_many :developers,
    :class_name => "DeveloperWithSymbolsForKeys",
    :join_table => :developers_projects,
    :foreign_key => :project_id,
    :association_foreign_key => "developer_id"
end

class DeveloperWithSymbolsForKeys < ActiveRecord::Base
  set_table_name 'developers'
  has_and_belongs_to_many :projects,
    :class_name => "ProjectWithSymbolsForKeys",
    :join_table => :developers_projects,
    :association_foreign_key => :project_id,
    :foreign_key => "developer_id"
end

class DeveloperWithCounterSQL < ActiveRecord::Base
  set_table_name 'developers'
  has_and_belongs_to_many :projects,
    :class_name => "DeveloperWithCounterSQL",
    :join_table => "developers_projects",
    :association_foreign_key => "project_id",
    :foreign_key => "developer_id",
    :counter_sql => 'SELECT COUNT(*) AS count_all FROM projects INNER JOIN developers_projects ON projects.id = developers_projects.project_id WHERE developers_projects.developer_id =#{id}'
end

class HasAndBelongsToManyAssociationsTest < ActiveRecord::TestCase
  fixtures :accounts, :companies, :categories, :posts, :categories_posts, :developers, :projects, :developers_projects,
           :parrots, :pirates, :treasures, :price_estimates, :tags, :taggings

  def setup_data_for_habtm_case
    ActiveRecord::Base.connection.execute('delete from countries_treaties')

    country = Country.new(:name => 'India')
    country.country_id = 'c1'
    country.save!

    treaty = Treaty.new(:name => 'peace')
    treaty.treaty_id = 't1'
    country.treaties << treaty
  end

  def test_should_property_quote_string_primary_keys
    setup_data_for_habtm_case

    con = ActiveRecord::Base.connection
    sql = 'select * from countries_treaties'
    record = con.select_rows(sql).last
    assert_equal 'c1', record[0]
    assert_equal 't1', record[1]
  end

  def test_should_record_timestamp_for_join_table
    setup_data_for_habtm_case

    con = ActiveRecord::Base.connection
    sql = 'select * from countries_treaties'
    record = con.select_rows(sql).last
    assert_not_nil record[2]
    assert_not_nil record[3]
    if current_adapter?(:Mysql2Adapter, :OracleAdapter)
      assert_match %r{\d{4}-\d{2}-\d{2} \d{2}:\d{2}:\d{2}}, record[2].to_s(:db)
      assert_match %r{\d{4}-\d{2}-\d{2} \d{2}:\d{2}:\d{2}}, record[3].to_s(:db)
    else
      assert_match %r{\d{4}-\d{2}-\d{2} \d{2}:\d{2}:\d{2}}, record[2]
      assert_match %r{\d{4}-\d{2}-\d{2} \d{2}:\d{2}:\d{2}}, record[3]
    end
  end

  def test_should_record_timestamp_for_join_table_only_if_timestamp_should_be_recorded
    begin
      Treaty.record_timestamps = false
      setup_data_for_habtm_case

      con = ActiveRecord::Base.connection
      sql = 'select * from countries_treaties'
      record = con.select_rows(sql).last
      assert_nil record[2]
      assert_nil record[3]
    ensure
      Treaty.record_timestamps = true
    end
  end

  def test_has_and_belongs_to_many
    david = Developer.find(1)

    assert !david.projects.empty?
    assert_equal 2, david.projects.size

    active_record = Project.find(1)
    assert !active_record.developers.empty?
    assert_equal 3, active_record.developers.size
    assert active_record.developers.include?(david)
  end

  def test_triple_equality
    assert !(Array === Developer.find(1).projects)
    assert Developer.find(1).projects === Array
  end

  def test_adding_single
    jamis = Developer.find(2)
    jamis.projects.reload # causing the collection to load
    action_controller = Project.find(2)
    assert_equal 1, jamis.projects.size
    assert_equal 1, action_controller.developers.size

    jamis.projects << action_controller

    assert_equal 2, jamis.projects.size
    assert_equal 2, jamis.projects(true).size
    assert_equal 2, action_controller.developers(true).size
  end

  def test_adding_type_mismatch
    jamis = Developer.find(2)
    assert_raise(ActiveRecord::AssociationTypeMismatch) { jamis.projects << nil }
    assert_raise(ActiveRecord::AssociationTypeMismatch) { jamis.projects << 1 }
  end

  def test_adding_from_the_project
    jamis = Developer.find(2)
    action_controller = Project.find(2)
    action_controller.developers.reload
    assert_equal 1, jamis.projects.size
    assert_equal 1, action_controller.developers.size

    action_controller.developers << jamis

    assert_equal 2, jamis.projects(true).size
    assert_equal 2, action_controller.developers.size
    assert_equal 2, action_controller.developers(true).size
  end

  def test_adding_from_the_project_fixed_timestamp
    jamis = Developer.find(2)
    action_controller = Project.find(2)
    action_controller.developers.reload
    assert_equal 1, jamis.projects.size
    assert_equal 1, action_controller.developers.size
    updated_at = jamis.updated_at

    action_controller.developers << jamis

    assert_equal updated_at, jamis.updated_at
    assert_equal 2, jamis.projects(true).size
    assert_equal 2, action_controller.developers.size
    assert_equal 2, action_controller.developers(true).size
  end

  def test_adding_multiple
    aredridel = Developer.new("name" => "Aredridel")
    aredridel.save
    aredridel.projects.reload
    aredridel.projects.push(Project.find(1), Project.find(2))
    assert_equal 2, aredridel.projects.size
    assert_equal 2, aredridel.projects(true).size
  end

  def test_adding_a_collection
    aredridel = Developer.new("name" => "Aredridel")
    aredridel.save
    aredridel.projects.reload
    aredridel.projects.concat([Project.find(1), Project.find(2)])
    assert_equal 2, aredridel.projects.size
    assert_equal 2, aredridel.projects(true).size
  end

  def test_adding_uses_default_values_on_join_table
    ac = projects(:action_controller)
    assert !developers(:jamis).projects.include?(ac)
    developers(:jamis).projects << ac

    assert developers(:jamis, :reload).projects.include?(ac)
    project = developers(:jamis).projects.detect { |p| p == ac }
    assert_equal 1, project.access_level.to_i
  end

  def test_habtm_attribute_access_and_respond_to
    project = developers(:jamis).projects[0]
    assert project.has_attribute?("name")
    assert project.has_attribute?("joined_on")
    assert project.has_attribute?("access_level")
    assert project.respond_to?("name")
    assert project.respond_to?("name=")
    assert project.respond_to?("name?")
    assert project.respond_to?("joined_on")
    # given that the 'join attribute' won't be persisted, I don't
    # think we should define the mutators
    #assert project.respond_to?("joined_on=")
    assert project.respond_to?("joined_on?")
    assert project.respond_to?("access_level")
    #assert project.respond_to?("access_level=")
    assert project.respond_to?("access_level?")
  end

  def test_habtm_adding_before_save
    no_of_devels = Developer.count
    no_of_projects = Project.count
    aredridel = Developer.new("name" => "Aredridel")
    aredridel.projects.concat([Project.find(1), p = Project.new("name" => "Projekt")])
    assert aredridel.new_record?
    assert p.new_record?
    assert aredridel.save
    assert !aredridel.new_record?
    assert_equal no_of_devels+1, Developer.count
    assert_equal no_of_projects+1, Project.count
    assert_equal 2, aredridel.projects.size
    assert_equal 2, aredridel.projects(true).size
  end

  def test_habtm_saving_multiple_relationships
    new_project = Project.new("name" => "Grimetime")
    amount_of_developers = 4
    developers = (0...amount_of_developers).collect {|i| Developer.create(:name => "JME #{i}") }.reverse

    new_project.developer_ids = [developers[0].id, developers[1].id]
    new_project.developers_with_callback_ids = [developers[2].id, developers[3].id]
    assert new_project.save

    new_project.reload
    assert_equal amount_of_developers, new_project.developers.size
    assert_equal developers, new_project.developers
  end

  def test_habtm_unique_order_preserved
    assert_equal developers(:poor_jamis, :jamis, :david), projects(:active_record).non_unique_developers
    assert_equal developers(:poor_jamis, :jamis, :david), projects(:active_record).developers
  end

  def test_build
    devel = Developer.find(1)
    proj = assert_no_queries { devel.projects.build("name" => "Projekt") }
    assert !devel.projects.loaded?

    assert_equal devel.projects.last, proj
    assert devel.projects.loaded?

    assert proj.new_record?
    devel.save
    assert !proj.new_record?
    assert_equal devel.projects.last, proj
    assert_equal Developer.find(1).projects.sort_by(&:id).last, proj  # prove join table is updated
  end

  def test_build_by_new_record
    devel = Developer.new(:name => "Marcel", :salary => 75000)
    proj1 = devel.projects.build(:name => "Make bed")
    proj2 = devel.projects.build(:name => "Lie in it")
    assert_equal devel.projects.last, proj2
    assert proj2.new_record?
    devel.save
    assert !devel.new_record?
    assert !proj2.new_record?
    assert_equal devel.projects.last, proj2
    assert_equal Developer.find_by_name("Marcel").projects.last, proj2  # prove join table is updated
  end

  def test_create
    devel = Developer.find(1)
    proj = devel.projects.create("name" => "Projekt")
    assert !devel.projects.loaded?

    assert_equal devel.projects.last, proj
    assert !devel.projects.loaded?

    assert !proj.new_record?
    assert_equal Developer.find(1).projects.sort_by(&:id).last, proj  # prove join table is updated
  end

  def test_create_by_new_record
    devel = Developer.new(:name => "Marcel", :salary => 75000)
    proj1 = devel.projects.build(:name => "Make bed")
    proj2 = devel.projects.build(:name => "Lie in it")
    assert_equal devel.projects.last, proj2
    assert proj2.new_record?
    devel.save
    assert !devel.new_record?
    assert !proj2.new_record?
    assert_equal devel.projects.last, proj2
    assert_equal Developer.find_by_name("Marcel").projects.last, proj2  # prove join table is updated
  end

  def test_creation_respects_hash_condition
    # in Oracle '' is saved as null therefore need to save ' ' in not null column
    post = categories(:general).post_with_conditions.build(:body => ' ')

    assert        post.save
    assert_equal  'Yet Another Testing Title', post.title

    # in Oracle '' is saved as null therefore need to save ' ' in not null column
    another_post = categories(:general).post_with_conditions.create(:body => ' ')

    assert        !another_post.new_record?
    assert_equal  'Yet Another Testing Title', another_post.title
  end

  def test_uniq_after_the_fact
    dev = developers(:jamis)
    dev.projects << projects(:active_record)
    dev.projects << projects(:active_record)

    assert_equal 3, dev.projects.size
    assert_equal 1, dev.projects.uniq.size
  end

  def test_uniq_before_the_fact
    projects(:active_record).developers << developers(:jamis)
    projects(:active_record).developers << developers(:david)
    assert_equal 3, projects(:active_record, :reload).developers.size
  end

  def test_uniq_option_prevents_duplicate_push
    project = projects(:active_record)
    project.developers << developers(:jamis)
    project.developers << developers(:david)
    assert_equal 3, project.developers.size

    project.developers << developers(:david)
    project.developers << developers(:jamis)
    assert_equal 3, project.developers.size
  end

  def test_deleting
    david = Developer.find(1)
    active_record = Project.find(1)
    david.projects.reload
    assert_equal 2, david.projects.size
    assert_equal 3, active_record.developers.size

    david.projects.delete(active_record)

    assert_equal 1, david.projects.size
    assert_equal 1, david.projects(true).size
    assert_equal 2, active_record.developers(true).size
  end

  def test_deleting_array
    david = Developer.find(1)
    david.projects.reload
    david.projects.delete(Project.find(:all))
    assert_equal 0, david.projects.size
    assert_equal 0, david.projects(true).size
  end

  def test_deleting_with_sql
    david = Developer.find(1)
    active_record = Project.find(1)
    active_record.developers.reload
    assert_equal 3, active_record.developers_by_sql.size

    active_record.developers_by_sql.delete(david)
    assert_equal 2, active_record.developers_by_sql(true).size
  end

  def test_deleting_array_with_sql
    active_record = Project.find(1)
    active_record.developers.reload
    assert_equal 3, active_record.developers_by_sql.size

    active_record.developers_by_sql.delete(Developer.find(:all))
    assert_equal 0, active_record.developers_by_sql(true).size
  end

  def test_deleting_all
    david = Developer.find(1)
    david.projects.reload
    david.projects.clear
    assert_equal 0, david.projects.size
    assert_equal 0, david.projects(true).size
  end

  def test_removing_associations_on_destroy
    david = DeveloperWithBeforeDestroyRaise.find(1)
    assert !david.projects.empty?
    assert_raise(RuntimeError) { david.destroy }
    assert david.projects.empty?
    assert DeveloperWithBeforeDestroyRaise.connection.select_all("SELECT * FROM developers_projects WHERE developer_id = 1").empty?
  end

  def test_additional_columns_from_join_table
    assert_date_from_db Date.new(2004, 10, 10), Developer.find(1).projects.first.joined_on.to_date
  end

  def test_destroying
    david = Developer.find(1)
    active_record = Project.find(1)
    david.projects.reload
    assert_equal 2, david.projects.size
    assert_equal 3, active_record.developers.size

    assert_difference "Project.count", -1 do
      david.projects.destroy(active_record)
    end

    assert_equal 1, david.reload.projects.size
    assert_equal 1, david.projects(true).size
  end

  def test_destroying_array
    david = Developer.find(1)
    david.projects.reload

    assert_difference "Project.count", -Project.count do
      david.projects.destroy(Project.find(:all))
    end

    assert_equal 0, david.reload.projects.size
    assert_equal 0, david.projects(true).size
  end

  def test_destroy_all
    david = Developer.find(1)
    david.projects.reload
    assert !david.projects.empty?
    david.projects.destroy_all
    assert david.projects.empty?
    assert david.projects(true).empty?
  end

  def test_deprecated_push_with_attributes_was_removed
    jamis = developers(:jamis)
    assert_raise(NoMethodError) do
      jamis.projects.push_with_attributes(projects(:action_controller), :joined_on => Date.today)
    end
  end

  def test_associations_with_conditions
    assert_equal 3, projects(:active_record).developers.size
    assert_equal 1, projects(:active_record).developers_named_david.size
    assert_equal 1, projects(:active_record).developers_named_david_with_hash_conditions.size

    assert_equal developers(:david), projects(:active_record).developers_named_david.find(developers(:david).id)
    assert_equal developers(:david), projects(:active_record).developers_named_david_with_hash_conditions.find(developers(:david).id)
    assert_equal developers(:david), projects(:active_record).salaried_developers.find(developers(:david).id)

    projects(:active_record).developers_named_david.clear
    assert_equal 2, projects(:active_record, :reload).developers.size
  end

  def test_find_in_association
    # Using sql
    assert_equal developers(:david), projects(:active_record).developers.find(developers(:david).id), "SQL find"

    # Using ruby
    active_record = projects(:active_record)
    active_record.developers.reload
    assert_equal developers(:david), active_record.developers.find(developers(:david).id), "Ruby find"
  end

  def test_include_uses_array_include_after_loaded
    project = projects(:active_record)
    project.developers.class # force load target

    developer = project.developers.first

    assert_no_queries do
      assert project.developers.loaded?
      assert project.developers.include?(developer)
    end
  end

  def test_include_checks_if_record_exists_if_target_not_loaded
    project = projects(:active_record)
    developer = project.developers.first

    project.reload
    assert ! project.developers.loaded?
    assert_queries(1) do
      assert project.developers.include?(developer)
    end
    assert ! project.developers.loaded?
  end

  def test_include_returns_false_for_non_matching_record_to_verify_scoping
    project = projects(:active_record)
    developer = Developer.create :name => "Bryan", :salary => 50_000

    assert ! project.developers.loaded?
    assert ! project.developers.include?(developer)
  end

  def test_find_in_association_with_custom_finder_sql
    assert_equal developers(:david), projects(:active_record).developers_with_finder_sql.find(developers(:david).id), "SQL find"

    active_record = projects(:active_record)
    active_record.developers_with_finder_sql.reload
    assert_equal developers(:david), active_record.developers_with_finder_sql.find(developers(:david).id), "Ruby find"
  end

  def test_find_in_association_with_custom_finder_sql_and_multiple_interpolations
    # interpolate once:
    assert_equal [developers(:david), developers(:jamis), developers(:poor_jamis)], projects(:active_record).developers_with_finder_sql, "first interpolation"
    # interpolate again, for a different project id
    assert_equal [developers(:david)], projects(:action_controller).developers_with_finder_sql, "second interpolation"
  end

  def test_find_in_association_with_custom_finder_sql_and_string_id
    assert_equal developers(:david), projects(:active_record).developers_with_finder_sql.find(developers(:david).id.to_s), "SQL find"
  end

  def test_find_with_merged_options
    assert_equal 1, projects(:active_record).limited_developers.size
    assert_equal 1, projects(:active_record).limited_developers.find(:all).size
    assert_equal 3, projects(:active_record).limited_developers.find(:all, :limit => nil).size
  end

  def test_dynamic_find_should_respect_association_order
    # Developers are ordered 'name DESC, id DESC'
    low_id_jamis = developers(:jamis)
    middle_id_jamis = developers(:poor_jamis)
    high_id_jamis = projects(:active_record).developers.create(:name => 'Jamis')

    assert_equal high_id_jamis, projects(:active_record).developers.find(:first, :conditions => "name = 'Jamis'")
    assert_equal high_id_jamis, projects(:active_record).developers.find_by_name('Jamis')
  end

  def test_dynamic_find_all_should_respect_association_order
    # Developers are ordered 'name DESC, id DESC'
    low_id_jamis = developers(:jamis)
    middle_id_jamis = developers(:poor_jamis)
    high_id_jamis = projects(:active_record).developers.create(:name => 'Jamis')

    assert_equal [high_id_jamis, middle_id_jamis, low_id_jamis], projects(:active_record).developers.find(:all, :conditions => "name = 'Jamis'")
    assert_equal [high_id_jamis, middle_id_jamis, low_id_jamis], projects(:active_record).developers.find_all_by_name('Jamis')
  end

  def test_find_should_append_to_association_order
    ordered_developers = projects(:active_record).developers.order('projects.id')
    assert_equal ['developers.name desc, developers.id desc', 'projects.id'], ordered_developers.order_values
  end

  def test_dynamic_find_all_should_respect_association_limit
    assert_equal 1, projects(:active_record).limited_developers.find(:all, :conditions => "name = 'Jamis'").length
    assert_equal 1, projects(:active_record).limited_developers.find_all_by_name('Jamis').length
  end

  def test_dynamic_find_all_order_should_override_association_limit
    assert_equal 2, projects(:active_record).limited_developers.find(:all, :conditions => "name = 'Jamis'", :limit => 9_000).length
    assert_equal 2, projects(:active_record).limited_developers.find_all_by_name('Jamis', :limit => 9_000).length
  end

  def test_dynamic_find_all_should_respect_readonly_access
    projects(:active_record).readonly_developers.each { |d| assert_raise(ActiveRecord::ReadOnlyRecord) { d.save!  } if d.valid?}
    projects(:active_record).readonly_developers.each { |d| d.readonly? }
  end

  def test_new_with_values_in_collection
    jamis = DeveloperForProjectWithAfterCreateHook.find_by_name('Jamis')
    david = DeveloperForProjectWithAfterCreateHook.find_by_name('David')
    project = ProjectWithAfterCreateHook.new(:name => "Cooking with Bertie")
    project.developers << jamis
    project.save!
    project.reload

    assert project.developers.include?(jamis)
    assert project.developers.include?(david)
  end

  def test_find_in_association_with_options
    developers = projects(:active_record).developers.all
    assert_equal 3, developers.size

    assert_equal developers(:poor_jamis), projects(:active_record).developers.where("salary < 10000").first
  end

  def test_replace_with_less
    david = developers(:david)
    david.projects = [projects(:action_controller)]
    assert david.save
    assert_equal 1, david.projects.length
  end

  def test_replace_with_new
    david = developers(:david)
    david.projects = [projects(:action_controller), Project.new("name" => "ActionWebSearch")]
    david.save
    assert_equal 2, david.projects.length
    assert !david.projects.include?(projects(:active_record))
  end

  def test_replace_on_new_object
    new_developer = Developer.new("name" => "Matz")
    new_developer.projects = [projects(:action_controller), Project.new("name" => "ActionWebSearch")]
    new_developer.save
    assert_equal 2, new_developer.projects.length
  end

  def test_consider_type
    developer = Developer.find(:first)
    special_project = SpecialProject.create("name" => "Special Project")

    other_project = developer.projects.first
    developer.special_projects << special_project
    developer.reload

    assert developer.projects.include?(special_project)
    assert developer.special_projects.include?(special_project)
    assert !developer.special_projects.include?(other_project)
  end

  def test_update_attributes_after_push_without_duplicate_join_table_rows
    developer = Developer.new("name" => "Kano")
    project = SpecialProject.create("name" => "Special Project")
    assert developer.save
    developer.projects << project
    developer.update_attribute("name", "Bruza")
    assert_equal 1, Developer.connection.select_value(<<-end_sql).to_i
      SELECT count(*) FROM developers_projects
      WHERE project_id = #{project.id}
      AND developer_id = #{developer.id}
    end_sql
  end

  def test_updating_attributes_on_non_rich_associations
    welcome = categories(:technology).posts.first
    welcome.title = "Something else"
    assert welcome.save!
  end

  def test_habtm_respects_select
    categories(:technology).select_testing_posts(true).each do |o|
      assert_respond_to o, :correctness_marker
    end
    assert_respond_to categories(:technology).select_testing_posts.find(:first), :correctness_marker
  end

  def test_updating_attributes_on_rich_associations
    david = projects(:action_controller).developers.first
    david.name = "DHH"
    assert_raise(ActiveRecord::ReadOnlyRecord) { david.save! }
  end

  def test_updating_attributes_on_rich_associations_with_limited_find_from_reflection
    david = projects(:action_controller).selected_developers.first
    david.name = "DHH"
    assert_nothing_raised { david.save! }
  end


  def test_updating_attributes_on_rich_associations_with_limited_find
    david = projects(:action_controller).developers.find(:all, :select => "developers.*").first
    david.name = "DHH"
    assert david.save!
  end

  def test_join_table_alias
    assert_equal 3, Developer.find(:all, :include => {:projects => :developers}, :conditions => 'developers_projects_join.joined_on IS NOT NULL').size
  end

  def test_join_with_group
    group = Developer.columns.inject([]) do |g, c|
      g << "developers.#{c.name}"
      g << "developers_projects_2.#{c.name}"
    end
    Project.columns.each { |c| group << "projects.#{c.name}" }

    assert_equal 3, Developer.find(:all, :include => {:projects => :developers}, :conditions => 'developers_projects_join.joined_on IS NOT NULL', :group => group.join(",")).size
  end

  def test_find_grouped
    all_posts_from_category1 = Post.find(:all, :conditions => "category_id = 1", :joins => :categories)
    grouped_posts_of_category1 = Post.find(:all, :conditions => "category_id = 1", :group => "author_id", :select => 'count(posts.id) as posts_count', :joins => :categories)
    assert_equal 4, all_posts_from_category1.size
    assert_equal 1, grouped_posts_of_category1.size
  end

  def test_find_scoped_grouped
    assert_equal 4, categories(:general).posts_grouped_by_title.size
    assert_equal 1, categories(:technology).posts_grouped_by_title.size
  end

  def test_find_scoped_grouped_having
    assert_equal 2, projects(:active_record).well_payed_salary_groups.size
    assert projects(:active_record).well_payed_salary_groups.all? { |g| g.salary > 10000 }
  end

  def test_get_ids
    assert_equal projects(:active_record, :action_controller).map(&:id).sort, developers(:david).project_ids.sort
    assert_equal [projects(:active_record).id], developers(:jamis).project_ids
  end

  def test_get_ids_for_loaded_associations
    developer = developers(:david)
    developer.projects(true)
    assert_queries(0) do
      developer.project_ids
      developer.project_ids
    end
  end

  def test_get_ids_for_unloaded_associations_does_not_load_them
    developer = developers(:david)
    assert !developer.projects.loaded?
    assert_equal projects(:active_record, :action_controller).map(&:id).sort, developer.project_ids.sort
    assert !developer.projects.loaded?
  end

  def test_assign_ids
    developer = Developer.new("name" => "Joe")
    developer.project_ids = projects(:active_record, :action_controller).map(&:id)
    developer.save
    developer.reload
    assert_equal 2, developer.projects.length
    assert_equal [projects(:active_record), projects(:action_controller)].map(&:id).sort, developer.project_ids.sort
  end

  def test_assign_ids_ignoring_blanks
    developer = Developer.new("name" => "Joe")
    developer.project_ids = [projects(:active_record).id, nil, projects(:action_controller).id, '']
    developer.save
    developer.reload
    assert_equal 2, developer.projects.length
    assert_equal [projects(:active_record), projects(:action_controller)].map(&:id).sort, developer.project_ids.sort
  end

  def test_scoped_find_on_through_association_doesnt_return_read_only_records
    tag = Post.find(1).tags.find_by_name("General")

    assert_nothing_raised do
      tag.save!
    end
  end

  def test_has_many_through_polymorphic_has_manys_works
    assert_equal [10, 20].to_set, pirates(:redbeard).treasure_estimates.map(&:price).to_set
  end

  def test_symbols_as_keys
    developer = DeveloperWithSymbolsForKeys.new(:name => 'David')
    project = ProjectWithSymbolsForKeys.new(:name => 'Rails Testing')
    project.developers << developer
    project.save!

    assert_equal 1, project.developers.size
    assert_equal 1, developer.projects.size
    assert_equal developer, project.developers.find(:first)
    assert_equal project, developer.projects.find(:first)
  end

  def test_self_referential_habtm_without_foreign_key_set_should_raise_exception
    assert_raise(ActiveRecord::HasAndBelongsToManyAssociationForeignKeyNeeded) {
      Member.class_eval do
        has_and_belongs_to_many :friends, :class_name => "Member", :join_table => "member_friends"
      end
    }
  end

  def test_dynamic_find_should_respect_association_include
    # SQL error in sort clause if :include is not included
    # due to Unknown column 'authors.id'
    assert Category.find(1).posts_with_authors_sorted_by_author_id.find_by_title('Welcome to the weblog')
  end

  def test_counting_on_habtm_association_and_not_array
    david = Developer.find(1)
    # Extra parameter just to make sure we aren't falling back to
    # Array#count in Ruby >=1.8.7, which would raise an ArgumentError
    assert_nothing_raised { david.projects.count(:all, :conditions => '1=1') }
  end

  def test_count
    david = Developer.find(1)
    assert_equal 2, david.projects.count
  end

  def test_count_with_counter_sql
    developer  = DeveloperWithCounterSQL.create(:name => 'tekin')
    developer.project_ids = [projects(:active_record).id]
    developer.save
    developer.reload
    assert_equal 1, developer.projects.count
  end

  unless current_adapter?(:PostgreSQLAdapter)
    def test_count_with_finder_sql
      assert_equal 3, projects(:active_record).developers_with_finder_sql.count
      assert_equal 3, projects(:active_record).developers_with_multiline_finder_sql.count
    end
  end

  def test_association_proxy_transaction_method_starts_transaction_in_association_class
    Post.expects(:transaction)
    Category.find(:first).posts.transaction do
      # nothing
    end
  end

  def test_caching_of_columns
    david = Developer.find(1)
    # clear cache possibly created by other tests
    david.projects.reset_column_information
    assert_queries(0) { david.projects.columns; david.projects.columns }
    # and again to verify that reset_column_information clears the cache correctly
    david.projects.reset_column_information
    assert_queries(0) { david.projects.columns; david.projects.columns }
  end

<<<<<<< HEAD
=======
  def test_attributes_are_being_set_when_initialized_from_habm_association_with_where_clause
    new_developer = projects(:action_controller).developers.where(:name => "Marcelo").build
    assert_equal new_developer.name, "Marcelo"
  end

  def test_attributes_are_being_set_when_initialized_from_habm_association_with_multiple_where_clauses
    new_developer = projects(:action_controller).developers.where(:name => "Marcelo").where(:salary => 90_000).build
    assert_equal new_developer.name, "Marcelo"
    assert_equal new_developer.salary, 90_000
  end

>>>>>>> c09c8be3
  def test_include_method_in_has_and_belongs_to_many_association_should_return_true_for_instance_added_with_build
    project = Project.new
    developer = project.developers.build
    assert project.developers.include?(developer)
  end
end<|MERGE_RESOLUTION|>--- conflicted
+++ resolved
@@ -848,8 +848,6 @@
     assert_queries(0) { david.projects.columns; david.projects.columns }
   end
 
-<<<<<<< HEAD
-=======
   def test_attributes_are_being_set_when_initialized_from_habm_association_with_where_clause
     new_developer = projects(:action_controller).developers.where(:name => "Marcelo").build
     assert_equal new_developer.name, "Marcelo"
@@ -861,7 +859,6 @@
     assert_equal new_developer.salary, 90_000
   end
 
->>>>>>> c09c8be3
   def test_include_method_in_has_and_belongs_to_many_association_should_return_true_for_instance_added_with_build
     project = Project.new
     developer = project.developers.build
