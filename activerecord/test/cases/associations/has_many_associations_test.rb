require "cases/helper"
require 'models/developer'
require 'models/project'
require 'models/company'
require 'models/topic'
require 'models/reply'
require 'models/category'
require 'models/post'
require 'models/author'
require 'models/comment'
require 'models/person'
require 'models/reader'
require 'models/tagging'
<<<<<<< HEAD

class HasManyAssociationsTest < ActiveRecord::TestCase
  fixtures :accounts, :categories, :companies, :developers, :projects,
           :developers_projects, :topics, :authors, :comments, :author_addresses,
=======
require 'models/invoice'
require 'models/line_item'
require 'models/car'
require 'models/bulb'

class HasManyAssociationsTestForCountWithFinderSql < ActiveRecord::TestCase
  class Invoice < ActiveRecord::Base
    has_many :custom_line_items, :class_name => 'LineItem', :finder_sql => "SELECT line_items.* from line_items"
  end
  def test_should_fail
    assert_raise(ArgumentError) do
      Invoice.create.custom_line_items.count(:conditions => {:amount => 0})
    end
  end
end

class HasManyAssociationsTestForCountWithCountSql < ActiveRecord::TestCase
  class Invoice < ActiveRecord::Base
    has_many :custom_line_items, :class_name => 'LineItem', :counter_sql => "SELECT COUNT(*) line_items.* from line_items"
  end
  def test_should_fail
    assert_raise(ArgumentError) do
      Invoice.create.custom_line_items.count(:conditions => {:amount => 0})
    end
  end
end



class HasManyAssociationsTest < ActiveRecord::TestCase
  fixtures :accounts, :categories, :companies, :developers, :projects,
           :developers_projects, :topics, :authors, :comments,
>>>>>>> c09c8be3
           :people, :posts, :readers, :taggings

  def setup
    Client.destroyed_client_ids.clear
  end

<<<<<<< HEAD
  def test_create_by
    person = Person.create! :first_name => 'tenderlove'
    post   = Post.find :first

    assert_equal [], person.readers
    assert_nil person.readers.find_by_post_id(post.id)

    reader = person.readers.create_by_post_id post.id

    assert_equal 1, person.readers.count
    assert_equal 1, person.readers.length
    assert_equal post, person.readers.first.post
    assert_equal person, person.readers.first.person
  end

  def test_create_by_multi
    person = Person.create! :first_name => 'tenderlove'
    post   = Post.find :first

    assert_equal [], person.readers

    reader = person.readers.create_by_post_id_and_skimmer post.id, false

    assert_equal 1, person.readers.count
    assert_equal 1, person.readers.length
    assert_equal post, person.readers.first.post
    assert_equal person, person.readers.first.person
  end

  def test_find_or_create_by
    person = Person.create! :first_name => 'tenderlove'
    post   = Post.find :first
=======
  def test_create_from_association_should_respect_default_scope
    car = Car.create(:name => 'honda')
    assert_equal 'honda', car.name

    bulb = Bulb.create
    assert_equal 'defaulty', bulb.name

    bulb = car.bulbs.build
    assert_equal 'defaulty', bulb.name

    bulb = car.bulbs.create
    assert_equal 'defaulty', bulb.name

    bulb = car.bulbs.create(:name => 'exotic')
    assert_equal 'exotic', bulb.name
  end

  def test_create_resets_cached_counters
    person = Person.create!(:first_name => 'tenderlove')
    post   = Post.first
>>>>>>> c09c8be3

    assert_equal [], person.readers
    assert_nil person.readers.find_by_post_id(post.id)

<<<<<<< HEAD
    reader = person.readers.find_or_create_by_post_id post.id
=======
    reader = person.readers.create(:post_id => post.id)
>>>>>>> c09c8be3

    assert_equal 1, person.readers.count
    assert_equal 1, person.readers.length
    assert_equal post, person.readers.first.post
    assert_equal person, person.readers.first.person
  end

<<<<<<< HEAD
  def test_find_or_create_by_with_additional_parameters
    post = Post.create! :title => 'test_find_or_create_by_with_additional_parameters', :body => 'this is the body'
    comment = post.comments.create! :body => 'test comment body', :type => 'test'

    assert_equal comment, post.comments.find_or_create_by_body('test comment body')

    post.comments.find_or_create_by_body(:body => 'other test comment body', :type => 'test')
    assert_equal 2, post.comments.count
    assert_equal 2, post.comments.length
    post.comments.find_or_create_by_body('other other test comment body', :type => 'test')
    assert_equal 3, post.comments.count
    assert_equal 3, post.comments.length
    post.comments.find_or_create_by_body_and_type('3rd test comment body', 'test')
    assert_equal 4, post.comments.count
    assert_equal 4, post.comments.length
  end

  def test_find_or_create_by_with_block
    post = Post.create! :title => 'test_find_or_create_by_with_additional_parameters', :body => 'this is the body'
    comment = post.comments.find_or_create_by_body('other test comment body') { |comment| comment.type = 'test' }
    assert_equal 'test', comment.type
  end

  def test_find_or_create
    person = Person.create! :first_name => 'tenderlove'
    post   = Post.find :first

    assert_equal [], person.readers
    assert_nil person.readers.find(:first, :conditions => {
      :post_id => post.id
    })

    reader = person.readers.find_or_create :post_id => post.id
=======
  def test_find_or_create_by_resets_cached_counters
    person = Person.create! :first_name => 'tenderlove'
    post   = Post.first

    assert_equal [], person.readers
    assert_nil person.readers.find_by_post_id(post.id)

    reader = person.readers.find_or_create_by_post_id(post.id)
>>>>>>> c09c8be3

    assert_equal 1, person.readers.count
    assert_equal 1, person.readers.length
    assert_equal post, person.readers.first.post
    assert_equal person, person.readers.first.person
  end

<<<<<<< HEAD

=======
>>>>>>> c09c8be3
  def force_signal37_to_load_all_clients_of_firm
    companies(:first_firm).clients_of_firm.each {|f| }
  end

  # sometimes tests on Oracle fail if ORDER BY is not provided therefore add always :order with :first
  def test_counting_with_counter_sql
    assert_equal 2, Firm.find(:first, :order => "id").clients.count
  end

  def test_counting
    assert_equal 2, Firm.find(:first, :order => "id").plain_clients.count
  end

  def test_counting_with_empty_hash_conditions
    assert_equal 2, Firm.find(:first, :order => "id").plain_clients.count(:conditions => {})
  end

  def test_counting_with_single_conditions
    assert_equal 1, Firm.find(:first, :order => "id").plain_clients.count(:conditions => ['name=?', "Microsoft"])
  end

  def test_counting_with_single_hash
    assert_equal 1, Firm.find(:first, :order => "id").plain_clients.count(:conditions => {:name => "Microsoft"})
  end

  def test_counting_with_column_name_and_hash
    assert_equal 2, Firm.find(:first, :order => "id").plain_clients.count(:name)
  end

  def test_counting_with_association_limit
    firm = companies(:first_firm)
    assert_equal firm.limited_clients.length, firm.limited_clients.size
    assert_equal firm.limited_clients.length, firm.limited_clients.count
  end

  def test_finding
    assert_equal 2, Firm.find(:first, :order => "id").clients.length
  end

  def test_find_with_blank_conditions
    [[], {}, nil, ""].each do |blank|
      assert_equal 2, Firm.find(:first, :order => "id").clients.find(:all, :conditions => blank).size
    end
  end

  def test_find_many_with_merged_options
    assert_equal 1, companies(:first_firm).limited_clients.size
    assert_equal 1, companies(:first_firm).limited_clients.find(:all).size
    assert_equal 2, companies(:first_firm).limited_clients.find(:all, :limit => nil).size
  end

  def test_find_should_append_to_association_order
    ordered_clients =  companies(:first_firm).clients_sorted_desc.order('companies.id')
    assert_equal ['id DESC', 'companies.id'], ordered_clients.order_values
  end

  def test_dynamic_find_last_without_specified_order
    assert_equal companies(:second_client), companies(:first_firm).unsorted_clients.find_last_by_type('Client')
  end

  def test_dynamic_find_should_respect_association_order
    assert_equal companies(:second_client), companies(:first_firm).clients_sorted_desc.find(:first, :conditions => "type = 'Client'")
    assert_equal companies(:second_client), companies(:first_firm).clients_sorted_desc.find_by_type('Client')
  end

  def test_dynamic_find_all_should_respect_association_order
    assert_equal [companies(:second_client), companies(:first_client)], companies(:first_firm).clients_sorted_desc.find(:all, :conditions => "type = 'Client'")
    assert_equal [companies(:second_client), companies(:first_client)], companies(:first_firm).clients_sorted_desc.find_all_by_type('Client')
  end

  def test_dynamic_find_all_should_respect_association_limit
    assert_equal 1, companies(:first_firm).limited_clients.find(:all, :conditions => "type = 'Client'").length
    assert_equal 1, companies(:first_firm).limited_clients.find_all_by_type('Client').length
  end

  def test_dynamic_find_all_limit_should_override_association_limit
    assert_equal 2, companies(:first_firm).limited_clients.find(:all, :conditions => "type = 'Client'", :limit => 9_000).length
    assert_equal 2, companies(:first_firm).limited_clients.find_all_by_type('Client', :limit => 9_000).length
  end

  def test_dynamic_find_all_should_respect_readonly_access
    companies(:first_firm).readonly_clients.find(:all).each { |c| assert_raise(ActiveRecord::ReadOnlyRecord) { c.save!  } }
    companies(:first_firm).readonly_clients.find(:all).each { |c| assert c.readonly? }
  end

  def test_dynamic_find_or_create_from_two_attributes_using_an_association
    author = authors(:david)
    number_of_posts = Post.count
    another = author.posts.find_or_create_by_title_and_body("Another Post", "This is the Body")
    assert_equal number_of_posts + 1, Post.count
    assert_equal another, author.posts.find_or_create_by_title_and_body("Another Post", "This is the Body")
    assert !another.new_record?
  end

  def test_cant_save_has_many_readonly_association
    authors(:david).readonly_comments.each { |c| assert_raise(ActiveRecord::ReadOnlyRecord) { c.save! } }
    authors(:david).readonly_comments.each { |c| assert c.readonly? }
  end

  def test_triple_equality
    # sometimes tests on Oracle fail if ORDER BY is not provided therefore add always :order with :first
    assert !(Array === Firm.find(:first, :order => "id").clients)
    assert Firm.find(:first, :order => "id").clients === Array
  end

  def test_finding_default_orders
    assert_equal "Summit", Firm.find(:first, :order => "id").clients.first.name
  end

  def test_finding_with_different_class_name_and_order
    assert_equal "Microsoft", Firm.find(:first, :order => "id").clients_sorted_desc.first.name
  end

  def test_finding_with_foreign_key
    assert_equal "Microsoft", Firm.find(:first, :order => "id").clients_of_firm.first.name
  end

  def test_finding_with_condition
    assert_equal "Microsoft", Firm.find(:first, :order => "id").clients_like_ms.first.name
  end

  def test_finding_with_condition_hash
    assert_equal "Microsoft", Firm.find(:first, :order => "id").clients_like_ms_with_hash_conditions.first.name
  end

  def test_finding_using_primary_key
    assert_equal "Summit", Firm.find(:first, :order => "id").clients_using_primary_key.first.name
  end

  def test_finding_using_sql
    firm = Firm.find(:first, :order => "id")
    first_client = firm.clients_using_sql.first
    assert_not_nil first_client
    assert_equal "Microsoft", first_client.name
    assert_equal 1, firm.clients_using_sql.size
    assert_equal 1, Firm.find(:first, :order => "id").clients_using_sql.size
  end

  def test_counting_using_sql
    assert_equal 1, Firm.find(:first, :order => "id").clients_using_counter_sql.size
    assert Firm.find(:first, :order => "id").clients_using_counter_sql.any?
    assert_equal 0, Firm.find(:first, :order => "id").clients_using_zero_counter_sql.size
    assert !Firm.find(:first, :order => "id").clients_using_zero_counter_sql.any?
  end

  def test_counting_non_existant_items_using_sql
    assert_equal 0, Firm.find(:first, :order => "id").no_clients_using_counter_sql.size
  end

  def test_counting_using_finder_sql
    assert_equal 2, Firm.find(4).clients_using_sql.count
    assert_equal 2, Firm.find(4).clients_using_multiline_sql.count
  end

  def test_belongs_to_sanity
    c = Client.new
    assert_nil c.firm

    flunk "belongs_to failed if check" if c.firm
  end

  def test_find_ids
    firm = Firm.find(:first, :order => "id")

    assert_raise(ActiveRecord::RecordNotFound) { firm.clients.find }

    client = firm.clients.find(2)
    assert_kind_of Client, client

    client_ary = firm.clients.find([2])
    assert_kind_of Array, client_ary
    assert_equal client, client_ary.first

    client_ary = firm.clients.find(2, 3)
    assert_kind_of Array, client_ary
    assert_equal 2, client_ary.size
    assert_equal client, client_ary.first

    assert_raise(ActiveRecord::RecordNotFound) { firm.clients.find(2, 99) }
  end

  def test_find_string_ids_when_using_finder_sql
    firm = Firm.find(:first, :order => "id")

    client = firm.clients_using_finder_sql.find("2")
    assert_kind_of Client, client

    client_ary = firm.clients_using_finder_sql.find(["2"])
    assert_kind_of Array, client_ary
    assert_equal client, client_ary.first

    client_ary = firm.clients_using_finder_sql.find("2", "3")
    assert_kind_of Array, client_ary
    assert_equal 2, client_ary.size
    assert client_ary.include?(client)
  end

  def test_find_all
    firm = Firm.find(:first, :order => "id")
    assert_equal 2, firm.clients.find(:all, :conditions => "#{QUOTED_TYPE} = 'Client'").length
    assert_equal 1, firm.clients.find(:all, :conditions => "name = 'Summit'").length
  end

  def test_find_each
    firm = companies(:first_firm)

    assert ! firm.clients.loaded?

    assert_queries(3) do
      firm.clients.find_each(:batch_size => 1) {|c| assert_equal firm.id, c.firm_id }
    end

    assert ! firm.clients.loaded?
  end

  def test_find_each_with_conditions
    firm = companies(:first_firm)

    assert_queries(2) do
      firm.clients.find_each(:batch_size => 1, :conditions => {:name => "Microsoft"}) do |c|
        assert_equal firm.id, c.firm_id
        assert_equal "Microsoft", c.name
      end
    end

    assert ! firm.clients.loaded?
  end

  def test_find_in_batches
    firm = companies(:first_firm)

    assert ! firm.clients.loaded?

    assert_queries(2) do
      firm.clients.find_in_batches(:batch_size => 2) do |clients|
        clients.each {|c| assert_equal firm.id, c.firm_id }
      end
    end

    assert ! firm.clients.loaded?
  end

  def test_find_all_sanitized
    # sometimes tests on Oracle fail if ORDER BY is not provided therefore add always :order with :first
    firm = Firm.find(:first, :order => "id")
    summit = firm.clients.find(:all, :conditions => "name = 'Summit'")
    assert_equal summit, firm.clients.find(:all, :conditions => ["name = ?", "Summit"])
    assert_equal summit, firm.clients.find(:all, :conditions => ["name = :name", { :name => "Summit" }])
  end

  def test_find_first
    firm = Firm.find(:first, :order => "id")
    client2 = Client.find(2)
    assert_equal firm.clients.first, firm.clients.find(:first, :order => "id")
    assert_equal client2, firm.clients.find(:first, :conditions => "#{QUOTED_TYPE} = 'Client'", :order => "id")
  end

  def test_find_first_sanitized
    firm = Firm.find(:first, :order => "id")
    client2 = Client.find(2)
    assert_equal client2, firm.clients.find(:first, :conditions => ["#{QUOTED_TYPE} = ?", 'Client'], :order => "id")
    assert_equal client2, firm.clients.find(:first, :conditions => ["#{QUOTED_TYPE} = :type", { :type => 'Client' }], :order => "id")
  end

  def test_find_all_with_include_and_conditions
    assert_nothing_raised do
      Developer.find(:all, :joins => :audit_logs, :conditions => {'audit_logs.message' => nil, :name => 'Smith'})
    end
  end

  def test_find_all_with_include_and_conditions
    assert_nothing_raised do
      Developer.find(:all, :joins => :audit_logs, :conditions => {'audit_logs.message' => nil, :name => 'Smith'})
    end
  end

  def test_find_in_collection
    assert_equal Client.find(2).name, companies(:first_firm).clients.find(2).name
    assert_raise(ActiveRecord::RecordNotFound) { companies(:first_firm).clients.find(6) }
  end

  def test_find_grouped
    all_clients_of_firm1 = Client.find(:all, :conditions => "firm_id = 1")
    grouped_clients_of_firm1 = Client.find(:all, :conditions => "firm_id = 1", :group => "firm_id", :select => 'firm_id, count(id) as clients_count')
    assert_equal 2, all_clients_of_firm1.size
    assert_equal 1, grouped_clients_of_firm1.size
  end

  def test_find_scoped_grouped
    assert_equal 1, companies(:first_firm).clients_grouped_by_firm_id.size
    assert_equal 1, companies(:first_firm).clients_grouped_by_firm_id.length
    assert_equal 2, companies(:first_firm).clients_grouped_by_name.size
    assert_equal 2, companies(:first_firm).clients_grouped_by_name.length
  end

  def test_find_scoped_grouped_having
    assert_equal 1, authors(:david).popular_grouped_posts.length
    assert_equal 0, authors(:mary).popular_grouped_posts.length
  end

  def test_adding
    force_signal37_to_load_all_clients_of_firm
    natural = Client.new("name" => "Natural Company")
    companies(:first_firm).clients_of_firm << natural
    assert_equal 2, companies(:first_firm).clients_of_firm.size # checking via the collection
    assert_equal 2, companies(:first_firm).clients_of_firm(true).size # checking using the db
    assert_equal natural, companies(:first_firm).clients_of_firm.last
  end

  def test_adding_using_create
    first_firm = companies(:first_firm)
    assert_equal 2, first_firm.plain_clients.size
    natural = first_firm.plain_clients.create(:name => "Natural Company")
    assert_equal 3, first_firm.plain_clients.length
    assert_equal 3, first_firm.plain_clients.size
  end

  def test_create_with_bang_on_has_many_when_parent_is_new_raises
    assert_raise(ActiveRecord::RecordNotSaved) do
      firm = Firm.new
      firm.plain_clients.create! :name=>"Whoever"
    end
  end

  def test_regular_create_on_has_many_when_parent_is_new_raises
    assert_raise(ActiveRecord::RecordNotSaved) do
      firm = Firm.new
      firm.plain_clients.create :name=>"Whoever"
    end
  end

  def test_create_with_bang_on_has_many_raises_when_record_not_saved
    assert_raise(ActiveRecord::RecordInvalid) do
      firm = Firm.find(:first, :order => "id")
      firm.plain_clients.create!
    end
  end

  def test_create_with_bang_on_habtm_when_parent_is_new_raises
    assert_raise(ActiveRecord::RecordNotSaved) do
      Developer.new("name" => "Aredridel").projects.create!
    end
  end

  def test_adding_a_mismatch_class
    assert_raise(ActiveRecord::AssociationTypeMismatch) { companies(:first_firm).clients_of_firm << nil }
    assert_raise(ActiveRecord::AssociationTypeMismatch) { companies(:first_firm).clients_of_firm << 1 }
    assert_raise(ActiveRecord::AssociationTypeMismatch) { companies(:first_firm).clients_of_firm << Topic.find(1) }
  end

  def test_adding_a_collection
    force_signal37_to_load_all_clients_of_firm
    companies(:first_firm).clients_of_firm.concat([Client.new("name" => "Natural Company"), Client.new("name" => "Apple")])
    assert_equal 3, companies(:first_firm).clients_of_firm.size
    assert_equal 3, companies(:first_firm).clients_of_firm(true).size
  end

  def test_build
    company = companies(:first_firm)
    new_client = assert_no_queries { company.clients_of_firm.build("name" => "Another Client") }
    assert !company.clients_of_firm.loaded?

    assert_equal "Another Client", new_client.name
    assert new_client.new_record?
    assert_equal new_client, company.clients_of_firm.last
  end

  def test_collection_size_after_building
    company = companies(:first_firm)  # company already has one client
    company.clients_of_firm.build("name" => "Another Client")
    company.clients_of_firm.build("name" => "Yet Another Client")
    assert_equal 3, company.clients_of_firm.size
  end

  def test_collection_size_twice_for_regressions
    post = posts(:thinking)
    assert_equal 0, post.readers.size
    # This test needs a post that has no readers, we assert it to ensure it holds,
    # but need to reload the post because the very call to #size hides the bug.
    post.reload
    post.readers.build
    size1 = post.readers.size
    size2 = post.readers.size
    assert_equal size1, size2
  end

  def test_build_many
    company = companies(:first_firm)
    new_clients = assert_no_queries { company.clients_of_firm.build([{"name" => "Another Client"}, {"name" => "Another Client II"}]) }
    assert_equal 2, new_clients.size
  end

  def test_build_followed_by_save_does_not_load_target
    new_client = companies(:first_firm).clients_of_firm.build("name" => "Another Client")
    assert companies(:first_firm).save
    assert !companies(:first_firm).clients_of_firm.loaded?
  end

  def test_build_without_loading_association
    first_topic = topics(:first)
    Reply.column_names

    assert_equal 1, first_topic.replies.length

    assert_no_queries do
      first_topic.replies.build(:title => "Not saved", :content => "Superstars")
      assert_equal 2, first_topic.replies.size
    end

    assert_equal 2, first_topic.replies.to_ary.size
  end

  def test_build_via_block
    company = companies(:first_firm)
    new_client = assert_no_queries { company.clients_of_firm.build {|client| client.name = "Another Client" } }
    assert !company.clients_of_firm.loaded?

    assert_equal "Another Client", new_client.name
    assert new_client.new_record?
    assert_equal new_client, company.clients_of_firm.last
  end

  def test_build_many_via_block
    company = companies(:first_firm)
    new_clients = assert_no_queries do
      company.clients_of_firm.build([{"name" => "Another Client"}, {"name" => "Another Client II"}]) do |client|
        client.name = "changed"
      end
    end

    assert_equal 2, new_clients.size
    assert_equal "changed", new_clients.first.name
    assert_equal "changed", new_clients.last.name
  end

  def test_create_without_loading_association
    first_firm  = companies(:first_firm)
    Firm.column_names
    Client.column_names

    assert_equal 1, first_firm.clients_of_firm.size
    first_firm.clients_of_firm.reset

    assert_queries(1) do
      first_firm.clients_of_firm.create(:name => "Superstars")
    end

    assert_equal 2, first_firm.clients_of_firm.size
  end

  def test_create
    force_signal37_to_load_all_clients_of_firm
    new_client = companies(:first_firm).clients_of_firm.create("name" => "Another Client")
    assert !new_client.new_record?
    assert_equal new_client, companies(:first_firm).clients_of_firm.last
    assert_equal new_client, companies(:first_firm).clients_of_firm(true).last
  end

  def test_create_many
    companies(:first_firm).clients_of_firm.create([{"name" => "Another Client"}, {"name" => "Another Client II"}])
    assert_equal 3, companies(:first_firm).clients_of_firm(true).size
  end

  def test_create_followed_by_save_does_not_load_target
    new_client = companies(:first_firm).clients_of_firm.create("name" => "Another Client")
    assert companies(:first_firm).save
    assert !companies(:first_firm).clients_of_firm.loaded?
  end

  def test_find_or_initialize
    the_client = companies(:first_firm).clients.find_or_initialize_by_name("Yet another client")
    assert_equal companies(:first_firm).id, the_client.firm_id
    assert_equal "Yet another client", the_client.name
    assert the_client.new_record?
  end

  def test_find_or_create_updates_size
    number_of_clients = companies(:first_firm).clients.size
    the_client = companies(:first_firm).clients.find_or_create_by_name("Yet another client")
    assert_equal number_of_clients + 1, companies(:first_firm, :reload).clients.size
    assert_equal the_client, companies(:first_firm).clients.find_or_create_by_name("Yet another client")
    assert_equal number_of_clients + 1, companies(:first_firm, :reload).clients.size
  end

  def test_deleting
    force_signal37_to_load_all_clients_of_firm
    companies(:first_firm).clients_of_firm.delete(companies(:first_firm).clients_of_firm.first)
    assert_equal 0, companies(:first_firm).clients_of_firm.size
    assert_equal 0, companies(:first_firm).clients_of_firm(true).size
  end

  def test_deleting_before_save
    new_firm = Firm.new("name" => "A New Firm, Inc.")
    new_client = new_firm.clients_of_firm.build("name" => "Another Client")
    assert_equal 1, new_firm.clients_of_firm.size
    new_firm.clients_of_firm.delete(new_client)
    assert_equal 0, new_firm.clients_of_firm.size
  end

  def test_deleting_updates_counter_cache
<<<<<<< HEAD
    topic = Topic.first
=======
    topic = Topic.first(:order => "id ASC")
>>>>>>> c09c8be3
    assert_equal topic.replies.to_a.size, topic.replies_count

    topic.replies.delete(topic.replies.first)
    topic.reload
    assert_equal topic.replies.to_a.size, topic.replies_count
  end

  def test_deleting_updates_counter_cache_without_dependent_destroy
    post = posts(:welcome)

    assert_difference "post.reload.taggings_count", -1 do
      post.taggings.delete(post.taggings.first)
    end
  end

  def test_deleting_a_collection
    force_signal37_to_load_all_clients_of_firm
    companies(:first_firm).clients_of_firm.create("name" => "Another Client")
    assert_equal 2, companies(:first_firm).clients_of_firm.size
    companies(:first_firm).clients_of_firm.delete([companies(:first_firm).clients_of_firm[0], companies(:first_firm).clients_of_firm[1]])
    assert_equal 0, companies(:first_firm).clients_of_firm.size
    assert_equal 0, companies(:first_firm).clients_of_firm(true).size
  end

  def test_delete_all
    force_signal37_to_load_all_clients_of_firm
    companies(:first_firm).clients_of_firm.create("name" => "Another Client")
    assert_equal 2, companies(:first_firm).clients_of_firm.size
    companies(:first_firm).clients_of_firm.delete_all
    assert_equal 0, companies(:first_firm).clients_of_firm.size
    assert_equal 0, companies(:first_firm).clients_of_firm(true).size
  end

  def test_delete_all_with_not_yet_loaded_association_collection
    force_signal37_to_load_all_clients_of_firm
    companies(:first_firm).clients_of_firm.create("name" => "Another Client")
    assert_equal 2, companies(:first_firm).clients_of_firm.size
    companies(:first_firm).clients_of_firm.reset
    companies(:first_firm).clients_of_firm.delete_all
    assert_equal 0, companies(:first_firm).clients_of_firm.size
    assert_equal 0, companies(:first_firm).clients_of_firm(true).size
  end

  def test_clearing_an_association_collection
    firm = companies(:first_firm)
    client_id = firm.clients_of_firm.first.id
    assert_equal 1, firm.clients_of_firm.size

    firm.clients_of_firm.clear

    assert_equal 0, firm.clients_of_firm.size
    assert_equal 0, firm.clients_of_firm(true).size
    assert_equal [], Client.destroyed_client_ids[firm.id]

    # Should not be destroyed since the association is not dependent.
    assert_nothing_raised do
      assert_nil Client.find(client_id).firm
    end
  end

  def test_clearing_updates_counter_cache
    topic = Topic.first

    topic.replies.clear
    topic.reload
    assert_equal 0, topic.replies_count
  end

  def test_clearing_a_dependent_association_collection
    firm = companies(:first_firm)
    client_id = firm.dependent_clients_of_firm.first.id
    assert_equal 1, firm.dependent_clients_of_firm.size

    # :dependent means destroy is called on each client
    firm.dependent_clients_of_firm.clear

    assert_equal 0, firm.dependent_clients_of_firm.size
    assert_equal 0, firm.dependent_clients_of_firm(true).size
    assert_equal [client_id], Client.destroyed_client_ids[firm.id]

    # Should be destroyed since the association is dependent.
    assert_nil Client.find_by_id(client_id)
  end

  def test_clearing_an_exclusively_dependent_association_collection
    firm = companies(:first_firm)
    client_id = firm.exclusively_dependent_clients_of_firm.first.id
    assert_equal 1, firm.exclusively_dependent_clients_of_firm.size

    assert_equal [], Client.destroyed_client_ids[firm.id]

    # :exclusively_dependent means each client is deleted directly from
    # the database without looping through them calling destroy.
    firm.exclusively_dependent_clients_of_firm.clear

    assert_equal 0, firm.exclusively_dependent_clients_of_firm.size
    assert_equal 0, firm.exclusively_dependent_clients_of_firm(true).size
    # no destroy-filters should have been called
    assert_equal [], Client.destroyed_client_ids[firm.id]

    # Should be destroyed since the association is exclusively dependent.
    assert_nil Client.find_by_id(client_id)
  end

  def test_dependent_association_respects_optional_conditions_on_delete
    firm = companies(:odegy)
    Client.create(:client_of => firm.id, :name => "BigShot Inc.")
    Client.create(:client_of => firm.id, :name => "SmallTime Inc.")
    # only one of two clients is included in the association due to the :conditions key
    assert_equal 2, Client.find_all_by_client_of(firm.id).size
    assert_equal 1, firm.dependent_conditional_clients_of_firm.size
    firm.destroy
    # only the correctly associated client should have been deleted
    assert_equal 1, Client.find_all_by_client_of(firm.id).size
  end

  def test_dependent_association_respects_optional_sanitized_conditions_on_delete
    firm = companies(:odegy)
    Client.create(:client_of => firm.id, :name => "BigShot Inc.")
    Client.create(:client_of => firm.id, :name => "SmallTime Inc.")
    # only one of two clients is included in the association due to the :conditions key
    assert_equal 2, Client.find_all_by_client_of(firm.id).size
    assert_equal 1, firm.dependent_sanitized_conditional_clients_of_firm.size
    firm.destroy
    # only the correctly associated client should have been deleted
    assert_equal 1, Client.find_all_by_client_of(firm.id).size
  end

  def test_dependent_association_respects_optional_hash_conditions_on_delete
    firm = companies(:odegy)
    Client.create(:client_of => firm.id, :name => "BigShot Inc.")
    Client.create(:client_of => firm.id, :name => "SmallTime Inc.")
    # only one of two clients is included in the association due to the :conditions key
    assert_equal 2, Client.find_all_by_client_of(firm.id).size
    assert_equal 1, firm.dependent_sanitized_conditional_clients_of_firm.size
    firm.destroy
    # only the correctly associated client should have been deleted
    assert_equal 1, Client.find_all_by_client_of(firm.id).size
  end

  def test_delete_all_association_with_primary_key_deletes_correct_records
    firm = Firm.find(:first)
    # break the vanilla firm_id foreign key
    assert_equal 2, firm.clients.count
    firm.clients.first.update_attribute(:firm_id, nil)
    assert_equal 1, firm.clients(true).count
    assert_equal 1, firm.clients_using_primary_key_with_delete_all.count
    old_record = firm.clients_using_primary_key_with_delete_all.first
    firm = Firm.find(:first)
    firm.destroy
<<<<<<< HEAD
    assert Client.find_by_id(old_record.id).nil?
=======
    assert_nil Client.find_by_id(old_record.id)
>>>>>>> c09c8be3
  end

  def test_creation_respects_hash_condition
    ms_client = companies(:first_firm).clients_like_ms_with_hash_conditions.build

    assert        ms_client.save
    assert_equal  'Microsoft', ms_client.name

    another_ms_client = companies(:first_firm).clients_like_ms_with_hash_conditions.create

    assert        !another_ms_client.new_record?
    assert_equal  'Microsoft', another_ms_client.name
  end

  def test_clearing_without_initial_access
    firm = companies(:first_firm)

    firm.clients_of_firm.clear

    assert_equal 0, firm.clients_of_firm.size
    assert_equal 0, firm.clients_of_firm(true).size
  end

  def test_deleting_a_item_which_is_not_in_the_collection
    force_signal37_to_load_all_clients_of_firm
    summit = Client.find_by_name('Summit')
    companies(:first_firm).clients_of_firm.delete(summit)
    assert_equal 1, companies(:first_firm).clients_of_firm.size
    assert_equal 1, companies(:first_firm).clients_of_firm(true).size
    assert_equal 2, summit.client_of
  end

  def test_deleting_type_mismatch
    david = Developer.find(1)
    david.projects.reload
    assert_raise(ActiveRecord::AssociationTypeMismatch) { david.projects.delete(1) }
  end

  def test_deleting_self_type_mismatch
    david = Developer.find(1)
    david.projects.reload
    assert_raise(ActiveRecord::AssociationTypeMismatch) { david.projects.delete(Project.find(1).developers) }
  end

  def test_destroying
    force_signal37_to_load_all_clients_of_firm

    assert_difference "Client.count", -1 do
      companies(:first_firm).clients_of_firm.destroy(companies(:first_firm).clients_of_firm.first)
    end

    assert_equal 0, companies(:first_firm).reload.clients_of_firm.size
    assert_equal 0, companies(:first_firm).clients_of_firm(true).size
  end

  def test_destroying_by_fixnum_id
    force_signal37_to_load_all_clients_of_firm

    assert_difference "Client.count", -1 do
      companies(:first_firm).clients_of_firm.destroy(companies(:first_firm).clients_of_firm.first.id)
    end

    assert_equal 0, companies(:first_firm).reload.clients_of_firm.size
    assert_equal 0, companies(:first_firm).clients_of_firm(true).size
  end

  def test_destroying_by_string_id
    force_signal37_to_load_all_clients_of_firm

    assert_difference "Client.count", -1 do
      companies(:first_firm).clients_of_firm.destroy(companies(:first_firm).clients_of_firm.first.id.to_s)
    end

    assert_equal 0, companies(:first_firm).reload.clients_of_firm.size
    assert_equal 0, companies(:first_firm).clients_of_firm(true).size
  end

  def test_destroying_a_collection
    force_signal37_to_load_all_clients_of_firm
    companies(:first_firm).clients_of_firm.create("name" => "Another Client")
    assert_equal 2, companies(:first_firm).clients_of_firm.size

    assert_difference "Client.count", -2 do
      companies(:first_firm).clients_of_firm.destroy([companies(:first_firm).clients_of_firm[0], companies(:first_firm).clients_of_firm[1]])
    end

    assert_equal 0, companies(:first_firm).reload.clients_of_firm.size
    assert_equal 0, companies(:first_firm).clients_of_firm(true).size
  end

  def test_destroy_all
    force_signal37_to_load_all_clients_of_firm
    clients = companies(:first_firm).clients_of_firm.to_a
    assert !clients.empty?, "37signals has clients after load"
    destroyed = companies(:first_firm).clients_of_firm.destroy_all
    assert_equal clients.sort_by(&:id), destroyed.sort_by(&:id)
    assert destroyed.all? { |client| client.frozen? }, "destroyed clients should be frozen"
    assert companies(:first_firm).clients_of_firm.empty?, "37signals has no clients after destroy all"
    assert companies(:first_firm).clients_of_firm(true).empty?, "37signals has no clients after destroy all and refresh"
  end

  def test_destroy_all_with_creates_and_scope_that_doesnt_match_created_records
    company = companies(:first_firm)
    unloaded_client_matching_scope = companies(:second_client)
    created_client_matching_scope = company.clients_of_firm.create!(:name => "Somesoft")
    created_client_not_matching_scope = company.clients_of_firm.create!(:name => "OtherCo")
    destroyed = company.clients_of_firm.with_oft_in_name.destroy_all
    assert destroyed.include?(unloaded_client_matching_scope), "unloaded clients matching the scope destroy_all on should have been destroyed"
    assert destroyed.include?(created_client_matching_scope), "loaded clients matching the scope destroy_all on should have been destroyed"
    assert !destroyed.include?(created_client_not_matching_scope), "loaded clients not matching the scope destroy_all on should not have been destroyed"
  end

  def test_dependence
    firm = companies(:first_firm)
    assert_equal 2, firm.clients.size
    firm.destroy
    assert Client.find(:all, :conditions => "firm_id=#{firm.id}").empty?
  end

  def test_dependence_for_associations_with_hash_condition
    david = authors(:david)
    post = posts(:thinking).id
    assert_difference('Post.count', -1) { assert david.destroy }
  end

  def test_destroy_dependent_when_deleted_from_association
    # sometimes tests on Oracle fail if ORDER BY is not provided therefore add always :order with :first
    firm = Firm.find(:first, :order => "id")
    assert_equal 2, firm.clients.size

    client = firm.clients.first
    firm.clients.delete(client)

    assert_raise(ActiveRecord::RecordNotFound) { Client.find(client.id) }
    assert_raise(ActiveRecord::RecordNotFound) { firm.clients.find(client.id) }
    assert_equal 1, firm.clients.size
  end

  def test_three_levels_of_dependence
    topic = Topic.create "title" => "neat and simple"
    reply = topic.replies.create "title" => "neat and simple", "content" => "still digging it"
    silly_reply = reply.replies.create "title" => "neat and simple", "content" => "ain't complaining"

    assert_nothing_raised { topic.destroy }
  end

  uses_transaction :test_dependence_with_transaction_support_on_failure
  def test_dependence_with_transaction_support_on_failure
    firm = companies(:first_firm)
    clients = firm.clients
    assert_equal 2, clients.length
    clients.last.instance_eval { def overwrite_to_raise() raise "Trigger rollback" end }

    firm.destroy rescue "do nothing"

    assert_equal 2, Client.find(:all, :conditions => "firm_id=#{firm.id}").size
  end

  def test_dependence_on_account
    num_accounts = Account.count
    companies(:first_firm).destroy
    assert_equal num_accounts - 1, Account.count
  end

  def test_depends_and_nullify
    num_accounts = Account.count
    num_companies = Company.count

    core = companies(:rails_core)
    assert_equal accounts(:rails_core_account), core.account
    assert_equal companies(:leetsoft, :jadedpixel), core.companies
    core.destroy
    assert_nil accounts(:rails_core_account).reload.firm_id
    assert_nil companies(:leetsoft).reload.client_of
    assert_nil companies(:jadedpixel).reload.client_of


    assert_equal num_accounts, Account.count
  end

  def test_restrict
    firm = RestrictedFirm.new(:name => 'restrict')
    firm.save!
    child_firm = firm.companies.create(:name => 'child')
    assert !firm.companies.empty?
    assert_raise(ActiveRecord::DeleteRestrictionError) { firm.destroy }
  end

  def test_included_in_collection
    assert companies(:first_firm).clients.include?(Client.find(2))
  end

  def test_adding_array_and_collection
    assert_nothing_raised { Firm.find(:first).clients + Firm.find(:all).last.clients }
  end

  def test_find_all_without_conditions
    firm = companies(:first_firm)
    assert_equal 2, firm.clients.find(:all).length
  end

  def test_replace_with_less
    firm = Firm.find(:first, :order => "id")
    firm.clients = [companies(:first_client)]
    assert firm.save, "Could not save firm"
    firm.reload
    assert_equal 1, firm.clients.length
  end

  def test_replace_with_less_and_dependent_nullify
    num_companies = Company.count
    companies(:rails_core).companies = []
    assert_equal num_companies, Company.count
  end

  def test_replace_with_new
    firm = Firm.find(:first, :order => "id")
    firm.clients = [companies(:second_client), Client.new("name" => "New Client")]
    firm.save
    firm.reload
    assert_equal 2, firm.clients.length
    assert !firm.clients.include?(:first_client)
  end

  def test_get_ids
    assert_equal [companies(:first_client).id, companies(:second_client).id], companies(:first_firm).client_ids
  end

  def test_get_ids_for_loaded_associations
    company = companies(:first_firm)
    company.clients(true)
    assert_queries(0) do
      company.client_ids
      company.client_ids
    end
  end

  def test_get_ids_for_unloaded_associations_does_not_load_them
    company = companies(:first_firm)
    assert !company.clients.loaded?
    assert_equal [companies(:first_client).id, companies(:second_client).id], company.client_ids
    assert !company.clients.loaded?
  end

  def test_get_ids_ignores_include_option
    assert_equal [readers(:michael_welcome).id], posts(:welcome).readers_with_person_ids
  end

  def test_get_ids_for_unloaded_finder_sql_associations_loads_them
    company = companies(:first_firm)
    assert !company.clients_using_sql.loaded?
    assert_equal [companies(:second_client).id], company.clients_using_sql_ids
    assert company.clients_using_sql.loaded?
  end

  def test_assign_ids_ignoring_blanks
    firm = Firm.create!(:name => 'Apple')
    firm.client_ids = [companies(:first_client).id, nil, companies(:second_client).id, '']
    firm.save!

    assert_equal 2, firm.clients(true).size
    assert firm.clients.include?(companies(:second_client))
  end

  def test_get_ids_for_through
    assert_equal [comments(:eager_other_comment1).id], authors(:mary).comment_ids
  end

  def test_modifying_a_through_a_has_many_should_raise
    [
      lambda { authors(:mary).comment_ids = [comments(:greetings).id, comments(:more_greetings).id] },
      lambda { authors(:mary).comments = [comments(:greetings), comments(:more_greetings)] },
      lambda { authors(:mary).comments << Comment.create!(:body => "Yay", :post_id => 424242) },
      lambda { authors(:mary).comments.delete(authors(:mary).comments.first) },
    ].each {|block| assert_raise(ActiveRecord::HasManyThroughCantAssociateThroughHasOneOrManyReflection, &block) }
  end

  def test_dynamic_find_should_respect_association_order_for_through
    assert_equal Comment.find(10), authors(:david).comments_desc.find(:first, :conditions => "comments.type = 'SpecialComment'")
    assert_equal Comment.find(10), authors(:david).comments_desc.find_by_type('SpecialComment')
  end

  def test_dynamic_find_all_should_respect_association_order_for_through
    assert_equal [Comment.find(10), Comment.find(7), Comment.find(6), Comment.find(3)], authors(:david).comments_desc.find(:all, :conditions => "comments.type = 'SpecialComment'")
    assert_equal [Comment.find(10), Comment.find(7), Comment.find(6), Comment.find(3)], authors(:david).comments_desc.find_all_by_type('SpecialComment')
  end

  def test_dynamic_find_all_should_respect_association_limit_for_through
    assert_equal 1, authors(:david).limited_comments.find(:all, :conditions => "comments.type = 'SpecialComment'").length
    assert_equal 1, authors(:david).limited_comments.find_all_by_type('SpecialComment').length
  end

  def test_dynamic_find_all_order_should_override_association_limit_for_through
    assert_equal 4, authors(:david).limited_comments.find(:all, :conditions => "comments.type = 'SpecialComment'", :limit => 9_000).length
    assert_equal 4, authors(:david).limited_comments.find_all_by_type('SpecialComment', :limit => 9_000).length
  end

  def test_find_all_include_over_the_same_table_for_through
    assert_equal 2, people(:michael).posts.find(:all, :include => :people).length
  end

  def test_has_many_through_respects_hash_conditions
    assert_equal authors(:david).hello_posts, authors(:david).hello_posts_with_hash_conditions
    assert_equal authors(:david).hello_post_comments, authors(:david).hello_post_comments_with_hash_conditions
  end

  def test_include_uses_array_include_after_loaded
    firm = companies(:first_firm)
    firm.clients.class # force load target

    client = firm.clients.first

    assert_no_queries do
      assert firm.clients.loaded?
      assert firm.clients.include?(client)
    end
  end

  def test_include_checks_if_record_exists_if_target_not_loaded
    firm = companies(:first_firm)
    client = firm.clients.first

    firm.reload
    assert ! firm.clients.loaded?
    assert_queries(1) do
      assert firm.clients.include?(client)
    end
    assert ! firm.clients.loaded?
  end

  def test_include_loads_collection_if_target_uses_finder_sql
    firm = companies(:first_firm)
    client = firm.clients_using_sql.first

    firm.reload
    assert ! firm.clients_using_sql.loaded?
    assert firm.clients_using_sql.include?(client)
    assert firm.clients_using_sql.loaded?
  end


  def test_include_returns_false_for_non_matching_record_to_verify_scoping
    firm = companies(:first_firm)
    client = Client.create!(:name => 'Not Associated')

    assert ! firm.clients.loaded?
    assert ! firm.clients.include?(client)
  end

  def test_calling_first_or_last_on_association_should_not_load_association
    firm = companies(:first_firm)
    firm.clients.first
    firm.clients.last
    assert !firm.clients.loaded?
  end

  def test_calling_first_or_last_on_loaded_association_should_not_fetch_with_query
    firm = companies(:first_firm)
    firm.clients.class # force load target
    assert firm.clients.loaded?

    assert_no_queries do
      firm.clients.first
      assert_equal 2, firm.clients.first(2).size
      firm.clients.last
      assert_equal 2, firm.clients.last(2).size
    end
  end

  def test_calling_first_or_last_on_existing_record_with_build_should_load_association
    firm = companies(:first_firm)
    firm.clients.build(:name => 'Foo')
    assert !firm.clients.loaded?

    assert_queries 1 do
      firm.clients.first
      firm.clients.last
    end

    assert firm.clients.loaded?
  end

  def test_calling_first_or_last_on_existing_record_with_create_should_not_load_association
    firm = companies(:first_firm)
    firm.clients.create(:name => 'Foo')
    assert !firm.clients.loaded?

    assert_queries 2 do
      firm.clients.first
      firm.clients.last
    end

    assert !firm.clients.loaded?
  end

  def test_calling_first_or_last_on_new_record_should_not_run_queries
    firm = Firm.new

    assert_no_queries do
      firm.clients.first
      firm.clients.last
    end
  end

  def test_calling_first_or_last_with_find_options_on_loaded_association_should_fetch_with_query
    firm = companies(:first_firm)
    firm.clients.class # force load target

    assert_queries 2 do
      assert firm.clients.loaded?
      firm.clients.first(:order => 'name')
      firm.clients.last(:order => 'name')
    end
  end

  def test_calling_first_or_last_with_integer_on_association_should_load_association
    firm = companies(:first_firm)

    assert_queries 1 do
      firm.clients.first(2)
      firm.clients.last(2)
    end

    assert firm.clients.loaded?
  end

  def test_calling_many_should_count_instead_of_loading_association
    firm = companies(:first_firm)
    assert_queries(1) do
      firm.clients.many?  # use count query
    end
    assert !firm.clients.loaded?
  end

  def test_calling_many_on_loaded_association_should_not_use_query
    firm = companies(:first_firm)
    firm.clients.collect  # force load
    assert_no_queries { assert firm.clients.many? }
  end

  def test_calling_many_should_defer_to_collection_if_using_a_block
    firm = companies(:first_firm)
    assert_queries(1) do
      firm.clients.expects(:size).never
      firm.clients.many? { true }
    end
    assert firm.clients.loaded?
  end

  def test_calling_many_should_return_false_if_none_or_one
    firm = companies(:another_firm)
    assert !firm.clients_like_ms.many?
    assert_equal 0, firm.clients_like_ms.size

    firm = companies(:first_firm)
    assert !firm.limited_clients.many?
    assert_equal 1, firm.limited_clients.size
  end

  def test_calling_many_should_return_true_if_more_than_one
    firm = companies(:first_firm)
    assert firm.clients.many?
    assert_equal 2, firm.clients.size
  end

  def test_joins_with_namespaced_model_should_use_correct_type
    old = ActiveRecord::Base.store_full_sti_class
    ActiveRecord::Base.store_full_sti_class = true

    firm = Namespaced::Firm.create({ :name => 'Some Company' })
    firm.clients.create({ :name => 'Some Client' })

    stats = Namespaced::Firm.find(firm.id, {
      :select => "#{Namespaced::Firm.table_name}.id, COUNT(#{Namespaced::Client.table_name}.id) AS num_clients",
      :joins  => :clients,
      :group  => "#{Namespaced::Firm.table_name}.id"
    })
    assert_equal 1, stats.num_clients.to_i

  ensure
    ActiveRecord::Base.store_full_sti_class = old
  end

  def test_association_proxy_transaction_method_starts_transaction_in_association_class
    Comment.expects(:transaction)
    Post.find(:first).comments.transaction do
      # nothing
    end
  end

  def test_sending_new_to_association_proxy_should_have_same_effect_as_calling_new
    client_association = companies(:first_firm).clients
    assert_equal client_association.new.attributes, client_association.send(:new).attributes
  end

  def test_respond_to_private_class_methods
    client_association = companies(:first_firm).clients
    assert !client_association.respond_to?(:private_method)
    assert client_association.respond_to?(:private_method, true)
  end

  def test_creating_using_primary_key
    firm = Firm.find(:first, :order => "id")
    client = firm.clients_using_primary_key.create!(:name => 'test')
    assert_equal firm.name, client.firm_name
  end

<<<<<<< HEAD
  def test_normal_method_call_in_association_proxy
    assert_equal 'Welcome to the weblog', Comment.all.map { |comment| comment.post }.sort_by(&:id).first.title
  end

  def test_instance_eval_in_association_proxy
    assert_equal 'Welcome to the weblog', Comment.all.map { |comment| comment.post }.sort_by(&:id).first.instance_eval{title}
  end

=======
>>>>>>> c09c8be3
  def test_defining_has_many_association_with_delete_all_dependency_lazily_evaluates_target_class
    ActiveRecord::Reflection::AssociationReflection.any_instance.expects(:class_name).never
    class_eval <<-EOF
      class DeleteAllModel < ActiveRecord::Base
        has_many :nonentities, :dependent => :delete_all
      end
    EOF
  end

  def test_defining_has_many_association_with_nullify_dependency_lazily_evaluates_target_class
    ActiveRecord::Reflection::AssociationReflection.any_instance.expects(:class_name).never
    class_eval <<-EOF
      class NullifyModel < ActiveRecord::Base
        has_many :nonentities, :dependent => :nullify
      end
    EOF
  end

<<<<<<< HEAD
=======
  def test_attributes_are_being_set_when_initialized_from_has_many_association_with_where_clause
    new_comment = posts(:welcome).comments.where(:body => "Some content").build
    assert_equal new_comment.body, "Some content"
  end

  def test_attributes_are_being_set_when_initialized_from_has_many_association_with_multiple_where_clauses
    new_comment = posts(:welcome).comments.where(:body => "Some content").where(:type => 'SpecialComment').build
    assert_equal new_comment.body, "Some content"
    assert_equal new_comment.type, "SpecialComment"
    assert_equal new_comment.post_id, posts(:welcome).id
  end

>>>>>>> c09c8be3
  def test_include_method_in_has_many_association_should_return_true_for_instance_added_with_build
    post = Post.new
    comment = post.comments.build
    assert post.comments.include?(comment)
  end
end<|MERGE_RESOLUTION|>--- conflicted
+++ resolved
@@ -11,12 +11,6 @@
 require 'models/person'
 require 'models/reader'
 require 'models/tagging'
-<<<<<<< HEAD
-
-class HasManyAssociationsTest < ActiveRecord::TestCase
-  fixtures :accounts, :categories, :companies, :developers, :projects,
-           :developers_projects, :topics, :authors, :comments, :author_addresses,
-=======
 require 'models/invoice'
 require 'models/line_item'
 require 'models/car'
@@ -49,22 +43,37 @@
 class HasManyAssociationsTest < ActiveRecord::TestCase
   fixtures :accounts, :categories, :companies, :developers, :projects,
            :developers_projects, :topics, :authors, :comments,
->>>>>>> c09c8be3
            :people, :posts, :readers, :taggings
 
   def setup
     Client.destroyed_client_ids.clear
   end
 
-<<<<<<< HEAD
-  def test_create_by
-    person = Person.create! :first_name => 'tenderlove'
-    post   = Post.find :first
+  def test_create_from_association_should_respect_default_scope
+    car = Car.create(:name => 'honda')
+    assert_equal 'honda', car.name
+
+    bulb = Bulb.create
+    assert_equal 'defaulty', bulb.name
+
+    bulb = car.bulbs.build
+    assert_equal 'defaulty', bulb.name
+
+    bulb = car.bulbs.create
+    assert_equal 'defaulty', bulb.name
+
+    bulb = car.bulbs.create(:name => 'exotic')
+    assert_equal 'exotic', bulb.name
+  end
+
+  def test_create_resets_cached_counters
+    person = Person.create!(:first_name => 'tenderlove')
+    post   = Post.first
 
     assert_equal [], person.readers
     assert_nil person.readers.find_by_post_id(post.id)
 
-    reader = person.readers.create_by_post_id post.id
+    reader = person.readers.create(:post_id => post.id)
 
     assert_equal 1, person.readers.count
     assert_equal 1, person.readers.length
@@ -72,13 +81,14 @@
     assert_equal person, person.readers.first.person
   end
 
-  def test_create_by_multi
+  def test_find_or_create_by_resets_cached_counters
     person = Person.create! :first_name => 'tenderlove'
-    post   = Post.find :first
+    post   = Post.first
 
     assert_equal [], person.readers
-
-    reader = person.readers.create_by_post_id_and_skimmer post.id, false
+    assert_nil person.readers.find_by_post_id(post.id)
+
+    reader = person.readers.find_or_create_by_post_id(post.id)
 
     assert_equal 1, person.readers.count
     assert_equal 1, person.readers.length
@@ -86,102 +96,6 @@
     assert_equal person, person.readers.first.person
   end
 
-  def test_find_or_create_by
-    person = Person.create! :first_name => 'tenderlove'
-    post   = Post.find :first
-=======
-  def test_create_from_association_should_respect_default_scope
-    car = Car.create(:name => 'honda')
-    assert_equal 'honda', car.name
-
-    bulb = Bulb.create
-    assert_equal 'defaulty', bulb.name
-
-    bulb = car.bulbs.build
-    assert_equal 'defaulty', bulb.name
-
-    bulb = car.bulbs.create
-    assert_equal 'defaulty', bulb.name
-
-    bulb = car.bulbs.create(:name => 'exotic')
-    assert_equal 'exotic', bulb.name
-  end
-
-  def test_create_resets_cached_counters
-    person = Person.create!(:first_name => 'tenderlove')
-    post   = Post.first
->>>>>>> c09c8be3
-
-    assert_equal [], person.readers
-    assert_nil person.readers.find_by_post_id(post.id)
-
-<<<<<<< HEAD
-    reader = person.readers.find_or_create_by_post_id post.id
-=======
-    reader = person.readers.create(:post_id => post.id)
->>>>>>> c09c8be3
-
-    assert_equal 1, person.readers.count
-    assert_equal 1, person.readers.length
-    assert_equal post, person.readers.first.post
-    assert_equal person, person.readers.first.person
-  end
-
-<<<<<<< HEAD
-  def test_find_or_create_by_with_additional_parameters
-    post = Post.create! :title => 'test_find_or_create_by_with_additional_parameters', :body => 'this is the body'
-    comment = post.comments.create! :body => 'test comment body', :type => 'test'
-
-    assert_equal comment, post.comments.find_or_create_by_body('test comment body')
-
-    post.comments.find_or_create_by_body(:body => 'other test comment body', :type => 'test')
-    assert_equal 2, post.comments.count
-    assert_equal 2, post.comments.length
-    post.comments.find_or_create_by_body('other other test comment body', :type => 'test')
-    assert_equal 3, post.comments.count
-    assert_equal 3, post.comments.length
-    post.comments.find_or_create_by_body_and_type('3rd test comment body', 'test')
-    assert_equal 4, post.comments.count
-    assert_equal 4, post.comments.length
-  end
-
-  def test_find_or_create_by_with_block
-    post = Post.create! :title => 'test_find_or_create_by_with_additional_parameters', :body => 'this is the body'
-    comment = post.comments.find_or_create_by_body('other test comment body') { |comment| comment.type = 'test' }
-    assert_equal 'test', comment.type
-  end
-
-  def test_find_or_create
-    person = Person.create! :first_name => 'tenderlove'
-    post   = Post.find :first
-
-    assert_equal [], person.readers
-    assert_nil person.readers.find(:first, :conditions => {
-      :post_id => post.id
-    })
-
-    reader = person.readers.find_or_create :post_id => post.id
-=======
-  def test_find_or_create_by_resets_cached_counters
-    person = Person.create! :first_name => 'tenderlove'
-    post   = Post.first
-
-    assert_equal [], person.readers
-    assert_nil person.readers.find_by_post_id(post.id)
-
-    reader = person.readers.find_or_create_by_post_id(post.id)
->>>>>>> c09c8be3
-
-    assert_equal 1, person.readers.count
-    assert_equal 1, person.readers.length
-    assert_equal post, person.readers.first.post
-    assert_equal person, person.readers.first.person
-  end
-
-<<<<<<< HEAD
-
-=======
->>>>>>> c09c8be3
   def force_signal37_to_load_all_clients_of_firm
     companies(:first_firm).clients_of_firm.each {|f| }
   end
@@ -444,12 +358,6 @@
     client2 = Client.find(2)
     assert_equal client2, firm.clients.find(:first, :conditions => ["#{QUOTED_TYPE} = ?", 'Client'], :order => "id")
     assert_equal client2, firm.clients.find(:first, :conditions => ["#{QUOTED_TYPE} = :type", { :type => 'Client' }], :order => "id")
-  end
-
-  def test_find_all_with_include_and_conditions
-    assert_nothing_raised do
-      Developer.find(:all, :joins => :audit_logs, :conditions => {'audit_logs.message' => nil, :name => 'Smith'})
-    end
   end
 
   def test_find_all_with_include_and_conditions
@@ -682,11 +590,7 @@
   end
 
   def test_deleting_updates_counter_cache
-<<<<<<< HEAD
-    topic = Topic.first
-=======
     topic = Topic.first(:order => "id ASC")
->>>>>>> c09c8be3
     assert_equal topic.replies.to_a.size, topic.replies_count
 
     topic.replies.delete(topic.replies.first)
@@ -837,11 +741,7 @@
     old_record = firm.clients_using_primary_key_with_delete_all.first
     firm = Firm.find(:first)
     firm.destroy
-<<<<<<< HEAD
-    assert Client.find_by_id(old_record.id).nil?
-=======
     assert_nil Client.find_by_id(old_record.id)
->>>>>>> c09c8be3
   end
 
   def test_creation_respects_hash_condition
@@ -943,17 +843,6 @@
     assert companies(:first_firm).clients_of_firm(true).empty?, "37signals has no clients after destroy all and refresh"
   end
 
-  def test_destroy_all_with_creates_and_scope_that_doesnt_match_created_records
-    company = companies(:first_firm)
-    unloaded_client_matching_scope = companies(:second_client)
-    created_client_matching_scope = company.clients_of_firm.create!(:name => "Somesoft")
-    created_client_not_matching_scope = company.clients_of_firm.create!(:name => "OtherCo")
-    destroyed = company.clients_of_firm.with_oft_in_name.destroy_all
-    assert destroyed.include?(unloaded_client_matching_scope), "unloaded clients matching the scope destroy_all on should have been destroyed"
-    assert destroyed.include?(created_client_matching_scope), "loaded clients matching the scope destroy_all on should have been destroyed"
-    assert !destroyed.include?(created_client_not_matching_scope), "loaded clients not matching the scope destroy_all on should not have been destroyed"
-  end
-
   def test_dependence
     firm = companies(:first_firm)
     assert_equal 2, firm.clients.size
@@ -1349,17 +1238,6 @@
     assert_equal firm.name, client.firm_name
   end
 
-<<<<<<< HEAD
-  def test_normal_method_call_in_association_proxy
-    assert_equal 'Welcome to the weblog', Comment.all.map { |comment| comment.post }.sort_by(&:id).first.title
-  end
-
-  def test_instance_eval_in_association_proxy
-    assert_equal 'Welcome to the weblog', Comment.all.map { |comment| comment.post }.sort_by(&:id).first.instance_eval{title}
-  end
-
-=======
->>>>>>> c09c8be3
   def test_defining_has_many_association_with_delete_all_dependency_lazily_evaluates_target_class
     ActiveRecord::Reflection::AssociationReflection.any_instance.expects(:class_name).never
     class_eval <<-EOF
@@ -1378,8 +1256,6 @@
     EOF
   end
 
-<<<<<<< HEAD
-=======
   def test_attributes_are_being_set_when_initialized_from_has_many_association_with_where_clause
     new_comment = posts(:welcome).comments.where(:body => "Some content").build
     assert_equal new_comment.body, "Some content"
@@ -1392,7 +1268,6 @@
     assert_equal new_comment.post_id, posts(:welcome).id
   end
 
->>>>>>> c09c8be3
   def test_include_method_in_has_many_association_should_return_true_for_instance_added_with_build
     post = Post.new
     comment = post.comments.build
