--- conflicted
+++ resolved
@@ -41,11 +41,7 @@
     assert new_member.save
     assert_equal clubs(:moustache_club), new_member.club
   end
-<<<<<<< HEAD
-  
-=======
-
->>>>>>> c09c8be3
+
   def test_replace_target_record
     new_club = Club.create(:name => "Marx Bros")
     @member.club = new_club
@@ -66,13 +62,6 @@
     @member.reload
     assert_equal nil, @member.current_membership
     assert_nil @member.club
-<<<<<<< HEAD
-  end
-
-  def test_has_one_through_polymorphic
-    assert_equal clubs(:moustache_club), @member.sponsor_club
-=======
->>>>>>> c09c8be3
   end
 
   def test_has_one_through_polymorphic
