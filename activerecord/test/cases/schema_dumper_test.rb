--- conflicted
+++ resolved
@@ -169,11 +169,7 @@
     assert_match %r(:primary_key => "movieid"), match[1], "non-standard primary key not preserved"
   end
 
-<<<<<<< HEAD
-  if current_adapter?(:MysqlAdapter)
-=======
   if current_adapter?(:MysqlAdapter) or current_adapter?(:Mysql2Adapter)
->>>>>>> c09c8be3
     def test_schema_dump_should_not_add_default_value_for_mysql_text_field
       output = standard_dump
       assert_match %r{t.text\s+"body",\s+:null => false$}, output
@@ -209,8 +205,6 @@
     end
   end
 
-<<<<<<< HEAD
-=======
   def test_schema_dump_keeps_large_precision_integer_columns_as_decimal
     output = standard_dump
     # Oracle supports precision up to 38 and it identifies decimals with scale 0 as integers
@@ -221,7 +215,6 @@
     end
   end
 
->>>>>>> c09c8be3
   def test_schema_dump_keeps_id_column_when_id_is_false_and_id_column_added
     output = standard_dump
     match = output.match(%r{create_table "goofy_string_id"(.*)do.*\n(.*)\n})
