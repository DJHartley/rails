--- conflicted
+++ resolved
@@ -398,19 +398,13 @@
   def test_save_should_not_save_serialized_attribute_with_partial_updates_if_not_present
     with_partial_updates(Topic) do
       Topic.create!(:author_name => 'Bill', :content => {:a => "a"})
-<<<<<<< HEAD
-      topic = Topic.first(:select => 'id, author_name')
-=======
       topic = Topic.select('id, author_name').first
->>>>>>> c09c8be3
       topic.update_attribute :author_name, 'John'
       topic = Topic.first
       assert_not_nil topic.content
     end
   end
 
-<<<<<<< HEAD
-=======
   def test_previous_changes
     # original values should be in previous_changes
     pirate = Pirate.new
@@ -489,7 +483,6 @@
     assert !pirate.previous_changes.key?('created_on')
   end
 
->>>>>>> c09c8be3
   private
     def with_partial_updates(klass, on = true)
       old = klass.partial_updates?
