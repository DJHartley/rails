--- conflicted
+++ resolved
@@ -9,10 +9,7 @@
 require "models/interest"
 require "models/owner"
 require "models/pet"
-<<<<<<< HEAD
-=======
 require 'active_support/hash_with_indifferent_access'
->>>>>>> c09c8be3
 
 module AssertRaiseWithMessage
   def assert_raise_with_message(expected_exception, expected_message)
@@ -42,11 +39,7 @@
   def test_should_add_a_proc_to_nested_attributes_options
     assert_equal ActiveRecord::NestedAttributes::ClassMethods::REJECT_ALL_BLANK_PROC,
                  Pirate.nested_attributes_options[:birds_with_reject_all_blank][:reject_if]
-<<<<<<< HEAD
-    
-=======
-
->>>>>>> c09c8be3
+
     [:parrots, :birds].each do |name|
       assert_instance_of Proc, Pirate.nested_attributes_options[name][:reject_if]
     end
@@ -66,10 +59,7 @@
     pirate.save!
 
     assert_equal 1, pirate.birds_with_reject_all_blank.count
-<<<<<<< HEAD
-=======
     assert_equal 'Tweetie', pirate.birds_with_reject_all_blank.first.name
->>>>>>> c09c8be3
   end
 
   def test_should_raise_an_ArgumentError_for_non_existing_associations
@@ -84,15 +74,9 @@
     pirate = Pirate.create!(:catchphrase => "Don' botharrr talkin' like one, savvy?")
     ship = pirate.create_ship(:name => 'Nights Dirty Lightning')
 
-<<<<<<< HEAD
-    assert_no_difference('Ship.count') do
-      pirate.update_attributes(:ship_attributes => { '_destroy' => true })
-    end
-=======
     pirate.update_attributes(:ship_attributes => { '_destroy' => true, :id => ship.id })
 
     assert_nothing_raised(ActiveRecord::RecordNotFound) { pirate.ship.reload }
->>>>>>> c09c8be3
   end
 
   def test_a_model_should_respond_to_underscore_destroy_and_return_if_it_is_marked_for_destruction
@@ -117,12 +101,8 @@
     pirate.ship_attributes = { :name => 'Red Pearl', :_reject_me_if_new => true }
     assert_no_difference('Ship.count') { pirate.save! }
 
-<<<<<<< HEAD
-    # pirate.reject_empty_ships_on_create returns false for saved records
-=======
     # pirate.reject_empty_ships_on_create returns false for saved pirate records
     # in the previous step note that pirate gets saved but ship fails
->>>>>>> c09c8be3
     pirate.ship_attributes = { :name => 'Red Pearl', :_reject_me_if_new => true }
     assert_difference('Ship.count') { pirate.save! }
   end
@@ -133,8 +113,6 @@
     pirate = Pirate.new(:catchphrase => "Stop wastin' me time")
     pirate.ship_attributes = { :name => 'Hello Pearl' }
     assert_difference('Ship.count') { pirate.save! }
-<<<<<<< HEAD
-=======
   end
   
   def test_has_many_association_updating_a_single_record
@@ -168,7 +146,6 @@
     pirate = Pirate.new(:catchphrase => "Stop wastin' me time")
     pirate.ship_attributes = { :id => "" }
     assert_nothing_raised(ActiveRecord::RecordNotFound) { pirate.save! }
->>>>>>> c09c8be3
   end
 end
 
@@ -258,47 +235,28 @@
     @pirate.ship.destroy
 
     [1, '1', true, 'true'].each do |truth|
-<<<<<<< HEAD
-      @pirate.reload.create_ship(:name => 'Mister Pablo')
-      assert_difference('Ship.count', -1) do
-        @pirate.update_attribute(:ship_attributes, { :id => @pirate.ship.id, :_destroy => truth })
-      end
-=======
       ship = @pirate.reload.create_ship(:name => 'Mister Pablo')
       @pirate.update_attributes(:ship_attributes => { :id => ship.id, :_destroy => truth })
 
       assert_nil @pirate.reload.ship
       assert_raise(ActiveRecord::RecordNotFound) { Ship.find(ship.id) }
->>>>>>> c09c8be3
     end
   end
 
   def test_should_not_destroy_an_existing_record_if_destroy_is_not_truthy
     [nil, '0', 0, 'false', false].each do |not_truth|
-<<<<<<< HEAD
-      assert_no_difference('Ship.count') do
-        @pirate.update_attribute(:ship_attributes, { :id => @pirate.ship.id, :_destroy => not_truth })
-      end
-=======
       @pirate.update_attributes(:ship_attributes => { :id => @pirate.ship.id, :_destroy => not_truth })
 
       assert_equal @ship, @pirate.reload.ship
->>>>>>> c09c8be3
     end
   end
 
   def test_should_not_destroy_an_existing_record_if_allow_destroy_is_false
     Pirate.accepts_nested_attributes_for :ship, :allow_destroy => false, :reject_if => proc { |attributes| attributes.empty? }
 
-<<<<<<< HEAD
-    assert_no_difference('Ship.count') do
-      @pirate.update_attribute(:ship_attributes, { :id => @pirate.ship.id, :_destroy => '1' })
-    end
-=======
     @pirate.update_attributes(:ship_attributes => { :id => @pirate.ship.id, :_destroy => '1' })
 
     assert_equal @ship, @pirate.reload.ship
->>>>>>> c09c8be3
 
     Pirate.accepts_nested_attributes_for :ship, :allow_destroy => true, :reject_if => proc { |attributes| attributes.empty? }
   end
@@ -319,14 +277,6 @@
   end
 
   def test_should_not_destroy_the_associated_model_until_the_parent_is_saved
-<<<<<<< HEAD
-    assert_no_difference('Ship.count') do
-      @pirate.attributes = { :ship_attributes => { :id => @ship.id, :_destroy => '1' } }
-    end
-    assert_difference('Ship.count', -1) do
-      @pirate.save
-    end
-=======
     @pirate.attributes = { :ship_attributes => { :id => @ship.id, :_destroy => '1' } }
 
     assert !@pirate.ship.destroyed?
@@ -336,7 +286,6 @@
 
     assert @pirate.ship.destroyed?
     assert_nil @pirate.reload.ship
->>>>>>> c09c8be3
   end
 
   def test_should_automatically_enable_autosave_on_the_association
@@ -344,38 +293,21 @@
   end
 
   def test_should_accept_update_only_option
-<<<<<<< HEAD
-    @pirate.update_attribute(:update_only_ship_attributes, { :id => @pirate.ship.id, :name => 'Mayflower' })
-=======
     @pirate.update_attributes(:update_only_ship_attributes => { :id => @pirate.ship.id, :name => 'Mayflower' })
->>>>>>> c09c8be3
   end
 
   def test_should_create_new_model_when_nothing_is_there_and_update_only_is_true
     @ship.delete
-<<<<<<< HEAD
-    assert_difference('Ship.count', 1) do
-      @pirate.reload.update_attribute(:update_only_ship_attributes, { :name => 'Mayflower' })
-    end
-=======
     
     @pirate.reload.update_attributes(:update_only_ship_attributes => { :name => 'Mayflower' })
 
     assert_not_nil @pirate.ship
->>>>>>> c09c8be3
   end
 
   def test_should_update_existing_when_update_only_is_true_and_no_id_is_given
     @ship.delete
     @ship = @pirate.create_update_only_ship(:name => 'Nights Dirty Lightning')
 
-<<<<<<< HEAD
-    assert_no_difference('Ship.count') do
-      @pirate.update_attributes(:update_only_ship_attributes => { :name => 'Mayflower' })
-    end
-    assert_equal 'Mayflower', @ship.reload.name
-  end
-=======
     @pirate.update_attributes(:update_only_ship_attributes => { :name => 'Mayflower' })
 
     assert_equal 'Mayflower', @ship.reload.name
@@ -405,7 +337,6 @@
     Pirate.accepts_nested_attributes_for :update_only_ship, :update_only => true, :allow_destroy => false
   end
 
->>>>>>> c09c8be3
 end
 
 class TestNestedAttributesOnABelongsToAssociation < ActiveRecord::TestCase
@@ -488,43 +419,24 @@
   def test_should_destroy_an_existing_record_if_there_is_a_matching_id_and_destroy_is_truthy
     @ship.pirate.destroy
     [1, '1', true, 'true'].each do |truth|
-<<<<<<< HEAD
-      @ship.reload.create_pirate(:catchphrase => 'Arr')
-      assert_difference('Pirate.count', -1) do
-        @ship.update_attribute(:pirate_attributes, { :id => @ship.pirate.id, :_destroy => truth })
-      end
-=======
       pirate = @ship.reload.create_pirate(:catchphrase => 'Arr')
       @ship.update_attributes(:pirate_attributes => { :id => pirate.id, :_destroy => truth })
       assert_raise(ActiveRecord::RecordNotFound) { pirate.reload }
->>>>>>> c09c8be3
     end
   end
 
   def test_should_not_destroy_an_existing_record_if_destroy_is_not_truthy
     [nil, '0', 0, 'false', false].each do |not_truth|
-<<<<<<< HEAD
-      assert_no_difference('Pirate.count') do
-        @ship.update_attribute(:pirate_attributes, { :id => @ship.pirate.id, :_destroy => not_truth })
-      end
-=======
       @ship.update_attributes(:pirate_attributes => { :id => @ship.pirate.id, :_destroy => not_truth })
       assert_nothing_raised(ActiveRecord::RecordNotFound) { @ship.pirate.reload }
->>>>>>> c09c8be3
     end
   end
 
   def test_should_not_destroy_an_existing_record_if_allow_destroy_is_false
     Ship.accepts_nested_attributes_for :pirate, :allow_destroy => false, :reject_if => proc { |attributes| attributes.empty? }
 
-<<<<<<< HEAD
-    assert_no_difference('Pirate.count') do
-      @ship.update_attribute(:pirate_attributes, { :id => @ship.pirate.id, :_destroy => '1' })
-    end
-=======
     @ship.update_attributes(:pirate_attributes => { :id => @ship.pirate.id, :_destroy => '1' })
     assert_nothing_raised(ActiveRecord::RecordNotFound) { @ship.pirate.reload }
->>>>>>> c09c8be3
 
     Ship.accepts_nested_attributes_for :pirate, :allow_destroy => true, :reject_if => proc { |attributes| attributes.empty? }
   end
@@ -538,19 +450,12 @@
   end
 
   def test_should_not_destroy_the_associated_model_until_the_parent_is_saved
-<<<<<<< HEAD
-    assert_no_difference('Pirate.count') do
-      @ship.attributes = { :pirate_attributes => { :id => @ship.pirate.id, '_destroy' => true } }
-    end
-    assert_difference('Pirate.count', -1) { @ship.save }
-=======
     pirate = @ship.pirate
     
     @ship.attributes = { :pirate_attributes => { :id => pirate.id, '_destroy' => true } }
     assert_nothing_raised(ActiveRecord::RecordNotFound) { Pirate.find(pirate.id) }
     @ship.save
     assert_raise(ActiveRecord::RecordNotFound) { Pirate.find(pirate.id) }
->>>>>>> c09c8be3
   end
 
   def test_should_automatically_enable_autosave_on_the_association
@@ -559,27 +464,15 @@
 
   def test_should_create_new_model_when_nothing_is_there_and_update_only_is_true
     @pirate.delete
-<<<<<<< HEAD
-    assert_difference('Pirate.count', 1) do
-      @ship.reload.update_attribute(:update_only_pirate_attributes, { :catchphrase => 'Arr' })
-    end
-=======
     @ship.reload.attributes = { :update_only_pirate_attributes => { :catchphrase => 'Arr' } }
 
     assert @ship.update_only_pirate.new_record?
->>>>>>> c09c8be3
   end
 
   def test_should_update_existing_when_update_only_is_true_and_no_id_is_given
     @pirate.delete
     @pirate = @ship.create_update_only_pirate(:catchphrase => 'Aye')
 
-<<<<<<< HEAD
-    assert_no_difference('Pirate.count') do
-      @ship.update_attributes(:update_only_pirate_attributes => { :catchphrase => 'Arr' })
-    end
-    assert_equal 'Arr', @pirate.reload.catchphrase
-=======
     @ship.update_attributes(:update_only_pirate_attributes => { :catchphrase => 'Arr' })
     assert_equal 'Arr', @pirate.reload.catchphrase
     assert_equal @pirate, @ship.reload.update_only_pirate
@@ -605,7 +498,6 @@
     assert_raise(ActiveRecord::RecordNotFound) { @pirate.reload }
 
     Ship.accepts_nested_attributes_for :update_only_pirate, :update_only => true, :allow_destroy => false
->>>>>>> c09c8be3
   end
 end
 
@@ -838,11 +730,7 @@
       assert_no_difference ['Man.count', 'Interest.count'] do
         man = Man.create(:name => 'John',
                          :interests_attributes => [{:topic=>'Cars'}, {:topic=>'Sports'}])
-<<<<<<< HEAD
-        assert !man.errors[:'interests.man'].empty?
-=======
         assert !man.errors[:"interests.man"].empty?
->>>>>>> c09c8be3
       end
     end
     # restore :inverse_of
@@ -939,11 +827,7 @@
   fixtures :owners, :pets
 
   def setup
-<<<<<<< HEAD
-    Owner.accepts_nested_attributes_for :pets
-=======
     Owner.accepts_nested_attributes_for :pets, :allow_destroy => true
->>>>>>> c09c8be3
 
     @owner = owners(:ashley)
     @pet1, @pet2 = pets(:chew), pets(:mochi)
@@ -960,11 +844,6 @@
     @owner.update_attributes(@params)
     assert_equal ['Foo', 'Bar'], @owner.pets.map(&:name)
   end
-<<<<<<< HEAD
-end
-
-class TestHasOneAutosaveAssoictaionWhichItselfHasAutosaveAssociations < ActiveRecord::TestCase
-=======
 
   def test_attr_accessor_of_child_should_be_value_provided_during_update_attributes
     @owner = owners(:ashley)
@@ -981,7 +860,6 @@
 end
 
 class TestHasOneAutosaveAssociationWhichItselfHasAutosaveAssociations < ActiveRecord::TestCase
->>>>>>> c09c8be3
   self.use_transactional_fixtures = false
 
   def setup
@@ -990,49 +868,29 @@
     @part = @ship.parts.create!(:name => "Mast")
     @trinket = @part.trinkets.create!(:name => "Necklace")
   end
-<<<<<<< HEAD
-  
-=======
-
->>>>>>> c09c8be3
+
   test "when great-grandchild changed in memory, saving parent should save great-grandchild" do
     @trinket.name = "changed"
     @pirate.save
     assert_equal "changed", @trinket.reload.name
   end
-<<<<<<< HEAD
-  
-=======
-
->>>>>>> c09c8be3
+
   test "when great-grandchild changed via attributes, saving parent should save great-grandchild" do
     @pirate.attributes = {:ship_attributes => {:id => @ship.id, :parts_attributes => [{:id => @part.id, :trinkets_attributes => [{:id => @trinket.id, :name => "changed"}]}]}}
     @pirate.save
     assert_equal "changed", @trinket.reload.name
   end
-<<<<<<< HEAD
-  
-=======
-
->>>>>>> c09c8be3
+
   test "when great-grandchild marked_for_destruction via attributes, saving parent should destroy great-grandchild" do
     @pirate.attributes = {:ship_attributes => {:id => @ship.id, :parts_attributes => [{:id => @part.id, :trinkets_attributes => [{:id => @trinket.id, :_destroy => true}]}]}}
     assert_difference('@part.trinkets.count', -1) { @pirate.save }
   end
-<<<<<<< HEAD
-  
-=======
-
->>>>>>> c09c8be3
+
   test "when great-grandchild added via attributes, saving parent should create great-grandchild" do
     @pirate.attributes = {:ship_attributes => {:id => @ship.id, :parts_attributes => [{:id => @part.id, :trinkets_attributes => [{:name => "created"}]}]}}
     assert_difference('@part.trinkets.count', 1) { @pirate.save }
   end
-<<<<<<< HEAD
-  
-=======
-
->>>>>>> c09c8be3
+
   test "when extra records exist for associations, validate (which calls nested_records_changed_for_autosave?) should not load them up" do
     @trinket.name = "changed"
     Ship.create!(:pirate => @pirate, :name => "The Black Rock")
@@ -1041,11 +899,7 @@
   end
 end
 
-<<<<<<< HEAD
-class TestHasManyAutosaveAssoictaionWhichItselfHasAutosaveAssociations < ActiveRecord::TestCase
-=======
 class TestHasManyAutosaveAssociationWhichItselfHasAutosaveAssociations < ActiveRecord::TestCase
->>>>>>> c09c8be3
   self.use_transactional_fixtures = false
 
   def setup
@@ -1053,9 +907,6 @@
     @part = @ship.parts.create!(:name => "Mast")
     @trinket = @part.trinkets.create!(:name => "Necklace")
   end
-<<<<<<< HEAD
-  
-=======
 
   test "if association is not loaded and association record is saved and then in memory record attributes should be saved" do
     @ship.parts_attributes=[{:id => @part.id,:name =>'Deck'}]
@@ -1075,45 +926,28 @@
     assert_equal 'Ruby', @ship.parts[0].trinkets[0].name
   end
 
->>>>>>> c09c8be3
   test "when grandchild changed in memory, saving parent should save grandchild" do
     @trinket.name = "changed"
     @ship.save
     assert_equal "changed", @trinket.reload.name
   end
-<<<<<<< HEAD
-  
-=======
-
->>>>>>> c09c8be3
+
   test "when grandchild changed via attributes, saving parent should save grandchild" do
     @ship.attributes = {:parts_attributes => [{:id => @part.id, :trinkets_attributes => [{:id => @trinket.id, :name => "changed"}]}]}
     @ship.save
     assert_equal "changed", @trinket.reload.name
   end
-<<<<<<< HEAD
-  
-=======
-
->>>>>>> c09c8be3
+
   test "when grandchild marked_for_destruction via attributes, saving parent should destroy grandchild" do
     @ship.attributes = {:parts_attributes => [{:id => @part.id, :trinkets_attributes => [{:id => @trinket.id, :_destroy => true}]}]}
     assert_difference('@part.trinkets.count', -1) { @ship.save }
   end
-<<<<<<< HEAD
-  
-=======
-
->>>>>>> c09c8be3
+
   test "when grandchild added via attributes, saving parent should create grandchild" do
     @ship.attributes = {:parts_attributes => [{:id => @part.id, :trinkets_attributes => [{:name => "created"}]}]}
     assert_difference('@part.trinkets.count', 1) { @ship.save }
   end
-<<<<<<< HEAD
-  
-=======
-
->>>>>>> c09c8be3
+
   test "when extra records exist for associations, validate (which calls nested_records_changed_for_autosave?) should not load them up" do
     @trinket.name = "changed"
     Ship.create!(:name => "The Black Rock")
