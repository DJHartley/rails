--- conflicted
+++ resolved
@@ -1,11 +1,4 @@
 class Post < ActiveRecord::Base
-<<<<<<< HEAD
-  named_scope :with_type_self, lambda{{:conditions => ["type=?", self.name]}}
-  named_scope :containing_the_letter_a, :conditions => "body LIKE '%a%'"
-  named_scope :ranked_by_comments, :order => "comments_count DESC"
-  named_scope :limit, lambda {|limit| {:limit => limit} }
-  named_scope :with_authors_at_address, lambda { |address| {
-=======
   module NamedExtension
     def author
       'lifo'
@@ -16,7 +9,6 @@
   scope :ranked_by_comments, order("comments_count DESC")
   scope :limit_by, lambda {|l| limit(l) }
   scope :with_authors_at_address, lambda { |address| {
->>>>>>> c09c8be3
       :conditions => [ 'authors.author_address_id = ?', address.id ],
       :joins => 'JOIN authors ON authors.id = posts.author_id'
     }
