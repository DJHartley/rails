class Comment < ActiveRecord::Base
<<<<<<< HEAD
  named_scope :containing_the_letter_e, :conditions => "comments.body LIKE '%e%'"
  named_scope :for_first_post, :conditions => { :post_id => 1 }
  named_scope :for_first_author,
=======
  scope :limit_by, lambda {|l| limit(l) }
  scope :containing_the_letter_e, :conditions => "comments.body LIKE '%e%'"
  scope :for_first_post, :conditions => { :post_id => 1 }
  scope :for_first_author,
>>>>>>> c09c8be3
              :joins => :post,
              :conditions => { "posts.author_id" => 1 }

  belongs_to :post, :counter_cache => true

  def self.what_are_you
    'a comment...'
  end

  def self.search_by_type(q)
    self.find(:all, :conditions => ["#{QUOTED_TYPE} = ?", q])
  end
end

class SpecialComment < Comment
  def self.what_are_you
    'a special comment...'
  end
end

class VerySpecialComment < Comment
  def self.what_are_you
    'a very special comment...'
  end
end<|MERGE_RESOLUTION|>--- conflicted
+++ resolved
@@ -1,14 +1,8 @@
 class Comment < ActiveRecord::Base
-<<<<<<< HEAD
-  named_scope :containing_the_letter_e, :conditions => "comments.body LIKE '%e%'"
-  named_scope :for_first_post, :conditions => { :post_id => 1 }
-  named_scope :for_first_author,
-=======
   scope :limit_by, lambda {|l| limit(l) }
   scope :containing_the_letter_e, :conditions => "comments.body LIKE '%e%'"
   scope :for_first_post, :conditions => { :post_id => 1 }
   scope :for_first_author,
->>>>>>> c09c8be3
               :joins => :post,
               :conditions => { "posts.author_id" => 1 }
 
