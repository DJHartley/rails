class AbstractCompany < ActiveRecord::Base
  self.abstract_class = true
end

class Company < AbstractCompany
  attr_protected :rating
  set_sequence_name :companies_nonstd_seq

  validates_presence_of :name

  has_one :dummy_account, :foreign_key => "firm_id", :class_name => "Account"
  has_many :contracts
  has_many :developers, :through => :contracts
<<<<<<< HEAD

  named_scope :with_oft_in_name, :conditions => "name LIKE '%oft%'"
=======
>>>>>>> c09c8be3

  def arbitrary_method
    "I am Jack's profound disappointment"
  end

  private

  def private_method
    "I am Jack's innermost fears and aspirations"
  end
end

module Namespaced
  class Company < ::Company
  end

  class Firm < ::Company
    has_many :clients, :class_name => 'Namespaced::Client'
  end

  class Client < ::Company
  end
end

class Firm < Company
  has_many :clients, :order => "id", :dependent => :destroy, :counter_sql =>
      "SELECT COUNT(*) FROM companies WHERE firm_id = 1 " +
      "AND (#{QUOTED_TYPE} = 'Client' OR #{QUOTED_TYPE} = 'SpecialClient' OR #{QUOTED_TYPE} = 'VerySpecialClient' )"
  has_many :unsorted_clients, :class_name => "Client"
  has_many :clients_sorted_desc, :class_name => "Client", :order => "id DESC"
  has_many :clients_of_firm, :foreign_key => "client_of", :class_name => "Client", :order => "id"
  has_many :unvalidated_clients_of_firm, :foreign_key => "client_of", :class_name => "Client", :validate => false
  has_many :dependent_clients_of_firm, :foreign_key => "client_of", :class_name => "Client", :order => "id", :dependent => :destroy
  has_many :exclusively_dependent_clients_of_firm, :foreign_key => "client_of", :class_name => "Client", :order => "id", :dependent => :delete_all
  has_many :limited_clients, :class_name => "Client", :limit => 1
  has_many :clients_like_ms, :conditions => "name = 'Microsoft'", :class_name => "Client", :order => "id"
  has_many :clients_with_interpolated_conditions, :class_name => "Client", :conditions => 'rating > #{rating}'
  has_many :clients_like_ms_with_hash_conditions, :conditions => { :name => 'Microsoft' }, :class_name => "Client", :order => "id"
  has_many :clients_using_sql, :class_name => "Client", :finder_sql => 'SELECT * FROM companies WHERE client_of = #{id}'
  has_many :clients_using_multiline_sql, :class_name => "Client", :finder_sql => '
  SELECT
  companies.*
  FROM companies WHERE companies.client_of = #{id}'
  has_many :clients_using_counter_sql, :class_name => "Client",
           :finder_sql  => 'SELECT * FROM companies WHERE client_of = #{id}',
           :counter_sql => 'SELECT COUNT(*) FROM companies WHERE client_of = #{id}'
  has_many :clients_using_zero_counter_sql, :class_name => "Client",
           :finder_sql  => 'SELECT * FROM companies WHERE client_of = #{id}',
           :counter_sql => 'SELECT 0 FROM companies WHERE client_of = #{id}'
  has_many :no_clients_using_counter_sql, :class_name => "Client",
           :finder_sql  => 'SELECT * FROM companies WHERE client_of = 1000',
           :counter_sql => 'SELECT COUNT(*) FROM companies WHERE client_of = 1000'
  has_many :clients_using_finder_sql, :class_name => "Client", :finder_sql => 'SELECT * FROM companies WHERE 1=1'
  has_many :plain_clients, :class_name => 'Client'
  has_many :readonly_clients, :class_name => 'Client', :readonly => true
  has_many :clients_using_primary_key, :class_name => 'Client',
           :primary_key => 'name', :foreign_key => 'firm_name'
  has_many :clients_using_primary_key_with_delete_all, :class_name => 'Client',
           :primary_key => 'name', :foreign_key => 'firm_name', :dependent => :delete_all
  has_many :clients_grouped_by_firm_id, :class_name => "Client", :group => "firm_id", :select => "firm_id"
  has_many :clients_grouped_by_name, :class_name => "Client", :group => "name", :select => "name"

  has_one :account, :foreign_key => "firm_id", :dependent => :destroy, :validate => true
  has_one :unvalidated_account, :foreign_key => "firm_id", :class_name => 'Account', :validate => false
  has_one :account_with_select, :foreign_key => "firm_id", :select => "id, firm_id", :class_name=>'Account'
  has_one :readonly_account, :foreign_key => "firm_id", :class_name => "Account", :readonly => true
<<<<<<< HEAD
  has_one :account_using_primary_key, :primary_key => "firm_id", :class_name => "Account"
  has_one :account_using_foreign_and_primary_keys, :foreign_key => "firm_name", :primary_key => "name", :class_name => "Account"
  has_one :deletable_account, :foreign_key => "firm_id", :class_name => "Account", :dependent => :delete
  
=======
  # added order by id as in fixtures there are two accounts for Rails Core
  # Oracle tests were failing because of that as the second fixture was selected
  has_one :account_using_primary_key, :primary_key => "firm_id", :class_name => "Account", :order => "id"
  has_one :account_using_foreign_and_primary_keys, :foreign_key => "firm_name", :primary_key => "name", :class_name => "Account"
  has_one :deletable_account, :foreign_key => "firm_id", :class_name => "Account", :dependent => :delete

>>>>>>> c09c8be3
  has_one :account_limit_500_with_hash_conditions, :foreign_key => "firm_id", :class_name => "Account", :conditions => { :credit_limit => 500 }

  has_one :unautosaved_account, :foreign_key => "firm_id", :class_name => 'Account', :autosave => false
  has_many :accounts
  has_many :unautosaved_accounts, :foreign_key => "firm_id", :class_name => 'Account', :autosave => false
end

class DependentFirm < Company
  has_one :account, :foreign_key => "firm_id", :dependent => :nullify
  has_many :companies, :foreign_key => 'client_of', :dependent => :nullify
end

<<<<<<< HEAD
=======
class RestrictedFirm < Company
  has_one :account, :foreign_key => "firm_id", :dependent => :restrict, :order => "id"
  has_many :companies, :foreign_key => 'client_of', :order => "id", :dependent => :restrict
end

>>>>>>> c09c8be3
class Client < Company
  belongs_to :firm, :foreign_key => "client_of"
  belongs_to :firm_with_basic_id, :class_name => "Firm", :foreign_key => "firm_id"
  belongs_to :firm_with_select, :class_name => "Firm", :foreign_key => "firm_id", :select => "id"
  belongs_to :firm_with_other_name, :class_name => "Firm", :foreign_key => "client_of"
  belongs_to :firm_with_condition, :class_name => "Firm", :foreign_key => "client_of", :conditions => ["1 = ?", 1]
  belongs_to :firm_with_primary_key, :class_name => "Firm", :primary_key => "name", :foreign_key => "firm_name"
  belongs_to :readonly_firm, :class_name => "Firm", :foreign_key => "firm_id", :readonly => true

  # Record destruction so we can test whether firm.clients.clear has
  # is calling client.destroy, deleting from the database, or setting
  # foreign keys to NULL.
  def self.destroyed_client_ids
    @destroyed_client_ids ||= Hash.new { |h,k| h[k] = [] }
  end

  before_destroy do |client|
    if client.firm
      Client.destroyed_client_ids[client.firm.id] << client.id
    end
    true
  end

  before_destroy :overwrite_to_raise

  # Used to test that read and question methods are not generated for these attributes
  def ruby_type
    read_attribute :ruby_type
  end

  def rating?
    query_attribute :rating
  end

  def overwrite_to_raise
  end

  class << self
    private

    def private_method
      "darkness"
    end
  end
end

class ExclusivelyDependentFirm < Company
  has_one :account, :foreign_key => "firm_id", :dependent => :delete
  has_many :dependent_sanitized_conditional_clients_of_firm, :foreign_key => "client_of", :class_name => "Client", :order => "id", :dependent => :delete_all, :conditions => "name = 'BigShot Inc.'"
  has_many :dependent_conditional_clients_of_firm, :foreign_key => "client_of", :class_name => "Client", :order => "id", :dependent => :delete_all, :conditions => ["name = ?", 'BigShot Inc.']
  has_many :dependent_hash_conditional_clients_of_firm, :foreign_key => "client_of", :class_name => "Client", :order => "id", :dependent => :delete_all, :conditions => {:name => 'BigShot Inc.'}
end

class SpecialClient < Client
end

class VerySpecialClient < SpecialClient
end

class Account < ActiveRecord::Base
<<<<<<< HEAD
  belongs_to :firm
=======
  belongs_to :firm, :class_name => 'Company'
>>>>>>> c09c8be3
  belongs_to :unautosaved_firm, :foreign_key => "firm_id", :class_name => "Firm", :autosave => false

  def self.destroyed_account_ids
    @destroyed_account_ids ||= Hash.new { |h,k| h[k] = [] }
  end

  before_destroy do |account|
    if account.firm
      Account.destroyed_account_ids[account.firm.id] << account.id
    end
    true
  end

  validate :check_empty_credit_limit

  protected

  def check_empty_credit_limit
    errors.add_on_empty "credit_limit"
  end

  private

  def private_method
    "Sir, yes sir!"
  end
end<|MERGE_RESOLUTION|>--- conflicted
+++ resolved
@@ -11,11 +11,6 @@
   has_one :dummy_account, :foreign_key => "firm_id", :class_name => "Account"
   has_many :contracts
   has_many :developers, :through => :contracts
-<<<<<<< HEAD
-
-  named_scope :with_oft_in_name, :conditions => "name LIKE '%oft%'"
-=======
->>>>>>> c09c8be3
 
   def arbitrary_method
     "I am Jack's profound disappointment"
@@ -82,19 +77,12 @@
   has_one :unvalidated_account, :foreign_key => "firm_id", :class_name => 'Account', :validate => false
   has_one :account_with_select, :foreign_key => "firm_id", :select => "id, firm_id", :class_name=>'Account'
   has_one :readonly_account, :foreign_key => "firm_id", :class_name => "Account", :readonly => true
-<<<<<<< HEAD
-  has_one :account_using_primary_key, :primary_key => "firm_id", :class_name => "Account"
-  has_one :account_using_foreign_and_primary_keys, :foreign_key => "firm_name", :primary_key => "name", :class_name => "Account"
-  has_one :deletable_account, :foreign_key => "firm_id", :class_name => "Account", :dependent => :delete
-  
-=======
   # added order by id as in fixtures there are two accounts for Rails Core
   # Oracle tests were failing because of that as the second fixture was selected
   has_one :account_using_primary_key, :primary_key => "firm_id", :class_name => "Account", :order => "id"
   has_one :account_using_foreign_and_primary_keys, :foreign_key => "firm_name", :primary_key => "name", :class_name => "Account"
   has_one :deletable_account, :foreign_key => "firm_id", :class_name => "Account", :dependent => :delete
 
->>>>>>> c09c8be3
   has_one :account_limit_500_with_hash_conditions, :foreign_key => "firm_id", :class_name => "Account", :conditions => { :credit_limit => 500 }
 
   has_one :unautosaved_account, :foreign_key => "firm_id", :class_name => 'Account', :autosave => false
@@ -107,14 +95,11 @@
   has_many :companies, :foreign_key => 'client_of', :dependent => :nullify
 end
 
-<<<<<<< HEAD
-=======
 class RestrictedFirm < Company
   has_one :account, :foreign_key => "firm_id", :dependent => :restrict, :order => "id"
   has_many :companies, :foreign_key => 'client_of', :order => "id", :dependent => :restrict
 end
 
->>>>>>> c09c8be3
 class Client < Company
   belongs_to :firm, :foreign_key => "client_of"
   belongs_to :firm_with_basic_id, :class_name => "Firm", :foreign_key => "firm_id"
@@ -175,11 +160,7 @@
 end
 
 class Account < ActiveRecord::Base
-<<<<<<< HEAD
-  belongs_to :firm
-=======
   belongs_to :firm, :class_name => 'Company'
->>>>>>> c09c8be3
   belongs_to :unautosaved_firm, :foreign_key => "firm_id", :class_name => "Firm", :autosave => false
 
   def self.destroyed_account_ids
