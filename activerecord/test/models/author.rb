--- conflicted
+++ resolved
@@ -88,12 +88,6 @@
   has_many :tags,     :through => :posts # through has_many :through
   has_many :post_categories, :through => :posts, :source => :categories
 
-<<<<<<< HEAD
-  has_many :event_authors
-  has_many :events, :through => :event_authors
-  
-=======
->>>>>>> c09c8be3
   has_one :essay, :primary_key => :name, :as => :writer
 
   belongs_to :author_address, :dependent => :destroy
@@ -113,13 +107,10 @@
     "#{id}-#{name}"
   end
 
-<<<<<<< HEAD
-=======
   def social
     %w(twitter github)
   end
 
->>>>>>> c09c8be3
   validates_presence_of :name
 
   private
