--- conflicted
+++ resolved
@@ -34,112 +34,6 @@
       end
     end
 
-<<<<<<< HEAD
-      private
-        # Suffixes a, ?, c become regexp /(a|\?|c)$/
-        def rebuild_attribute_method_regexp
-          suffixes = attribute_method_suffixes.map { |s| Regexp.escape(s) }
-          @@attribute_method_regexp = /(#{suffixes.join('|')})$/.freeze
-        end
-
-        # Default to =, ?, _before_type_cast
-        def attribute_method_suffixes
-          @@attribute_method_suffixes ||= []
-        end
-        
-        def create_time_zone_conversion_attribute?(name, column)
-          time_zone_aware_attributes && !skip_time_zone_conversion_for_attributes.include?(name.to_sym) && [:datetime, :timestamp].include?(column.type)
-        end
-        
-        # Define an attribute reader method.  Cope with nil column.
-        def define_read_method(symbol, attr_name, column)
-          cast_code = column.type_cast_code('v') if column
-          access_code = cast_code ? "(v=@attributes['#{attr_name}']) && #{cast_code}" : "@attributes['#{attr_name}']"
-
-          unless attr_name.to_s == self.primary_key.to_s
-            access_code = access_code.insert(0, "missing_attribute('#{attr_name}', caller) unless @attributes.has_key?('#{attr_name}'); ")
-          end
-          
-          if cache_attribute?(attr_name)
-            access_code = "@attributes_cache['#{attr_name}'] ||= (#{access_code})"
-          end
-          evaluate_attribute_method attr_name, "def #{symbol}; #{access_code}; end"
-        end
-
-        # Define read method for serialized attribute.
-        def define_read_method_for_serialized_attribute(attr_name)
-          evaluate_attribute_method attr_name, "def #{attr_name}; unserialize_attribute('#{attr_name}'); end"
-        end
-        
-        # Defined for all +datetime+ and +timestamp+ attributes when +time_zone_aware_attributes+ are enabled.
-        # This enhanced read method automatically converts the UTC time stored in the database to the time zone stored in Time.zone.
-        def define_read_method_for_time_zone_conversion(attr_name)
-          method_body = <<-EOV
-            def #{attr_name}(reload = false)
-              cached = @attributes_cache['#{attr_name}']
-              return cached if cached && !reload
-              time = read_attribute('#{attr_name}')
-              @attributes_cache['#{attr_name}'] = time.acts_like?(:time) ? time.in_time_zone : time
-            end
-          EOV
-          evaluate_attribute_method attr_name, method_body
-        end
-
-        # Defines a predicate method <tt>attr_name?</tt>.
-        def define_question_method(attr_name)
-          evaluate_attribute_method attr_name, "def #{attr_name}?; query_attribute('#{attr_name}'); end", "#{attr_name}?"
-        end
-
-        def define_write_method(attr_name)
-          evaluate_attribute_method attr_name, "def #{attr_name}=(new_value);write_attribute('#{attr_name}', new_value);end", "#{attr_name}="
-        end
-        
-        # Defined for all +datetime+ and +timestamp+ attributes when +time_zone_aware_attributes+ are enabled.
-        # This enhanced write method will automatically convert the time passed to it to the zone stored in Time.zone.
-        def define_write_method_for_time_zone_conversion(attr_name)
-          method_body = <<-EOV
-            def #{attr_name}=(time)
-              unless time.acts_like?(:time)
-                time = time.is_a?(String) ? Time.zone.parse(time) : time.to_time rescue time
-              end
-              time = time.in_time_zone rescue nil if time
-              write_attribute(:#{attr_name}, time)
-            end
-          EOV
-          evaluate_attribute_method attr_name, method_body, "#{attr_name}="
-        end
-
-        # Evaluate the definition for an attribute related method
-        def evaluate_attribute_method(attr_name, method_definition, method_name=attr_name)
-
-          unless method_name.to_s == primary_key.to_s
-            generated_methods << method_name
-          end
-
-          begin
-            class_eval(method_definition, __FILE__)
-          rescue SyntaxError => err
-            generated_methods.delete(attr_name)
-            if logger
-              logger.warn "Exception occurred during reader method compilation."
-              logger.warn "Maybe #{attr_name} is not a valid Ruby identifier?"
-              logger.warn err.message
-            end
-          end
-        end
-    end #  ClassMethods
-
-
-    # Allows access to the object attributes, which are held in the <tt>@attributes</tt> hash, as though they
-    # were first-class methods. So a Person class with a name attribute can use Person#name and
-    # Person#name= and never directly use the attributes hash -- except for multiple assigns with
-    # ActiveRecord#attributes=. A Milestone class can also ask Milestone#completed? to test that
-    # the completed attribute is not +nil+ or 0.
-    #
-    # It's also possible to instantiate related objects, so a Client class belonging to the clients
-    # table with a +master_id+ foreign key can instantiate master through Client#master.
-=======
->>>>>>> c09c8be3
     def method_missing(method_id, *args, &block)
       # If we haven't generated any methods yet, generate them, then
       # see if we've created the method we're looking for.
