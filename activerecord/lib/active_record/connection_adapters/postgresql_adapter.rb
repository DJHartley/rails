require 'active_record/connection_adapters/abstract_adapter'
require 'active_support/core_ext/kernel/requires'
require 'active_support/core_ext/object/blank'

module ActiveRecord
  class Base
    # Establishes a connection to the database that's used by all Active Record objects
    def self.postgresql_connection(config) # :nodoc:
      require 'pg'

      config = config.symbolize_keys
      host     = config[:host]
      port     = config[:port] || 5432
      username = config[:username].to_s if config[:username]
      password = config[:password].to_s if config[:password]

      if config.has_key?(:database)
        database = config[:database]
      else
        raise ArgumentError, "No database specified. Missing argument: database."
      end

      # The postgres drivers don't allow the creation of an unconnected PGconn object,
      # so just pass a nil connection object for the time being.
      ConnectionAdapters::PostgreSQLAdapter.new(nil, logger, [host, port, nil, nil, database, username, password], config)
    end
  end

  module ConnectionAdapters
    class TableDefinition
      def xml(*args)
        options = args.extract_options!
        column(args[0], 'xml', options)
      end
    end
    # PostgreSQL-specific extensions to column definitions in a table.
    class PostgreSQLColumn < Column #:nodoc:
      # Instantiates a new PostgreSQL column definition in a table.
      def initialize(name, default, sql_type = nil, null = true)
        super(name, self.class.extract_value_from_default(default), sql_type, null)
      end

      # :stopdoc:
      class << self
        attr_accessor :money_precision
      end
      # :startdoc:

      private
        def extract_limit(sql_type)
          case sql_type
          when /^bigint/i;    8
          when /^smallint/i;  2
          else super
          end
        end

        # Extracts the scale from PostgreSQL-specific data types.
        def extract_scale(sql_type)
          # Money type has a fixed scale of 2.
          sql_type =~ /^money/ ? 2 : super
        end

        # Extracts the precision from PostgreSQL-specific data types.
        def extract_precision(sql_type)
          if sql_type == 'money'
            self.class.money_precision
          else
            super
          end
        end

        # Maps PostgreSQL-specific data types to logical Rails types.
        def simplified_type(field_type)
          case field_type
            # Numeric and monetary types
            when /^(?:real|double precision)$/
              :float
            # Monetary types
            when 'money'
              :decimal
            # Character types
            when /^(?:character varying|bpchar)(?:\(\d+\))?$/
              :string
            # Binary data types
            when 'bytea'
              :binary
            # Date/time types
            when /^timestamp with(?:out)? time zone$/
              :datetime
            when 'interval'
              :string
            # Geometric types
            when /^(?:point|line|lseg|box|"?path"?|polygon|circle)$/
              :string
            # Network address types
            when /^(?:cidr|inet|macaddr)$/
              :string
            # Bit strings
            when /^bit(?: varying)?(?:\(\d+\))?$/
              :string
            # XML type
<<<<<<< HEAD
            when /^xml$/
=======
            when 'xml'
>>>>>>> c09c8be3
              :xml
            # Arrays
            when /^\D+\[\]$/
              :string
            # Object identifier types
            when 'oid'
              :integer
            # UUID type
            when 'uuid'
              :string
            # Small and big integer types
            when /^(?:small|big)int$/
              :integer
            # Pass through all types that are not specific to PostgreSQL.
            else
              super
          end
        end

        # Extracts the value from a PostgreSQL column default definition.
        def self.extract_value_from_default(default)
          case default
            # Numeric types
            when /\A\(?(-?\d+(\.\d*)?\)?)\z/
              $1
            # Character types
            when /\A'(.*)'::(?:character varying|bpchar|text)\z/m
              $1
            # Character types (8.1 formatting)
            when /\AE'(.*)'::(?:character varying|bpchar|text)\z/m
              $1.gsub(/\\(\d\d\d)/) { $1.oct.chr }
            # Binary data types
            when /\A'(.*)'::bytea\z/m
              $1
            # Date/time types
            when /\A'(.+)'::(?:time(?:stamp)? with(?:out)? time zone|date)\z/
              $1
            when /\A'(.*)'::interval\z/
              $1
            # Boolean type
            when 'true'
              true
            when 'false'
              false
            # Geometric types
            when /\A'(.*)'::(?:point|line|lseg|box|"?path"?|polygon|circle)\z/
              $1
            # Network address types
            when /\A'(.*)'::(?:cidr|inet|macaddr)\z/
              $1
            # Bit string types
            when /\AB'(.*)'::"?bit(?: varying)?"?\z/
              $1
            # XML type
            when /\A'(.*)'::xml\z/m
              $1
            # Arrays
            when /\A'(.*)'::"?\D+"?\[\]\z/
              $1
            # Object identifier types
            when /\A-?\d+\z/
              $1
            else
              # Anything else is blank, some user type, or some function
              # and we can't know the value of that, so return nil.
              nil
          end
        end
    end
  end

  module ConnectionAdapters
    # The PostgreSQL adapter works both with the native C (http://ruby.scripting.ca/postgres/) and the pure
    # Ruby (available both as gem and from http://rubyforge.org/frs/?group_id=234&release_id=1944) drivers.
    #
    # Options:
    #
    # * <tt>:host</tt> - Defaults to "localhost".
    # * <tt>:port</tt> - Defaults to 5432.
    # * <tt>:username</tt> - Defaults to nothing.
    # * <tt>:password</tt> - Defaults to nothing.
    # * <tt>:database</tt> - The name of the database. No default, must be provided.
    # * <tt>:schema_search_path</tt> - An optional schema search path for the connection given
    #   as a string of comma-separated schema names.  This is backward-compatible with the <tt>:schema_order</tt> option.
    # * <tt>:encoding</tt> - An optional client encoding that is used in a <tt>SET client_encoding TO
    #   <encoding></tt> call on the connection.
    # * <tt>:min_messages</tt> - An optional client min messages that is used in a
    #   <tt>SET client_min_messages TO <min_messages></tt> call on the connection.
    # * <tt>:allow_concurrency</tt> - If true, use async query methods so Ruby threads don't deadlock;
    #   otherwise, use blocking query methods.
    class PostgreSQLAdapter < AbstractAdapter
      ADAPTER_NAME = 'PostgreSQL'.freeze

      NATIVE_DATABASE_TYPES = {
        :primary_key => "serial primary key".freeze,
        :string      => { :name => "character varying", :limit => 255 },
        :text        => { :name => "text" },
        :integer     => { :name => "integer" },
        :float       => { :name => "float" },
        :decimal     => { :name => "decimal" },
        :datetime    => { :name => "timestamp" },
        :timestamp   => { :name => "timestamp" },
        :time        => { :name => "time" },
        :date        => { :name => "date" },
        :binary      => { :name => "bytea" },
        :boolean     => { :name => "boolean" },
        :xml         => { :name => "xml" }
      }

      # Returns 'PostgreSQL' as adapter name for identification purposes.
      def adapter_name
        ADAPTER_NAME
      end

      # Initializes and connects a PostgreSQL adapter.
      def initialize(connection, logger, connection_parameters, config)
        super(connection, logger)
        @connection_parameters, @config = connection_parameters, config

        # @local_tz is initialized as nil to avoid warnings when connect tries to use it
        @local_tz = nil
        @table_alias_length = nil
        @postgresql_version = nil

        connect
        @local_tz = execute('SHOW TIME ZONE').first["TimeZone"]
      end

      # Is this connection alive and ready for queries?
      def active?
        if @connection.respond_to?(:status)
          @connection.status == PGconn::CONNECTION_OK
        else
          # We're asking the driver, not Active Record, so use @connection.query instead of #query
          @connection.query 'SELECT 1'
          true
        end
      # postgres-pr raises a NoMethodError when querying if no connection is available.
      rescue PGError, NoMethodError
        false
      end

      # Close then reopen the connection.
      def reconnect!
        if @connection.respond_to?(:reset)
          @connection.reset
          configure_connection
        else
          disconnect!
          connect
        end
      end

      # Close the connection.
      def disconnect!
        @connection.close rescue nil
      end

      def native_database_types #:nodoc:
        NATIVE_DATABASE_TYPES
      end

      # Does PostgreSQL support migrations?
      def supports_migrations?
        true
      end

<<<<<<< HEAD
      # Does PostgreSQL support finding primary key on non-ActiveRecord tables?
=======
      # Does PostgreSQL support finding primary key on non-Active Record tables?
>>>>>>> c09c8be3
      def supports_primary_key? #:nodoc:
        true
      end

      # Enable standard-conforming strings if available.
      def set_standard_conforming_strings
        old, self.client_min_messages = client_min_messages, 'panic'
        execute('SET standard_conforming_strings = on') rescue nil
      ensure
        self.client_min_messages = old
      end

      def supports_insert_with_returning?
        postgresql_version >= 80200
      end

      def supports_ddl_transactions?
        true
      end

      def supports_savepoints?
        true
      end

      # Returns the configured supported identifier length supported by PostgreSQL,
      # or report the default of 63 on PostgreSQL 7.x.
      def table_alias_length
        @table_alias_length ||= (postgresql_version >= 80000 ? query('SHOW max_identifier_length')[0][0].to_i : 63)
      end

      # QUOTING ==================================================

      # Escapes binary strings for bytea input to the database.
<<<<<<< HEAD
      def escape_bytea(original_value)
        if @connection.respond_to?(:escape_bytea)
          self.class.instance_eval do
            define_method(:escape_bytea) do |value|
              @connection.escape_bytea(value) if value
            end
          end
        elsif PGconn.respond_to?(:escape_bytea)
          self.class.instance_eval do
            define_method(:escape_bytea) do |value|
              PGconn.escape_bytea(value) if value
            end
          end
        else
          self.class.instance_eval do
            define_method(:escape_bytea) do |value|
              if value
                result = ''
                value.each_byte { |c| result << sprintf('\\\\%03o', c) }
                result
              end
            end
          end
        end
        escape_bytea(original_value)
=======
      def escape_bytea(value)
        @connection.escape_bytea(value) if value
>>>>>>> c09c8be3
      end

      # Unescapes bytea output from a database to the binary string it represents.
      # NOTE: This is NOT an inverse of escape_bytea! This is only to be used
      #       on escaped binary output from database drive.
<<<<<<< HEAD
      def unescape_bytea(original_value)
        # In each case, check if the value actually is escaped PostgreSQL bytea output
        # or an unescaped Active Record attribute that was just written.
        if @connection.respond_to?(:unescape_bytea)
          self.class.instance_eval do
            define_method(:unescape_bytea) do |value|
              @connection.unescape_bytea(value) if value
            end
          end
        elsif PGconn.respond_to?(:unescape_bytea)
          self.class.instance_eval do
            define_method(:unescape_bytea) do |value|
              PGconn.unescape_bytea(value) if value
            end
          end
        else
          raise 'Your PostgreSQL connection does not support unescape_bytea. Try upgrading to pg 0.9.0 or later.'
        end
        unescape_bytea(original_value)
=======
      def unescape_bytea(value)
        @connection.unescape_bytea(value) if value
>>>>>>> c09c8be3
      end

      # Quotes PostgreSQL-specific data types for SQL input.
      def quote(value, column = nil) #:nodoc:
<<<<<<< HEAD
        if value.kind_of?(String) && column && column.type == :binary
          "'#{escape_bytea(value)}'"
        elsif value.kind_of?(String) && column && column.sql_type == 'xml'
          "xml '#{quote_string(value)}'"
        elsif value.kind_of?(Numeric) && column && column.sql_type == 'money'
=======
        return super unless column

        if value.kind_of?(String) && column.type == :binary
          "'#{escape_bytea(value)}'"
        elsif value.kind_of?(String) && column.sql_type == 'xml'
          "xml '#{quote_string(value)}'"
        elsif value.kind_of?(Numeric) && column.sql_type == 'money'
>>>>>>> c09c8be3
          # Not truly string input, so doesn't require (or allow) escape string syntax.
          "'#{value}'"
        elsif value.kind_of?(String) && column.sql_type =~ /^bit/
          case value
            when /^[01]*$/
              "B'#{value}'" # Bit-string notation
            when /^[0-9A-F]*$/i
              "X'#{value}'" # Hexadecimal notation
          end
        else
          super
        end
      end

<<<<<<< HEAD
      # Quotes strings for use in SQL input in the postgres driver for better performance.
      def quote_string(original_value) #:nodoc:
        if @connection.respond_to?(:escape)
          self.class.instance_eval do
            define_method(:quote_string) do |s|
              @connection.escape(s)
            end
          end
        elsif PGconn.respond_to?(:escape)
          self.class.instance_eval do
            define_method(:quote_string) do |s|
              PGconn.escape(s)
            end
          end
=======
      # Quotes strings for use in SQL input.
      def quote_string(s) #:nodoc:
        @connection.escape(s)
      end

      # Checks the following cases:
      #
      # - table_name
      # - "table.name"
      # - schema_name.table_name
      # - schema_name."table.name"
      # - "schema.name".table_name
      # - "schema.name"."table.name"
      def quote_table_name(name)
        schema, name_part = extract_pg_identifier_from_name(name.to_s)

        unless name_part
          quote_column_name(schema)
>>>>>>> c09c8be3
        else
          table_name, name_part = extract_pg_identifier_from_name(name_part)
          "#{quote_column_name(schema)}.#{quote_column_name(table_name)}"
        end
<<<<<<< HEAD
        quote_string(original_value)
      end

      # Checks the following cases:
      #
      # - table_name
      # - "table.name"
      # - schema_name.table_name
      # - schema_name."table.name"
      # - "schema.name".table_name
      # - "schema.name"."table.name"
      def quote_table_name(name)
        schema, name_part = extract_pg_identifier_from_name(name.to_s)

        unless name_part
          quote_column_name(schema)
        else
          table_name, name_part = extract_pg_identifier_from_name(name_part)
          "#{quote_column_name(schema)}.#{quote_column_name(table_name)}"
        end
=======
>>>>>>> c09c8be3
      end

      # Quotes column names for use in SQL queries.
      def quote_column_name(name) #:nodoc:
        PGconn.quote_ident(name.to_s)
      end

      # Quote date/time values for use in SQL input. Includes microseconds
      # if the value is a Time responding to usec.
      def quoted_date(value) #:nodoc:
        if value.acts_like?(:time) && value.respond_to?(:usec)
          "#{super}.#{sprintf("%06d", value.usec)}"
        else
          super
        end
      end

      # REFERENTIAL INTEGRITY ====================================

      def supports_disable_referential_integrity?() #:nodoc:
        postgresql_version >= 80100
      end

      def disable_referential_integrity #:nodoc:
        if supports_disable_referential_integrity?() then
          execute(tables.collect { |name| "ALTER TABLE #{quote_table_name(name)} DISABLE TRIGGER ALL" }.join(";"))
        end
        yield
      ensure
        if supports_disable_referential_integrity?() then
          execute(tables.collect { |name| "ALTER TABLE #{quote_table_name(name)} ENABLE TRIGGER ALL" }.join(";"))
        end
      end

      # DATABASE STATEMENTS ======================================

      # Executes a SELECT query and returns an array of rows. Each row is an
      # array of field values.
      def select_rows(sql, name = nil)
        select_raw(sql, name).last
      end

      # Executes an INSERT query and returns the new record's ID
      def insert(sql, name = nil, pk = nil, id_value = nil, sequence_name = nil)
        # Extract the table from the insert sql. Yuck.
        table = sql.split(" ", 4)[2].gsub('"', '')

        # Try an insert with 'returning id' if available (PG >= 8.2)
        if supports_insert_with_returning?
          pk, sequence_name = *pk_and_sequence_for(table) unless pk
          if pk
            id = select_value("#{sql} RETURNING #{quote_column_name(pk)}")
            clear_query_cache
            return id
          end
        end

        # Otherwise, insert then grab last_insert_id.
        if insert_id = super
          insert_id
        else
          # If neither pk nor sequence name is given, look them up.
          unless pk || sequence_name
            pk, sequence_name = *pk_and_sequence_for(table)
          end

          # If a pk is given, fallback to default sequence name.
          # Don't fetch last insert id for a table without a pk.
          if pk && sequence_name ||= default_sequence_name(table, pk)
            last_insert_id(table, sequence_name)
          end
        end
      end
      alias :create :insert

      # create a 2D array representing the result set
      def result_as_array(res) #:nodoc:
        # check if we have any binary column and if they need escaping
        unescape_col = []
        res.nfields.times do |j|
          unescape_col << res.ftype(j)
        end

        ary = []
        res.ntuples.times do |i|
          ary << []
          res.nfields.times do |j|
            data = res.getvalue(i,j)
            case unescape_col[j]

            # unescape string passed BYTEA field (OID == 17)
            when BYTEA_COLUMN_TYPE_OID
              data = unescape_bytea(data) if String === data

            # If this is a money type column and there are any currency symbols,
            # then strip them off. Indeed it would be prettier to do this in
            # PostgreSQLColumn.string_to_decimal but would break form input
            # fields that call value_before_type_cast.
            when MONEY_COLUMN_TYPE_OID
              # Because money output is formatted according to the locale, there are two
              # cases to consider (note the decimal separators):
              #  (1) $12,345,678.12
              #  (2) $12.345.678,12
              case data
              when /^-?\D+[\d,]+\.\d{2}$/  # (1)
                data.gsub!(/[^-\d\.]/, '')
              when /^-?\D+[\d\.]+,\d{2}$/  # (2)
                data.gsub!(/[^-\d,]/, '').sub!(/,/, '.')
              end
            end
            ary[i] << data
          end
        end
        return ary
      end


      # Queries the database and returns the results in an Array-like object
      def query(sql, name = nil) #:nodoc:
        log(sql, name) do
          if @async
            res = @connection.async_exec(sql)
          else
            res = @connection.exec(sql)
          end
          return result_as_array(res)
        end
      end

      # Executes an SQL statement, returning a PGresult object on success
      # or raising a PGError exception otherwise.
      def execute(sql, name = nil)
        log(sql, name) do
          if @async
            @connection.async_exec(sql)
          else
            @connection.exec(sql)
          end
        end
      end

      # Executes an UPDATE query and returns the number of affected tuples.
      def update_sql(sql, name = nil)
        super.cmd_tuples
      end

      # Begins a transaction.
      def begin_db_transaction
        execute "BEGIN"
      end

      # Commits a transaction.
      def commit_db_transaction
        execute "COMMIT"
      end

      # Aborts a transaction.
      def rollback_db_transaction
        execute "ROLLBACK"
      end

<<<<<<< HEAD
      if defined?(PGconn::PQTRANS_IDLE)
        # The ruby-pg driver supports inspecting the transaction status,
        # while the ruby-postgres driver does not.
        def outside_transaction?
          @connection.transaction_status == PGconn::PQTRANS_IDLE
        end
=======
      def outside_transaction?
        @connection.transaction_status == PGconn::PQTRANS_IDLE
>>>>>>> c09c8be3
      end

      def create_savepoint
        execute("SAVEPOINT #{current_savepoint_name}")
      end

      def rollback_to_savepoint
        execute("ROLLBACK TO SAVEPOINT #{current_savepoint_name}")
      end

      def release_savepoint
        execute("RELEASE SAVEPOINT #{current_savepoint_name}")
      end

      # SCHEMA STATEMENTS ========================================

      def recreate_database(name) #:nodoc:
        drop_database(name)
        create_database(name)
      end

      # Create a new PostgreSQL database.  Options include <tt>:owner</tt>, <tt>:template</tt>,
      # <tt>:encoding</tt>, <tt>:tablespace</tt>, and <tt>:connection_limit</tt> (note that MySQL uses
      # <tt>:charset</tt> while PostgreSQL uses <tt>:encoding</tt>).
      #
      # Example:
      #   create_database config[:database], config
      #   create_database 'foo_development', :encoding => 'unicode'
      def create_database(name, options = {})
        options = options.reverse_merge(:encoding => "utf8")

        option_string = options.symbolize_keys.sum do |key, value|
          case key
          when :owner
            " OWNER = \"#{value}\""
          when :template
            " TEMPLATE = \"#{value}\""
          when :encoding
            " ENCODING = '#{value}'"
          when :tablespace
            " TABLESPACE = \"#{value}\""
          when :connection_limit
            " CONNECTION LIMIT = #{value}"
          else
            ""
          end
        end

        execute "CREATE DATABASE #{quote_table_name(name)}#{option_string}"
      end

      # Drops a PostgreSQL database
      #
      # Example:
      #   drop_database 'matt_development'
      def drop_database(name) #:nodoc:
        if postgresql_version >= 80200
          execute "DROP DATABASE IF EXISTS #{quote_table_name(name)}"
        else
          begin
            execute "DROP DATABASE #{quote_table_name(name)}"
          rescue ActiveRecord::StatementInvalid
            @logger.warn "#{name} database doesn't exist." if @logger
          end
        end
      end

      # Returns the list of all tables in the schema search path or a specified schema.
      def tables(name = nil)
        query(<<-SQL, name).map { |row| row[0] }
          SELECT tablename
          FROM pg_tables
          WHERE schemaname = ANY (current_schemas(false))
        SQL
      end

      def table_exists?(name)
        name          = name.to_s
        schema, table = name.split('.', 2)

        unless table # A table was provided without a schema
          table  = schema
          schema = nil
        end

        if name =~ /^"/ # Handle quoted table names
          table  = name
          schema = nil
        end

        query(<<-SQL).first[0].to_i > 0
            SELECT COUNT(*)
            FROM pg_tables
            WHERE tablename = '#{table.gsub(/(^"|"$)/,'')}'
            #{schema ? "AND schemaname = '#{schema}'" : ''}
        SQL
      end

      # Returns the list of all indexes for a table.
      def indexes(table_name, name = nil)
         schemas = schema_search_path.split(/,/).map { |p| quote(p) }.join(',')
         result = query(<<-SQL, name)
           SELECT distinct i.relname, d.indisunique, d.indkey, t.oid
             FROM pg_class t, pg_class i, pg_index d
           WHERE i.relkind = 'i'
             AND d.indexrelid = i.oid
             AND d.indisprimary = 'f'
             AND t.oid = d.indrelid
             AND t.relname = '#{table_name}'
             AND i.relnamespace IN (SELECT oid FROM pg_namespace WHERE nspname IN (#{schemas}) )
          ORDER BY i.relname
        SQL

<<<<<<< HEAD

        indexes = []

        indexes = result.map do |row|
=======

        result.map do |row|
>>>>>>> c09c8be3
          index_name = row[0]
          unique = row[1] == 't'
          indkey = row[2].split(" ")
          oid = row[3]
<<<<<<< HEAD

          columns = query(<<-SQL, "Columns for index #{row[0]} on #{table_name}").inject({}) {|attlist, r| attlist[r[1]] = r[0]; attlist}
          SELECT a.attname, a.attnum
          FROM pg_attribute a
          WHERE a.attrelid = #{oid}
          AND a.attnum IN (#{indkey.join(",")})
          SQL

          column_names = indkey.map {|attnum| columns[attnum] }
          IndexDefinition.new(table_name, index_name, unique, column_names)

        end
=======

          columns = Hash[query(<<-SQL, "Columns for index #{row[0]} on #{table_name}")]
          SELECT a.attnum, a.attname
          FROM pg_attribute a
          WHERE a.attrelid = #{oid}
          AND a.attnum IN (#{indkey.join(",")})
          SQL
>>>>>>> c09c8be3

          column_names = columns.values_at(*indkey).compact
          column_names.empty? ? nil : IndexDefinition.new(table_name, index_name, unique, column_names)
        end.compact
      end

      # Returns the list of all column definitions for a table.
      def columns(table_name, name = nil)
        # Limit, precision, and scale are all handled by the superclass.
        column_definitions(table_name).collect do |name, type, default, notnull|
          PostgreSQLColumn.new(name, default, type, notnull == 'f')
        end
      end

      # Returns the current database name.
      def current_database
        query('select current_database()')[0][0]
      end

      # Returns the current database encoding format.
      def encoding
        query(<<-end_sql)[0][0]
          SELECT pg_encoding_to_char(pg_database.encoding) FROM pg_database
          WHERE pg_database.datname LIKE '#{current_database}'
        end_sql
      end

      # Sets the schema search path to a string of comma-separated schema names.
      # Names beginning with $ have to be quoted (e.g. $user => '$user').
      # See: http://www.postgresql.org/docs/current/static/ddl-schemas.html
      #
      # This should be not be called manually but set in database.yml.
      def schema_search_path=(schema_csv)
        if schema_csv
          execute "SET search_path TO #{schema_csv}"
          @schema_search_path = schema_csv
        end
      end

      # Returns the active schema search path.
      def schema_search_path
        @schema_search_path ||= query('SHOW search_path')[0][0]
      end

      # Returns the current client message level.
      def client_min_messages
        query('SHOW client_min_messages')[0][0]
      end

      # Set the client message level.
      def client_min_messages=(level)
        execute("SET client_min_messages TO '#{level}'")
      end

      # Returns the sequence name for a table's primary key or some other specified key.
      def default_sequence_name(table_name, pk = nil) #:nodoc:
        default_pk, default_seq = pk_and_sequence_for(table_name)
        default_seq || "#{table_name}_#{pk || default_pk || 'id'}_seq"
      end

      # Resets the sequence of a table's primary key to the maximum value.
      def reset_pk_sequence!(table, pk = nil, sequence = nil) #:nodoc:
        unless pk and sequence
          default_pk, default_sequence = pk_and_sequence_for(table)
          pk ||= default_pk
          sequence ||= default_sequence
        end
        if pk
          if sequence
            quoted_sequence = quote_column_name(sequence)

            select_value <<-end_sql, 'Reset sequence'
              SELECT setval('#{quoted_sequence}', (SELECT COALESCE(MAX(#{quote_column_name pk})+(SELECT increment_by FROM #{quoted_sequence}), (SELECT min_value FROM #{quoted_sequence})) FROM #{quote_table_name(table)}), false)
            end_sql
          else
            @logger.warn "#{table} has primary key #{pk} with no default sequence" if @logger
          end
        end
      end

      # Returns a table's primary key and belonging sequence.
      def pk_and_sequence_for(table) #:nodoc:
        # First try looking for a sequence with a dependency on the
        # given table's primary key.
        result = query(<<-end_sql, 'PK and serial sequence')[0]
          SELECT attr.attname, seq.relname
          FROM pg_class      seq,
               pg_attribute  attr,
               pg_depend     dep,
               pg_namespace  name,
               pg_constraint cons
          WHERE seq.oid           = dep.objid
            AND seq.relkind       = 'S'
            AND attr.attrelid     = dep.refobjid
            AND attr.attnum       = dep.refobjsubid
            AND attr.attrelid     = cons.conrelid
            AND attr.attnum       = cons.conkey[1]
            AND cons.contype      = 'p'
            AND dep.refobjid      = '#{quote_table_name(table)}'::regclass
        end_sql

        if result.nil? or result.empty?
          # If that fails, try parsing the primary key's default value.
          # Support the 7.x and 8.0 nextval('foo'::text) as well as
          # the 8.1+ nextval('foo'::regclass).
          result = query(<<-end_sql, 'PK and custom sequence')[0]
            SELECT attr.attname,
              CASE
                WHEN split_part(def.adsrc, '''', 2) ~ '.' THEN
                  substr(split_part(def.adsrc, '''', 2),
                         strpos(split_part(def.adsrc, '''', 2), '.')+1)
                ELSE split_part(def.adsrc, '''', 2)
              END
            FROM pg_class       t
            JOIN pg_attribute   attr ON (t.oid = attrelid)
            JOIN pg_attrdef     def  ON (adrelid = attrelid AND adnum = attnum)
            JOIN pg_constraint  cons ON (conrelid = adrelid AND adnum = conkey[1])
            WHERE t.oid = '#{quote_table_name(table)}'::regclass
              AND cons.contype = 'p'
              AND def.adsrc ~* 'nextval'
          end_sql
        end

        # [primary_key, sequence]
        [result.first, result.last]
      rescue
        nil
      end

      # Returns just a table's primary key
      def primary_key(table)
        pk_and_sequence = pk_and_sequence_for(table)
        pk_and_sequence && pk_and_sequence.first
      end

      # Renames a table.
      def rename_table(name, new_name)
        execute "ALTER TABLE #{quote_table_name(name)} RENAME TO #{quote_table_name(new_name)}"
      end

      # Adds a new column to the named table.
      # See TableDefinition#column for details of the options you can use.
      def add_column(table_name, column_name, type, options = {})
        default = options[:default]
        notnull = options[:null] == false

        # Add the column.
        execute("ALTER TABLE #{quote_table_name(table_name)} ADD COLUMN #{quote_column_name(column_name)} #{type_to_sql(type, options[:limit], options[:precision], options[:scale])}")

        change_column_default(table_name, column_name, default) if options_include_default?(options)
        change_column_null(table_name, column_name, false, default) if notnull
      end

      # Changes the column of a table.
      def change_column(table_name, column_name, type, options = {})
        quoted_table_name = quote_table_name(table_name)

        begin
          execute "ALTER TABLE #{quoted_table_name} ALTER COLUMN #{quote_column_name(column_name)} TYPE #{type_to_sql(type, options[:limit], options[:precision], options[:scale])}"
        rescue ActiveRecord::StatementInvalid => e
          raise e if postgresql_version > 80000
          # This is PostgreSQL 7.x, so we have to use a more arcane way of doing it.
          begin
            begin_db_transaction
            tmp_column_name = "#{column_name}_ar_tmp"
            add_column(table_name, tmp_column_name, type, options)
            execute "UPDATE #{quoted_table_name} SET #{quote_column_name(tmp_column_name)} = CAST(#{quote_column_name(column_name)} AS #{type_to_sql(type, options[:limit], options[:precision], options[:scale])})"
            remove_column(table_name, column_name)
            rename_column(table_name, tmp_column_name, column_name)
            commit_db_transaction
          rescue
            rollback_db_transaction
          end
        end

        change_column_default(table_name, column_name, options[:default]) if options_include_default?(options)
        change_column_null(table_name, column_name, options[:null], options[:default]) if options.key?(:null)
      end

      # Changes the default value of a table column.
      def change_column_default(table_name, column_name, default)
        execute "ALTER TABLE #{quote_table_name(table_name)} ALTER COLUMN #{quote_column_name(column_name)} SET DEFAULT #{quote(default)}"
      end

      def change_column_null(table_name, column_name, null, default = nil)
        unless null || default.nil?
          execute("UPDATE #{quote_table_name(table_name)} SET #{quote_column_name(column_name)}=#{quote(default)} WHERE #{quote_column_name(column_name)} IS NULL")
        end
        execute("ALTER TABLE #{quote_table_name(table_name)} ALTER #{quote_column_name(column_name)} #{null ? 'DROP' : 'SET'} NOT NULL")
      end

      # Renames a column in a table.
      def rename_column(table_name, column_name, new_column_name)
        execute "ALTER TABLE #{quote_table_name(table_name)} RENAME COLUMN #{quote_column_name(column_name)} TO #{quote_column_name(new_column_name)}"
      end

      def remove_index!(table_name, index_name) #:nodoc:
        execute "DROP INDEX #{quote_table_name(index_name)}"
      end

      def index_name_length
        63
      end

      # Maps logical Rails types to PostgreSQL-specific data types.
      def type_to_sql(type, limit = nil, precision = nil, scale = nil)
        return super unless type.to_s == 'integer'
        return 'integer' unless limit

        case limit
          when 1, 2; 'smallint'
          when 3, 4; 'integer'
          when 5..8; 'bigint'
          else raise(ActiveRecordError, "No integer type has byte size #{limit}. Use a numeric with precision 0 instead.")
        end
      end

      # Returns a SELECT DISTINCT clause for a given set of columns and a given ORDER BY clause.
      #
      # PostgreSQL requires the ORDER BY columns in the select list for distinct queries, and
      # requires that the ORDER BY include the distinct column.
      #
      #   distinct("posts.id", "posts.created_at desc")
      def distinct(columns, order_by) #:nodoc:
        return "DISTINCT #{columns}" if order_by.blank?

        # Construct a clean list of column names from the ORDER BY clause, removing
        # any ASC/DESC modifiers
        order_columns = order_by.split(',').collect { |s| s.split.first }
        order_columns.delete_if { |c| c.blank? }
        order_columns = order_columns.zip((0...order_columns.size).to_a).map { |s,i| "#{s} AS alias_#{i}" }

        # Return a DISTINCT ON() clause that's distinct on the columns we want but includes
        # all the required columns for the ORDER BY to work properly.
        sql = "DISTINCT ON (#{columns}) #{columns}, "
        sql << order_columns * ', '
      end
<<<<<<< HEAD

      # Returns an ORDER BY clause for the passed order option.
      #
      # PostgreSQL does not allow arbitrary ordering when using DISTINCT ON, so we work around this
      # by wrapping the +sql+ string as a sub-select and ordering in that query.
      def add_order_by_for_association_limiting!(sql, options) #:nodoc:
        return sql if options[:order].blank?

        order = options[:order].split(',').collect { |s| s.strip }.reject(&:blank?)
        order.map! { |s| 'DESC' if s =~ /\bdesc$/i }
        order = order.zip((0...order.size).to_a).map { |s,i| "id_list.alias_#{i} #{s}" }.join(', ')

        sql.replace "SELECT * FROM (#{sql}) AS id_list ORDER BY #{order}"
      end
=======
>>>>>>> c09c8be3

      protected
        # Returns the version of the connected PostgreSQL version.
        def postgresql_version
          @postgresql_version ||=
            if @connection.respond_to?(:server_version)
              @connection.server_version
            else
              # Mimic PGconn.server_version behavior
              begin
                if query('SELECT version()')[0][0] =~ /PostgreSQL ([0-9.]+)/
                  major, minor, tiny = $1.split(".")
                  (major.to_i * 10000) + (minor.to_i * 100) + tiny.to_i
                else
                  0
                end
              rescue
                0
              end
            end
        end

        def translate_exception(exception, message)
          case exception.message
          when /duplicate key value violates unique constraint/
            RecordNotUnique.new(message, exception)
          when /violates foreign key constraint/
            InvalidForeignKey.new(message, exception)
          else
            super
          end
        end

      private
        # The internal PostgreSQL identifier of the money data type.
        MONEY_COLUMN_TYPE_OID = 790 #:nodoc:
        # The internal PostgreSQL identifier of the BYTEA data type.
        BYTEA_COLUMN_TYPE_OID = 17 #:nodoc:

        # Connects to a PostgreSQL server and sets up the adapter depending on the
        # connected server's characteristics.
        def connect
          @connection = PGconn.connect(*@connection_parameters)
          PGconn.translate_results = false if PGconn.respond_to?(:translate_results=)

          # Ignore async_exec and async_query when using postgres-pr.
          @async = @config[:allow_concurrency] && @connection.respond_to?(:async_exec)

          # Money type has a fixed precision of 10 in PostgreSQL 8.2 and below, and as of
          # PostgreSQL 8.3 it has a fixed precision of 19. PostgreSQLColumn.extract_precision
          # should know about this but can't detect it there, so deal with it here.
          PostgreSQLColumn.money_precision = (postgresql_version >= 80300) ? 19 : 10

          configure_connection
        end

        # Configures the encoding, verbosity, schema search path, and time zone of the connection.
        # This is called by #connect and should not be called manually.
        def configure_connection
          if @config[:encoding]
            if @connection.respond_to?(:set_client_encoding)
              @connection.set_client_encoding(@config[:encoding])
            else
              execute("SET client_encoding TO '#{@config[:encoding]}'")
            end
          end
          self.client_min_messages = @config[:min_messages] if @config[:min_messages]
          self.schema_search_path = @config[:schema_search_path] || @config[:schema_order]

          # Use standard-conforming strings if available so we don't have to do the E'...' dance.
          set_standard_conforming_strings
<<<<<<< HEAD
=======

          # If using Active Record's time zone support configure the connection to return
          # TIMESTAMP WITH ZONE types in UTC.
          if ActiveRecord::Base.default_timezone == :utc
            execute("SET time zone 'UTC'")
          elsif @local_tz
            execute("SET time zone '#{@local_tz}'")
          end
>>>>>>> c09c8be3
        end

        # Returns the current ID of a table's sequence.
        def last_insert_id(table, sequence_name) #:nodoc:
          Integer(select_value("SELECT currval('#{sequence_name}')"))
        end

        # Executes a SELECT query and returns the results, performing any data type
        # conversions that are required to be performed here instead of in PostgreSQLColumn.
        def select(sql, name = nil)
          fields, rows = select_raw(sql, name)
          rows.map do |row|
            Hash[*fields.zip(row).flatten]
          end
        end

        def select_raw(sql, name = nil)
          res = execute(sql, name)
          results = result_as_array(res)
<<<<<<< HEAD
          fields = []
          rows = []
          if res.ntuples > 0
            fields = res.fields
            results.each do |row|
              hashed_row = {}
              row.each_index do |cell_index|
                # If this is a money type column and there are any currency symbols,
                # then strip them off. Indeed it would be prettier to do this in
                # PostgreSQLColumn.string_to_decimal but would break form input
                # fields that call value_before_type_cast.
                if res.ftype(cell_index) == MONEY_COLUMN_TYPE_OID
                  # Because money output is formatted according to the locale, there are two
                  # cases to consider (note the decimal separators):
                  #  (1) $12,345,678.12
                  #  (2) $12.345.678,12
                  case column = row[cell_index]
                    when /^-?\D+[\d,]+\.\d{2}$/  # (1)
                      row[cell_index] = column.gsub(/[^-\d\.]/, '')
                    when /^-?\D+[\d\.]+,\d{2}$/  # (2)
                      row[cell_index] = column.gsub(/[^-\d,]/, '').sub(/,/, '.')
                  end
                end

                hashed_row[fields[cell_index]] = column
              end
              rows << row
            end
          end
=======
          fields = res.fields
>>>>>>> c09c8be3
          res.clear
          return fields, results
        end

        # Returns the list of a table's column names, data types, and default values.
        #
        # The underlying query is roughly:
        #  SELECT column.name, column.type, default.value
        #    FROM column LEFT JOIN default
        #      ON column.table_id = default.table_id
        #     AND column.num = default.column_num
        #   WHERE column.table_id = get_table_id('table_name')
        #     AND column.num > 0
        #     AND NOT column.is_dropped
        #   ORDER BY column.num
        #
        # If the table name is not prefixed with a schema, the database will
        # take the first match from the schema search path.
        #
        # Query implementation notes:
        #  - format_type includes the column size constraint, e.g. varchar(50)
        #  - ::regclass is a function that gives the id for a table name
        def column_definitions(table_name) #:nodoc:
          query <<-end_sql
            SELECT a.attname, format_type(a.atttypid, a.atttypmod), d.adsrc, a.attnotnull
              FROM pg_attribute a LEFT JOIN pg_attrdef d
                ON a.attrelid = d.adrelid AND a.attnum = d.adnum
             WHERE a.attrelid = '#{quote_table_name(table_name)}'::regclass
               AND a.attnum > 0 AND NOT a.attisdropped
             ORDER BY a.attnum
          end_sql
        end

        def extract_pg_identifier_from_name(name)
          match_data = name[0,1] == '"' ? name.match(/\"([^\"]+)\"/) : name.match(/([^\.]+)/)

          if match_data
            rest = name[match_data[0].length..-1]
            rest = rest[1..-1] if rest[0,1] == "."
            [match_data[1], (rest.length > 0 ? rest : nil)]
          end
        end
    end
  end
end
<|MERGE_RESOLUTION|>--- conflicted
+++ resolved
@@ -100,11 +100,7 @@
             when /^bit(?: varying)?(?:\(\d+\))?$/
               :string
             # XML type
-<<<<<<< HEAD
-            when /^xml$/
-=======
             when 'xml'
->>>>>>> c09c8be3
               :xml
             # Arrays
             when /^\D+\[\]$/
@@ -272,11 +268,7 @@
         true
       end
 
-<<<<<<< HEAD
-      # Does PostgreSQL support finding primary key on non-ActiveRecord tables?
-=======
       # Does PostgreSQL support finding primary key on non-Active Record tables?
->>>>>>> c09c8be3
       def supports_primary_key? #:nodoc:
         true
       end
@@ -310,76 +302,19 @@
       # QUOTING ==================================================
 
       # Escapes binary strings for bytea input to the database.
-<<<<<<< HEAD
-      def escape_bytea(original_value)
-        if @connection.respond_to?(:escape_bytea)
-          self.class.instance_eval do
-            define_method(:escape_bytea) do |value|
-              @connection.escape_bytea(value) if value
-            end
-          end
-        elsif PGconn.respond_to?(:escape_bytea)
-          self.class.instance_eval do
-            define_method(:escape_bytea) do |value|
-              PGconn.escape_bytea(value) if value
-            end
-          end
-        else
-          self.class.instance_eval do
-            define_method(:escape_bytea) do |value|
-              if value
-                result = ''
-                value.each_byte { |c| result << sprintf('\\\\%03o', c) }
-                result
-              end
-            end
-          end
-        end
-        escape_bytea(original_value)
-=======
       def escape_bytea(value)
         @connection.escape_bytea(value) if value
->>>>>>> c09c8be3
       end
 
       # Unescapes bytea output from a database to the binary string it represents.
       # NOTE: This is NOT an inverse of escape_bytea! This is only to be used
       #       on escaped binary output from database drive.
-<<<<<<< HEAD
-      def unescape_bytea(original_value)
-        # In each case, check if the value actually is escaped PostgreSQL bytea output
-        # or an unescaped Active Record attribute that was just written.
-        if @connection.respond_to?(:unescape_bytea)
-          self.class.instance_eval do
-            define_method(:unescape_bytea) do |value|
-              @connection.unescape_bytea(value) if value
-            end
-          end
-        elsif PGconn.respond_to?(:unescape_bytea)
-          self.class.instance_eval do
-            define_method(:unescape_bytea) do |value|
-              PGconn.unescape_bytea(value) if value
-            end
-          end
-        else
-          raise 'Your PostgreSQL connection does not support unescape_bytea. Try upgrading to pg 0.9.0 or later.'
-        end
-        unescape_bytea(original_value)
-=======
       def unescape_bytea(value)
         @connection.unescape_bytea(value) if value
->>>>>>> c09c8be3
       end
 
       # Quotes PostgreSQL-specific data types for SQL input.
       def quote(value, column = nil) #:nodoc:
-<<<<<<< HEAD
-        if value.kind_of?(String) && column && column.type == :binary
-          "'#{escape_bytea(value)}'"
-        elsif value.kind_of?(String) && column && column.sql_type == 'xml'
-          "xml '#{quote_string(value)}'"
-        elsif value.kind_of?(Numeric) && column && column.sql_type == 'money'
-=======
         return super unless column
 
         if value.kind_of?(String) && column.type == :binary
@@ -387,7 +322,6 @@
         elsif value.kind_of?(String) && column.sql_type == 'xml'
           "xml '#{quote_string(value)}'"
         elsif value.kind_of?(Numeric) && column.sql_type == 'money'
->>>>>>> c09c8be3
           # Not truly string input, so doesn't require (or allow) escape string syntax.
           "'#{value}'"
         elsif value.kind_of?(String) && column.sql_type =~ /^bit/
@@ -402,22 +336,6 @@
         end
       end
 
-<<<<<<< HEAD
-      # Quotes strings for use in SQL input in the postgres driver for better performance.
-      def quote_string(original_value) #:nodoc:
-        if @connection.respond_to?(:escape)
-          self.class.instance_eval do
-            define_method(:quote_string) do |s|
-              @connection.escape(s)
-            end
-          end
-        elsif PGconn.respond_to?(:escape)
-          self.class.instance_eval do
-            define_method(:quote_string) do |s|
-              PGconn.escape(s)
-            end
-          end
-=======
       # Quotes strings for use in SQL input.
       def quote_string(s) #:nodoc:
         @connection.escape(s)
@@ -436,34 +354,10 @@
 
         unless name_part
           quote_column_name(schema)
->>>>>>> c09c8be3
         else
           table_name, name_part = extract_pg_identifier_from_name(name_part)
           "#{quote_column_name(schema)}.#{quote_column_name(table_name)}"
         end
-<<<<<<< HEAD
-        quote_string(original_value)
-      end
-
-      # Checks the following cases:
-      #
-      # - table_name
-      # - "table.name"
-      # - schema_name.table_name
-      # - schema_name."table.name"
-      # - "schema.name".table_name
-      # - "schema.name"."table.name"
-      def quote_table_name(name)
-        schema, name_part = extract_pg_identifier_from_name(name.to_s)
-
-        unless name_part
-          quote_column_name(schema)
-        else
-          table_name, name_part = extract_pg_identifier_from_name(name_part)
-          "#{quote_column_name(schema)}.#{quote_column_name(table_name)}"
-        end
-=======
->>>>>>> c09c8be3
       end
 
       # Quotes column names for use in SQL queries.
@@ -625,17 +519,8 @@
         execute "ROLLBACK"
       end
 
-<<<<<<< HEAD
-      if defined?(PGconn::PQTRANS_IDLE)
-        # The ruby-pg driver supports inspecting the transaction status,
-        # while the ruby-postgres driver does not.
-        def outside_transaction?
-          @connection.transaction_status == PGconn::PQTRANS_IDLE
-        end
-=======
       def outside_transaction?
         @connection.transaction_status == PGconn::PQTRANS_IDLE
->>>>>>> c09c8be3
       end
 
       def create_savepoint
@@ -749,33 +634,12 @@
           ORDER BY i.relname
         SQL
 
-<<<<<<< HEAD
-
-        indexes = []
-
-        indexes = result.map do |row|
-=======
 
         result.map do |row|
->>>>>>> c09c8be3
           index_name = row[0]
           unique = row[1] == 't'
           indkey = row[2].split(" ")
           oid = row[3]
-<<<<<<< HEAD
-
-          columns = query(<<-SQL, "Columns for index #{row[0]} on #{table_name}").inject({}) {|attlist, r| attlist[r[1]] = r[0]; attlist}
-          SELECT a.attname, a.attnum
-          FROM pg_attribute a
-          WHERE a.attrelid = #{oid}
-          AND a.attnum IN (#{indkey.join(",")})
-          SQL
-
-          column_names = indkey.map {|attnum| columns[attnum] }
-          IndexDefinition.new(table_name, index_name, unique, column_names)
-
-        end
-=======
 
           columns = Hash[query(<<-SQL, "Columns for index #{row[0]} on #{table_name}")]
           SELECT a.attnum, a.attname
@@ -783,7 +647,6 @@
           WHERE a.attrelid = #{oid}
           AND a.attnum IN (#{indkey.join(",")})
           SQL
->>>>>>> c09c8be3
 
           column_names = columns.values_at(*indkey).compact
           column_names.empty? ? nil : IndexDefinition.new(table_name, index_name, unique, column_names)
@@ -1021,23 +884,6 @@
         sql = "DISTINCT ON (#{columns}) #{columns}, "
         sql << order_columns * ', '
       end
-<<<<<<< HEAD
-
-      # Returns an ORDER BY clause for the passed order option.
-      #
-      # PostgreSQL does not allow arbitrary ordering when using DISTINCT ON, so we work around this
-      # by wrapping the +sql+ string as a sub-select and ordering in that query.
-      def add_order_by_for_association_limiting!(sql, options) #:nodoc:
-        return sql if options[:order].blank?
-
-        order = options[:order].split(',').collect { |s| s.strip }.reject(&:blank?)
-        order.map! { |s| 'DESC' if s =~ /\bdesc$/i }
-        order = order.zip((0...order.size).to_a).map { |s,i| "id_list.alias_#{i} #{s}" }.join(', ')
-
-        sql.replace "SELECT * FROM (#{sql}) AS id_list ORDER BY #{order}"
-      end
-=======
->>>>>>> c09c8be3
 
       protected
         # Returns the version of the connected PostgreSQL version.
@@ -1109,8 +955,6 @@
 
           # Use standard-conforming strings if available so we don't have to do the E'...' dance.
           set_standard_conforming_strings
-<<<<<<< HEAD
-=======
 
           # If using Active Record's time zone support configure the connection to return
           # TIMESTAMP WITH ZONE types in UTC.
@@ -1119,7 +963,6 @@
           elsif @local_tz
             execute("SET time zone '#{@local_tz}'")
           end
->>>>>>> c09c8be3
         end
 
         # Returns the current ID of a table's sequence.
@@ -1139,39 +982,7 @@
         def select_raw(sql, name = nil)
           res = execute(sql, name)
           results = result_as_array(res)
-<<<<<<< HEAD
-          fields = []
-          rows = []
-          if res.ntuples > 0
-            fields = res.fields
-            results.each do |row|
-              hashed_row = {}
-              row.each_index do |cell_index|
-                # If this is a money type column and there are any currency symbols,
-                # then strip them off. Indeed it would be prettier to do this in
-                # PostgreSQLColumn.string_to_decimal but would break form input
-                # fields that call value_before_type_cast.
-                if res.ftype(cell_index) == MONEY_COLUMN_TYPE_OID
-                  # Because money output is formatted according to the locale, there are two
-                  # cases to consider (note the decimal separators):
-                  #  (1) $12,345,678.12
-                  #  (2) $12.345.678,12
-                  case column = row[cell_index]
-                    when /^-?\D+[\d,]+\.\d{2}$/  # (1)
-                      row[cell_index] = column.gsub(/[^-\d\.]/, '')
-                    when /^-?\D+[\d\.]+,\d{2}$/  # (2)
-                      row[cell_index] = column.gsub(/[^-\d,]/, '').sub(/,/, '.')
-                  end
-                end
-
-                hashed_row[fields[cell_index]] = column
-              end
-              rows << row
-            end
-          end
-=======
           fields = res.fields
->>>>>>> c09c8be3
           res.clear
           return fields, results
         end
