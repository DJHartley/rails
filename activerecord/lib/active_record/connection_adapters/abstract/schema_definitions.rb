--- conflicted
+++ resolved
@@ -322,30 +322,19 @@
       def method_missing(symbol, *args)
         if symbol.to_s == 'xml'
           xml_column_fallback(args)
-<<<<<<< HEAD
-=======
         else
           super
->>>>>>> c09c8be3
         end
       end
 
       def xml_column_fallback(*args)
         case @base.adapter_name.downcase
-<<<<<<< HEAD
-          when 'sqlite', 'mysql'
-            options = args.extract_options!
-            column(args[0], :text, options)
-          end
-        end
-=======
         when 'sqlite', 'mysql'
           options = args.extract_options!
           column(args[0], :text, options)
         end
       end
 
->>>>>>> c09c8be3
       # Appends a primary key definition to the table definition.
       # Can be called multiple times, but this is probably not a good idea.
       def primary_key(name)
@@ -539,11 +528,7 @@
       # concatenated together. This string can then be prepended and appended to
       # to generate the final SQL to create the table.
       def to_sql
-<<<<<<< HEAD
-        @columns.map(&:to_sql) * ', '
-=======
         @columns.map { |c| c.to_sql } * ', '
->>>>>>> c09c8be3
       end
 
       private
