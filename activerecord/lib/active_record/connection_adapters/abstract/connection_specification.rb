--- conflicted
+++ resolved
@@ -10,11 +10,7 @@
     ##
     # :singleton-method:
     # The connection handler
-<<<<<<< HEAD
-    class_attribute :connection_handler
-=======
     class_attribute :connection_handler, :instance_writer => false
->>>>>>> c09c8be3
     self.connection_handler = ConnectionAdapters::ConnectionHandler.new
 
     # Returns the connection currently associated with the class. This can
