require 'active_support/core_ext/big_decimal/conversions'

module ActiveRecord
  module ConnectionAdapters # :nodoc:
    module Quoting
      # Quotes the column value to help prevent
      # {SQL injection attacks}[http://en.wikipedia.org/wiki/SQL_injection].
      def quote(value, column = nil)
        # records are quoted as their primary key
        return value.quoted_id if value.respond_to?(:quoted_id)

        case value
          when String, ActiveSupport::Multibyte::Chars
            value = value.to_s
            if column && column.type == :binary && column.class.respond_to?(:string_to_binary)
              "'#{quote_string(column.class.string_to_binary(value))}'" # ' (for ruby-mode)
            elsif column && [:integer, :float].include?(column.type)
              value = column.type == :integer ? value.to_i : value.to_f
              value.to_s
            else
              "'#{quote_string(value)}'" # ' (for ruby-mode)
            end
          when NilClass                 then "NULL"
          when TrueClass                then (column && column.type == :integer ? '1' : quoted_true)
          when FalseClass               then (column && column.type == :integer ? '0' : quoted_false)
          when Float, Fixnum, Bignum    then value.to_s
          # BigDecimals need to be output in a non-normalized form and quoted.
          when BigDecimal               then value.to_s('F')
          else
            if value.acts_like?(:date) || value.acts_like?(:time)
              "'#{quoted_date(value)}'"
            else
<<<<<<< HEAD
              "'#{quote_string(value.to_yaml)}'"
=======
              "'#{quote_string(value.to_s)}'"
>>>>>>> c09c8be3
            end
        end
      end

      # Quotes a string, escaping any ' (single quote) and \ (backslash)
      # characters.
      def quote_string(s)
        s.gsub(/\\/, '\&\&').gsub(/'/, "''") # ' (for ruby-mode)
      end

      # Quotes the column name. Defaults to no quoting.
      def quote_column_name(column_name)
        column_name
      end

      # Quotes the table name. Defaults to column name quoting.
      def quote_table_name(table_name)
        quote_column_name(table_name)
      end

      def quoted_true
        "'t'"
      end

      def quoted_false
        "'f'"
      end

      def quoted_date(value)
<<<<<<< HEAD
        value.to_s(:db)
=======
        if value.acts_like?(:time)
          zone_conversion_method = ActiveRecord::Base.default_timezone == :utc ? :getutc : :getlocal
          value.respond_to?(zone_conversion_method) ? value.send(zone_conversion_method) : value
        else
          value
        end.to_s(:db)
>>>>>>> c09c8be3
      end
    end
  end
end<|MERGE_RESOLUTION|>--- conflicted
+++ resolved
@@ -30,11 +30,7 @@
             if value.acts_like?(:date) || value.acts_like?(:time)
               "'#{quoted_date(value)}'"
             else
-<<<<<<< HEAD
-              "'#{quote_string(value.to_yaml)}'"
-=======
               "'#{quote_string(value.to_s)}'"
->>>>>>> c09c8be3
             end
         end
       end
@@ -64,16 +60,12 @@
       end
 
       def quoted_date(value)
-<<<<<<< HEAD
-        value.to_s(:db)
-=======
         if value.acts_like?(:time)
           zone_conversion_method = ActiveRecord::Base.default_timezone == :utc ? :getutc : :getlocal
           value.respond_to?(zone_conversion_method) ? value.send(zone_conversion_method) : value
         else
           value
         end.to_s(:db)
->>>>>>> c09c8be3
       end
     end
   end
