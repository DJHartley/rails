require 'active_record/connection_adapters/abstract_adapter'
require 'active_support/core_ext/kernel/requires'
require 'active_support/core_ext/object/blank'
require 'set'

<<<<<<< HEAD
module MysqlCompat #:nodoc:
  # add all_hashes method to standard mysql-c bindings or pure ruby version
  def self.define_all_hashes_method!
    raise 'Mysql not loaded' unless defined?(::Mysql)

    target = defined?(Mysql::Result) ? Mysql::Result : MysqlRes
    return if target.instance_methods.include?('all_hashes') ||
              target.instance_methods.include?(:all_hashes)

    # Ruby driver has a version string and returns null values in each_hash
    # C driver >= 2.7 returns null values in each_hash
    if Mysql.const_defined?(:VERSION) && (Mysql::VERSION.is_a?(String) || Mysql::VERSION >= 20700)
      target.class_eval <<-'end_eval'
      def all_hashes                     # def all_hashes
        rows = []                        #   rows = []
        each_hash { |row| rows << row }  #   each_hash { |row| rows << row }
        rows                             #   rows
      end                                # end
      end_eval

    # adapters before 2.7 don't have a version constant
    # and don't return null values in each_hash
    else
      target.class_eval <<-'end_eval'
      def all_hashes                                            # def all_hashes
        rows = []                                               #   rows = []
        all_fields = fetch_fields.inject({}) { |fields, f|      #   all_fields = fetch_fields.inject({}) { |fields, f|
          fields[f.name] = nil; fields                          #     fields[f.name] = nil; fields
        }                                                       #   }
        each_hash { |row| rows << all_fields.dup.update(row) }  #   each_hash { |row| rows << all_fields.dup.update(row) }
        rows                                                    #   rows
      end                                                       # end
      end_eval
    end

    unless target.instance_methods.include?('all_hashes') ||
           target.instance_methods.include?(:all_hashes)
      raise "Failed to defined #{target.name}#all_hashes method. Mysql::VERSION = #{Mysql::VERSION.inspect}"
    end
  end
end

=======
>>>>>>> c09c8be3
module ActiveRecord
  class Base
    # Establishes a connection to the database that's used by all Active Record objects.
    def self.mysql_connection(config) # :nodoc:
      config = config.symbolize_keys
      host     = config[:host]
      port     = config[:port]
      socket   = config[:socket]
      username = config[:username] ? config[:username].to_s : 'root'
      password = config[:password].to_s
      database = config[:database]

<<<<<<< HEAD
      # Require the MySQL driver and define Mysql::Result.all_hashes
=======
>>>>>>> c09c8be3
      unless defined? Mysql
        begin
          require 'mysql'
        rescue LoadError
          raise "!!! Missing the mysql2 gem. Add it to your Gemfile: gem 'mysql2'"
        end

        unless defined?(Mysql::Result) && Mysql::Result.method_defined?(:each_hash)
          raise "!!! Outdated mysql gem. Upgrade to 2.8.1 or later. In your Gemfile: gem 'mysql', '2.8.1'. Or use gem 'mysql2'"
        end
      end
<<<<<<< HEAD

      MysqlCompat.define_all_hashes_method!
=======
>>>>>>> c09c8be3

      mysql = Mysql.init
      mysql.ssl_set(config[:sslkey], config[:sslcert], config[:sslca], config[:sslcapath], config[:sslcipher]) if config[:sslca] || config[:sslkey]

      default_flags = Mysql.const_defined?(:CLIENT_MULTI_RESULTS) ? Mysql::CLIENT_MULTI_RESULTS : 0
<<<<<<< HEAD
=======
      default_flags |= Mysql::CLIENT_FOUND_ROWS if Mysql.const_defined?(:CLIENT_FOUND_ROWS)
>>>>>>> c09c8be3
      options = [host, username, password, database, port, socket, default_flags]
      ConnectionAdapters::MysqlAdapter.new(mysql, logger, options, config)
    end
  end

  module ConnectionAdapters
    class MysqlColumn < Column #:nodoc:
      def extract_default(default)
        if sql_type =~ /blob/i || type == :text
          if default.blank?
            return null ? nil : ''
          else
            raise ArgumentError, "#{type} columns cannot have a default value: #{default.inspect}"
          end
        elsif missing_default_forged_as_empty_string?(default)
          nil
        else
          super
        end
      end

      def has_default?
        return false if sql_type =~ /blob/i || type == :text #mysql forbids defaults on blob and text columns
        super
      end

      private
        def simplified_type(field_type)
          return :boolean if MysqlAdapter.emulate_booleans && field_type.downcase.index("tinyint(1)")
          return :string  if field_type =~ /enum/i
          super
        end

        def extract_limit(sql_type)
          case sql_type
          when /blob|text/i
            case sql_type
            when /tiny/i
              255
            when /medium/i
              16777215
            when /long/i
              2147483647 # mysql only allows 2^31-1, not 2^32-1, somewhat inconsistently with the tiny/medium/normal cases
            else
              super # we could return 65535 here, but we leave it undecorated by default
            end
          when /^bigint/i;    8
          when /^int/i;       4
          when /^mediumint/i; 3
          when /^smallint/i;  2
          when /^tinyint/i;   1
          else
            super
          end
        end

        # MySQL misreports NOT NULL column default when none is given.
        # We can't detect this for columns which may have a legitimate ''
        # default (string) but we can for others (integer, datetime, boolean,
        # and the rest).
        #
        # Test whether the column has default '', is not null, and is not
        # a type allowing default ''.
        def missing_default_forged_as_empty_string?(default)
          type != :string && !null && default == ''
        end
    end

    # The MySQL adapter will work with both Ruby/MySQL, which is a Ruby-based MySQL adapter that comes bundled with Active Record, and with
    # the faster C-based MySQL/Ruby adapter (available both as a gem and from http://www.tmtm.org/en/mysql/ruby/).
    #
    # Options:
    #
    # * <tt>:host</tt> - Defaults to "localhost".
    # * <tt>:port</tt> - Defaults to 3306.
    # * <tt>:socket</tt> - Defaults to "/tmp/mysql.sock".
    # * <tt>:username</tt> - Defaults to "root"
    # * <tt>:password</tt> - Defaults to nothing.
    # * <tt>:database</tt> - The name of the database. No default, must be provided.
    # * <tt>:encoding</tt> - (Optional) Sets the client encoding by executing "SET NAMES <encoding>" after connection.
    # * <tt>:reconnect</tt> - Defaults to false (See MySQL documentation: http://dev.mysql.com/doc/refman/5.0/en/auto-reconnect.html).
    # * <tt>:sslca</tt> - Necessary to use MySQL with an SSL connection.
    # * <tt>:sslkey</tt> - Necessary to use MySQL with an SSL connection.
    # * <tt>:sslcert</tt> - Necessary to use MySQL with an SSL connection.
    # * <tt>:sslcapath</tt> - Necessary to use MySQL with an SSL connection.
    # * <tt>:sslcipher</tt> - Necessary to use MySQL with an SSL connection.
    #
    class MysqlAdapter < AbstractAdapter

      ##
      # :singleton-method:
      # By default, the MysqlAdapter will consider all columns of type <tt>tinyint(1)</tt>
      # as boolean. If you wish to disable this emulation (which was the default
      # behavior in versions 0.13.1 and earlier) you can add the following line
      # to your application.rb file:
      #
      #   ActiveRecord::ConnectionAdapters::MysqlAdapter.emulate_booleans = false
      cattr_accessor :emulate_booleans
      self.emulate_booleans = true

      ADAPTER_NAME = 'MySQL'.freeze

      LOST_CONNECTION_ERROR_MESSAGES = [
        "Server shutdown in progress",
        "Broken pipe",
        "Lost connection to MySQL server during query",
        "MySQL server has gone away" ]

      QUOTED_TRUE, QUOTED_FALSE = '1'.freeze, '0'.freeze

      NATIVE_DATABASE_TYPES = {
        :primary_key => "int(11) DEFAULT NULL auto_increment PRIMARY KEY".freeze,
        :string      => { :name => "varchar", :limit => 255 },
        :text        => { :name => "text" },
        :integer     => { :name => "int", :limit => 4 },
        :float       => { :name => "float" },
        :decimal     => { :name => "decimal" },
        :datetime    => { :name => "datetime" },
        :timestamp   => { :name => "datetime" },
        :time        => { :name => "time" },
        :date        => { :name => "date" },
        :binary      => { :name => "blob" },
        :boolean     => { :name => "tinyint", :limit => 1 }
      }

      def initialize(connection, logger, connection_options, config)
        super(connection, logger)
        @connection_options, @config = connection_options, config
        @quoted_column_names, @quoted_table_names = {}, {}
        connect
      end

      def adapter_name #:nodoc:
        ADAPTER_NAME
      end

      def supports_migrations? #:nodoc:
        true
      end
<<<<<<< HEAD
      
=======

>>>>>>> c09c8be3
      def supports_primary_key? #:nodoc:
        true
      end

      def supports_savepoints? #:nodoc:
        true
      end

      def native_database_types #:nodoc:
        NATIVE_DATABASE_TYPES
      end


      # QUOTING ==================================================

      def quote(value, column = nil)
        if value.kind_of?(String) && column && column.type == :binary && column.class.respond_to?(:string_to_binary)
          s = column.class.string_to_binary(value).unpack("H*")[0]
          "x'#{s}'"
        elsif value.kind_of?(BigDecimal)
          value.to_s("F")
        else
          super
        end
      end

      def quote_column_name(name) #:nodoc:
        @quoted_column_names[name] ||= "`#{name}`"
      end

      def quote_table_name(name) #:nodoc:
        @quoted_table_names[name] ||= quote_column_name(name).gsub('.', '`.`')
      end

      def quote_string(string) #:nodoc:
        @connection.quote(string)
      end

      def quoted_true
        QUOTED_TRUE
      end

      def quoted_false
        QUOTED_FALSE
      end

      # REFERENTIAL INTEGRITY ====================================

      def disable_referential_integrity #:nodoc:
        old = select_value("SELECT @@FOREIGN_KEY_CHECKS")

        begin
          update("SET FOREIGN_KEY_CHECKS = 0")
          yield
        ensure
          update("SET FOREIGN_KEY_CHECKS = #{old}")
        end
      end

      # CONNECTION MANAGEMENT ====================================

      def active?
        if @connection.respond_to?(:stat)
          @connection.stat
        else
          @connection.query 'select 1'
        end

        # mysql-ruby doesn't raise an exception when stat fails.
        if @connection.respond_to?(:errno)
          @connection.errno.zero?
        else
          true
        end
      rescue Mysql::Error
        false
      end

      def reconnect!
        disconnect!
        connect
      end

      def disconnect!
        @connection.close rescue nil
      end

      def reset!
        if @connection.respond_to?(:change_user)
          # See http://bugs.mysql.com/bug.php?id=33540 -- the workaround way to
          # reset the connection is to change the user to the same user.
          @connection.change_user(@config[:username], @config[:password], @config[:database])
          configure_connection
        end
      end

      # DATABASE STATEMENTS ======================================

      def select_rows(sql, name = nil)
        @connection.query_with_result = true
        result = execute(sql, name)
        rows = []
        result.each { |row| rows << row }
        result.free
        @connection.more_results && @connection.next_result    # invoking stored procedures with CLIENT_MULTI_RESULTS requires this to tidy up else connection will be dropped
        rows
      end

      # Executes an SQL query and returns a MySQL::Result object. Note that you have to free
      # the Result object after you're done using it.
      def execute(sql, name = nil) #:nodoc:
        if name == :skip_logging
          @connection.query(sql)
        else
          log(sql, name) { @connection.query(sql) }
        end
      rescue ActiveRecord::StatementInvalid => exception
        if exception.message =~ /server has gone away/i
          warn "Server timed out, retrying"
          reconnect!
          retry
        elsif exception.message.split(":").first =~ /Packets out of order/
          raise ActiveRecord::StatementInvalid, "'Packets out of order' error was received from the database. Please update your mysql bindings (gem install mysql) and read http://dev.mysql.com/doc/mysql/en/password-hashing.html for more information.  If you're on Windows, use the Instant Rails installer to get the updated mysql bindings."
        else
          raise
        end
      end

      def insert_sql(sql, name = nil, pk = nil, id_value = nil, sequence_name = nil) #:nodoc:
        super sql, name
        id_value || @connection.insert_id
      end
      alias :create :insert_sql

      def update_sql(sql, name = nil) #:nodoc:
        super
        @connection.affected_rows
      end

      def begin_db_transaction #:nodoc:
        execute "BEGIN"
      rescue Exception
        # Transactions aren't supported
      end

      def commit_db_transaction #:nodoc:
        execute "COMMIT"
      rescue Exception
        # Transactions aren't supported
      end

      def rollback_db_transaction #:nodoc:
        execute "ROLLBACK"
      rescue Exception
        # Transactions aren't supported
      end

      def create_savepoint
        execute("SAVEPOINT #{current_savepoint_name}")
      end

      def rollback_to_savepoint
        execute("ROLLBACK TO SAVEPOINT #{current_savepoint_name}")
      end

      def release_savepoint
        execute("RELEASE SAVEPOINT #{current_savepoint_name}")
      end

      def add_limit_offset!(sql, options) #:nodoc:
        limit, offset = options[:limit], options[:offset]
        if limit && offset
          sql << " LIMIT #{offset.to_i}, #{sanitize_limit(limit)}"
        elsif limit
          sql << " LIMIT #{sanitize_limit(limit)}"
        elsif offset
          sql << " OFFSET #{offset.to_i}"
        end
        sql
      end

      # SCHEMA STATEMENTS ========================================

      def structure_dump #:nodoc:
        if supports_views?
          sql = "SHOW FULL TABLES WHERE Table_type = 'BASE TABLE'"
        else
          sql = "SHOW TABLES"
        end

        select_all(sql).map do |table|
          table.delete('Table_type')
          select_one("SHOW CREATE TABLE #{quote_table_name(table.to_a.first.last)}")["Create Table"] + ";\n\n"
        end.join("")
      end

      def recreate_database(name, options = {}) #:nodoc:
        drop_database(name)
        create_database(name, options)
      end

      # Create a new MySQL database with optional <tt>:charset</tt> and <tt>:collation</tt>.
      # Charset defaults to utf8.
      #
      # Example:
      #   create_database 'charset_test', :charset => 'latin1', :collation => 'latin1_bin'
      #   create_database 'matt_development'
      #   create_database 'matt_development', :charset => :big5
      def create_database(name, options = {})
        if options[:collation]
          execute "CREATE DATABASE `#{name}` DEFAULT CHARACTER SET `#{options[:charset] || 'utf8'}` COLLATE `#{options[:collation]}`"
        else
          execute "CREATE DATABASE `#{name}` DEFAULT CHARACTER SET `#{options[:charset] || 'utf8'}`"
        end
      end

      def drop_database(name) #:nodoc:
        execute "DROP DATABASE IF EXISTS `#{name}`"
      end

      def current_database
        select_value 'SELECT DATABASE() as db'
      end

      # Returns the database character set.
      def charset
        show_variable 'character_set_database'
      end

      # Returns the database collation strategy.
      def collation
        show_variable 'collation_database'
      end

      def tables(name = nil) #:nodoc:
        tables = []
        result = execute("SHOW TABLES", name)
        result.each { |field| tables << field[0] }
        result.free
        tables
      end

      def drop_table(table_name, options = {})
        super(table_name, options)
      end

      def indexes(table_name, name = nil)#:nodoc:
        indexes = []
        current_index = nil
        result = execute("SHOW KEYS FROM #{quote_table_name(table_name)}", name)
        result.each do |row|
          if current_index != row[2]
            next if row[2] == "PRIMARY" # skip the primary key
            current_index = row[2]
            indexes << IndexDefinition.new(row[0], row[2], row[1] == "0", [], [])
          end

          indexes.last.columns << row[4]
          indexes.last.lengths << row[7]
        end
        result.free
        indexes
      end

      def columns(table_name, name = nil)#:nodoc:
        sql = "SHOW FIELDS FROM #{quote_table_name(table_name)}"
        columns = []
        result = execute(sql, :skip_logging)
        result.each { |field| columns << MysqlColumn.new(field[0], field[4], field[1], field[2] == "YES") }
        result.free
        columns
      end

      def create_table(table_name, options = {}) #:nodoc:
        super(table_name, options.reverse_merge(:options => "ENGINE=InnoDB"))
      end

      def rename_table(table_name, new_name)
        execute "RENAME TABLE #{quote_table_name(table_name)} TO #{quote_table_name(new_name)}"
      end

      def add_column(table_name, column_name, type, options = {})
        add_column_sql = "ALTER TABLE #{quote_table_name(table_name)} ADD #{quote_column_name(column_name)} #{type_to_sql(type, options[:limit], options[:precision], options[:scale])}"
        add_column_options!(add_column_sql, options)
        add_column_position!(add_column_sql, options)
        execute(add_column_sql)
      end

      def change_column_default(table_name, column_name, default) #:nodoc:
        column = column_for(table_name, column_name)
        change_column table_name, column_name, column.sql_type, :default => default
      end

      def change_column_null(table_name, column_name, null, default = nil)
        column = column_for(table_name, column_name)

        unless null || default.nil?
          execute("UPDATE #{quote_table_name(table_name)} SET #{quote_column_name(column_name)}=#{quote(default)} WHERE #{quote_column_name(column_name)} IS NULL")
        end

        change_column table_name, column_name, column.sql_type, :null => null
      end

      def change_column(table_name, column_name, type, options = {}) #:nodoc:
        column = column_for(table_name, column_name)

        unless options_include_default?(options)
          options[:default] = column.default
        end

        unless options.has_key?(:null)
          options[:null] = column.null
        end

        change_column_sql = "ALTER TABLE #{quote_table_name(table_name)} CHANGE #{quote_column_name(column_name)} #{quote_column_name(column_name)} #{type_to_sql(type, options[:limit], options[:precision], options[:scale])}"
        add_column_options!(change_column_sql, options)
        add_column_position!(change_column_sql, options)
        execute(change_column_sql)
      end

      def rename_column(table_name, column_name, new_column_name) #:nodoc:
        options = {}
        if column = columns(table_name).find { |c| c.name == column_name.to_s }
          options[:default] = column.default
          options[:null] = column.null
        else
          raise ActiveRecordError, "No such column: #{table_name}.#{column_name}"
        end
        current_type = select_one("SHOW COLUMNS FROM #{quote_table_name(table_name)} LIKE '#{column_name}'")["Type"]
        rename_column_sql = "ALTER TABLE #{quote_table_name(table_name)} CHANGE #{quote_column_name(column_name)} #{quote_column_name(new_column_name)} #{current_type}"
        add_column_options!(rename_column_sql, options)
        execute(rename_column_sql)
      end

      # Maps logical Rails types to MySQL-specific data types.
      def type_to_sql(type, limit = nil, precision = nil, scale = nil)
        return super unless type.to_s == 'integer'

        case limit
        when 1; 'tinyint'
        when 2; 'smallint'
        when 3; 'mediumint'
        when nil, 4, 11; 'int(11)'  # compatibility with MySQL default
        when 5..8; 'bigint'
        else raise(ActiveRecordError, "No integer type has byte size #{limit}")
        end
      end

      def add_column_position!(sql, options)
        if options[:first]
          sql << " FIRST"
        elsif options[:after]
          sql << " AFTER #{quote_column_name(options[:after])}"
        end
      end

      # SHOW VARIABLES LIKE 'name'
      def show_variable(name)
        variables = select_all("SHOW VARIABLES LIKE '#{name}'")
        variables.first['Value'] unless variables.empty?
      end

      # Returns a table's primary key and belonging sequence.
      def pk_and_sequence_for(table) #:nodoc:
        keys = []
        result = execute("describe #{quote_table_name(table)}")
        result.each_hash do |h|
          keys << h["Field"]if h["Key"] == "PRI"
        end
        result.free
        keys.length == 1 ? [keys.first, nil] : nil
      end

      # Returns just a table's primary key
      def primary_key(table)
        pk_and_sequence = pk_and_sequence_for(table)
        pk_and_sequence && pk_and_sequence.first
      end

      def case_sensitive_equality_operator
        "= BINARY"
      end

      def limited_update_conditions(where_sql, quoted_table_name, quoted_primary_key)
        where_sql
      end

      protected
        def quoted_columns_for_index(column_names, options = {})
          length = options[:length] if options.is_a?(Hash)

          quoted_column_names = case length
          when Hash
            column_names.map {|name| length[name] ? "#{quote_column_name(name)}(#{length[name]})" : quote_column_name(name) }
          when Fixnum
            column_names.map {|name| "#{quote_column_name(name)}(#{length})"}
          else
            column_names.map {|name| quote_column_name(name) }
          end
        end

<<<<<<< HEAD
=======
        def translate_exception(exception, message)
          return super unless exception.respond_to?(:errno)

          case exception.errno
          when 1062
            RecordNotUnique.new(message, exception)
          when 1452
            InvalidForeignKey.new(message, exception)
          else
            super
          end
        end

>>>>>>> c09c8be3
      private
        def connect
          encoding = @config[:encoding]
          if encoding
            @connection.options(Mysql::SET_CHARSET_NAME, encoding) rescue nil
          end

          if @config[:sslca] || @config[:sslkey]
            @connection.ssl_set(@config[:sslkey], @config[:sslcert], @config[:sslca], @config[:sslcapath], @config[:sslcipher])
          end

          @connection.options(Mysql::OPT_CONNECT_TIMEOUT, @config[:connect_timeout]) if @config[:connect_timeout]
          @connection.options(Mysql::OPT_READ_TIMEOUT, @config[:read_timeout]) if @config[:read_timeout]
          @connection.options(Mysql::OPT_WRITE_TIMEOUT, @config[:write_timeout]) if @config[:write_timeout]

          @connection.real_connect(*@connection_options)

          # reconnect must be set after real_connect is called, because real_connect sets it to false internally
          @connection.reconnect = !!@config[:reconnect] if @connection.respond_to?(:reconnect=)

          configure_connection
        end

        def configure_connection
          encoding = @config[:encoding]
          execute("SET NAMES '#{encoding}'", :skip_logging) if encoding

          # By default, MySQL 'where id is null' selects the last inserted id.
          # Turn this off. http://dev.rubyonrails.org/ticket/6778
          execute("SET SQL_AUTO_IS_NULL=0", :skip_logging)
        end

        def select(sql, name = nil)
          @connection.query_with_result = true
          result = execute(sql, name)
          rows = []
          result.each_hash { |row| rows << row }
          result.free
          @connection.more_results && @connection.next_result    # invoking stored procedures with CLIENT_MULTI_RESULTS requires this to tidy up else connection will be dropped
          rows
        end

        def supports_views?
          version[0] >= 5
        end

        def version
          @version ||= @connection.server_info.scan(/^(\d+)\.(\d+)\.(\d+)/).flatten.map { |v| v.to_i }
        end

        def column_for(table_name, column_name)
          unless column = columns(table_name).find { |c| c.name == column_name.to_s }
            raise "No such column: #{table_name}.#{column_name}"
          end
          column
        end
    end
  end
end<|MERGE_RESOLUTION|>--- conflicted
+++ resolved
@@ -3,51 +3,6 @@
 require 'active_support/core_ext/object/blank'
 require 'set'
 
-<<<<<<< HEAD
-module MysqlCompat #:nodoc:
-  # add all_hashes method to standard mysql-c bindings or pure ruby version
-  def self.define_all_hashes_method!
-    raise 'Mysql not loaded' unless defined?(::Mysql)
-
-    target = defined?(Mysql::Result) ? Mysql::Result : MysqlRes
-    return if target.instance_methods.include?('all_hashes') ||
-              target.instance_methods.include?(:all_hashes)
-
-    # Ruby driver has a version string and returns null values in each_hash
-    # C driver >= 2.7 returns null values in each_hash
-    if Mysql.const_defined?(:VERSION) && (Mysql::VERSION.is_a?(String) || Mysql::VERSION >= 20700)
-      target.class_eval <<-'end_eval'
-      def all_hashes                     # def all_hashes
-        rows = []                        #   rows = []
-        each_hash { |row| rows << row }  #   each_hash { |row| rows << row }
-        rows                             #   rows
-      end                                # end
-      end_eval
-
-    # adapters before 2.7 don't have a version constant
-    # and don't return null values in each_hash
-    else
-      target.class_eval <<-'end_eval'
-      def all_hashes                                            # def all_hashes
-        rows = []                                               #   rows = []
-        all_fields = fetch_fields.inject({}) { |fields, f|      #   all_fields = fetch_fields.inject({}) { |fields, f|
-          fields[f.name] = nil; fields                          #     fields[f.name] = nil; fields
-        }                                                       #   }
-        each_hash { |row| rows << all_fields.dup.update(row) }  #   each_hash { |row| rows << all_fields.dup.update(row) }
-        rows                                                    #   rows
-      end                                                       # end
-      end_eval
-    end
-
-    unless target.instance_methods.include?('all_hashes') ||
-           target.instance_methods.include?(:all_hashes)
-      raise "Failed to defined #{target.name}#all_hashes method. Mysql::VERSION = #{Mysql::VERSION.inspect}"
-    end
-  end
-end
-
-=======
->>>>>>> c09c8be3
 module ActiveRecord
   class Base
     # Establishes a connection to the database that's used by all Active Record objects.
@@ -60,10 +15,6 @@
       password = config[:password].to_s
       database = config[:database]
 
-<<<<<<< HEAD
-      # Require the MySQL driver and define Mysql::Result.all_hashes
-=======
->>>>>>> c09c8be3
       unless defined? Mysql
         begin
           require 'mysql'
@@ -75,20 +26,12 @@
           raise "!!! Outdated mysql gem. Upgrade to 2.8.1 or later. In your Gemfile: gem 'mysql', '2.8.1'. Or use gem 'mysql2'"
         end
       end
-<<<<<<< HEAD
-
-      MysqlCompat.define_all_hashes_method!
-=======
->>>>>>> c09c8be3
 
       mysql = Mysql.init
       mysql.ssl_set(config[:sslkey], config[:sslcert], config[:sslca], config[:sslcapath], config[:sslcipher]) if config[:sslca] || config[:sslkey]
 
       default_flags = Mysql.const_defined?(:CLIENT_MULTI_RESULTS) ? Mysql::CLIENT_MULTI_RESULTS : 0
-<<<<<<< HEAD
-=======
       default_flags |= Mysql::CLIENT_FOUND_ROWS if Mysql.const_defined?(:CLIENT_FOUND_ROWS)
->>>>>>> c09c8be3
       options = [host, username, password, database, port, socket, default_flags]
       ConnectionAdapters::MysqlAdapter.new(mysql, logger, options, config)
     end
@@ -228,11 +171,7 @@
       def supports_migrations? #:nodoc:
         true
       end
-<<<<<<< HEAD
-      
-=======
-
->>>>>>> c09c8be3
+
       def supports_primary_key? #:nodoc:
         true
       end
@@ -350,11 +289,7 @@
           log(sql, name) { @connection.query(sql) }
         end
       rescue ActiveRecord::StatementInvalid => exception
-        if exception.message =~ /server has gone away/i
-          warn "Server timed out, retrying"
-          reconnect!
-          retry
-        elsif exception.message.split(":").first =~ /Packets out of order/
+        if exception.message.split(":").first =~ /Packets out of order/
           raise ActiveRecord::StatementInvalid, "'Packets out of order' error was received from the database. Please update your mysql bindings (gem install mysql) and read http://dev.mysql.com/doc/mysql/en/password-hashing.html for more information.  If you're on Windows, use the Instant Rails installer to get the updated mysql bindings."
         else
           raise
@@ -634,8 +569,6 @@
           end
         end
 
-<<<<<<< HEAD
-=======
         def translate_exception(exception, message)
           return super unless exception.respond_to?(:errno)
 
@@ -649,7 +582,6 @@
           end
         end
 
->>>>>>> c09c8be3
       private
         def connect
           encoding = @config[:encoding]
