require 'yaml'
require 'set'
<<<<<<< HEAD
require 'active_support/core_ext/class/attribute'
=======
require 'active_support/benchmarkable'
require 'active_support/dependencies'
require 'active_support/descendants_tracker'
require 'active_support/time'
require 'active_support/core_ext/class/attribute'
require 'active_support/core_ext/class/attribute_accessors'
require 'active_support/core_ext/class/delegating_attributes'
require 'active_support/core_ext/class/inheritable_attributes'
require 'active_support/core_ext/array/extract_options'
require 'active_support/core_ext/hash/deep_merge'
require 'active_support/core_ext/hash/indifferent_access'
require 'active_support/core_ext/hash/slice'
require 'active_support/core_ext/string/behavior'
require 'active_support/core_ext/kernel/singleton_class'
require 'active_support/core_ext/module/delegation'
require 'active_support/core_ext/module/deprecation'
require 'active_support/core_ext/module/introspection'
require 'active_support/core_ext/object/duplicable'
require 'active_support/core_ext/object/blank'
require 'arel'
require 'active_record/errors'
require 'active_record/log_subscriber'
>>>>>>> c09c8be3

module ActiveRecord #:nodoc:
  # = Active Record
  #
  # Active Record objects don't specify their attributes directly, but rather infer them from
  # the table definition with which they're linked. Adding, removing, and changing attributes
  # and their type is done directly in the database. Any change is instantly reflected in the
  # Active Record objects. The mapping that binds a given Active Record class to a certain
  # database table will happen automatically in most common cases, but can be overwritten for the uncommon ones.
  #
  # See the mapping rules in table_name and the full example in link:files/activerecord/README_rdoc.html for more insight.
  #
  # == Creation
  #
  # Active Records accept constructor parameters either in a hash or as a block. The hash
  # method is especially useful when you're receiving the data from somewhere else, like an
  # HTTP request. It works like this:
  #
  #   user = User.new(:name => "David", :occupation => "Code Artist")
  #   user.name # => "David"
  #
  # You can also use block initialization:
  #
  #   user = User.new do |u|
  #     u.name = "David"
  #     u.occupation = "Code Artist"
  #   end
  #
  # And of course you can just create a bare object and specify the attributes after the fact:
  #
  #   user = User.new
  #   user.name = "David"
  #   user.occupation = "Code Artist"
  #
  # == Conditions
  #
  # Conditions can either be specified as a string, array, or hash representing the WHERE-part of an SQL statement.
  # The array form is to be used when the condition input is tainted and requires sanitization. The string form can
  # be used for statements that don't involve tainted data. The hash form works much like the array form, except
  # only equality and range is possible. Examples:
  #
  #   class User < ActiveRecord::Base
  #     def self.authenticate_unsafely(user_name, password)
  #       where("user_name = '#{user_name}' AND password = '#{password}'").first
  #     end
  #
  #     def self.authenticate_safely(user_name, password)
  #       where("user_name = ? AND password = ?", user_name, password).first
  #     end
  #
  #     def self.authenticate_safely_simply(user_name, password)
  #       where(:user_name => user_name, :password => password).first
  #     end
  #   end
  #
  # The <tt>authenticate_unsafely</tt> method inserts the parameters directly into the query
  # and is thus susceptible to SQL-injection attacks if the <tt>user_name</tt> and +password+
  # parameters come directly from an HTTP request. The <tt>authenticate_safely</tt>  and
  # <tt>authenticate_safely_simply</tt> both will sanitize the <tt>user_name</tt> and +password+
  # before inserting them in the query, which will ensure that an attacker can't escape the
  # query and fake the login (or worse).
  #
  # When using multiple parameters in the conditions, it can easily become hard to read exactly
  # what the fourth or fifth question mark is supposed to represent. In those cases, you can
  # resort to named bind variables instead. That's done by replacing the question marks with
  # symbols and supplying a hash with values for the matching symbol keys:
  #
  #   Company.where(
  #     "id = :id AND name = :name AND division = :division AND created_at > :accounting_date",
  #     { :id => 3, :name => "37signals", :division => "First", :accounting_date => '2005-01-01' }
  #   ).first
  #
  # Similarly, a simple hash without a statement will generate conditions based on equality with the SQL AND
  # operator. For instance:
  #
  #   Student.where(:first_name => "Harvey", :status => 1)
  #   Student.where(params[:student])
  #
  # A range may be used in the hash to use the SQL BETWEEN operator:
  #
  #   Student.where(:grade => 9..12)
  #
  # An array may be used in the hash to use the SQL IN operator:
  #
  #   Student.where(:grade => [9,11,12])
  #
  # When joining tables, nested hashes or keys written in the form 'table_name.column_name'
  # can be used to qualify the table name of a particular condition. For instance:
  #
  #   Student.joins(:schools).where(:schools => { :type => 'public' })
  #   Student.joins(:schools).where('schools.type' => 'public' )
  #
  # == Overwriting default accessors
  #
  # All column values are automatically available through basic accessors on the Active Record
  # object, but sometimes you want to specialize this behavior. This can be done by overwriting
  # the default accessors (using the same name as the attribute) and calling
  # <tt>read_attribute(attr_name)</tt> and <tt>write_attribute(attr_name, value)</tt> to actually
  # change things.
  #
  #   class Song < ActiveRecord::Base
  #     # Uses an integer of seconds to hold the length of the song
  #
  #     def length=(minutes)
  #       write_attribute(:length, minutes.to_i * 60)
  #     end
  #
  #     def length
  #       read_attribute(:length) / 60
  #     end
  #   end
  #
  # You can alternatively use <tt>self[:attribute]=(value)</tt> and <tt>self[:attribute]</tt>
  # instead of <tt>write_attribute(:attribute, value)</tt> and <tt>read_attribute(:attribute)</tt>.
  #
  # == Attribute query methods
  #
  # In addition to the basic accessors, query methods are also automatically available on the Active Record object.
  # Query methods allow you to test whether an attribute value is present.
  #
  # For example, an Active Record User with the <tt>name</tt> attribute has a <tt>name?</tt> method that you can call
  # to determine whether the user has a name:
  #
  #   user = User.new(:name => "David")
  #   user.name? # => true
  #
  #   anonymous = User.new(:name => "")
  #   anonymous.name? # => false
  #
  # == Accessing attributes before they have been typecasted
  #
  # Sometimes you want to be able to read the raw attribute data without having the column-determined
  # typecast run its course first. That can be done by using the <tt><attribute>_before_type_cast</tt>
  # accessors that all attributes have. For example, if your Account model has a <tt>balance</tt> attribute,
  # you can call <tt>account.balance_before_type_cast</tt> or <tt>account.id_before_type_cast</tt>.
  #
  # This is especially useful in validation situations where the user might supply a string for an
  # integer field and you want to display the original string back in an error message. Accessing the
  # attribute normally would typecast the string to 0, which isn't what you want.
  #
  # == Dynamic attribute-based finders
  #
  # Dynamic attribute-based finders are a cleaner way of getting (and/or creating) objects
  # by simple queries without turning to SQL. They work by appending the name of an attribute
  # to <tt>find_by_</tt>, <tt>find_last_by_</tt>, or <tt>find_all_by_</tt> and thus produces finders
  # like <tt>Person.find_by_user_name</tt>, <tt>Person.find_all_by_last_name</tt>, and
  # <tt>Payment.find_by_transaction_id</tt>. Instead of writing
  # <tt>Person.where(:user_name => user_name).first</tt>, you just do <tt>Person.find_by_user_name(user_name)</tt>.
  # And instead of writing <tt>Person.where(:last_name => last_name).all</tt>, you just do
  # <tt>Person.find_all_by_last_name(last_name)</tt>.
  #
  # It's also possible to use multiple attributes in the same find by separating them with "_and_".
  #
  #  Person.where(:user_name => user_name, :password => password).first
  #  Person.find_by_user_name_and_password #with dynamic finder
  #
  #  Person.where(:user_name => user_name, :password => password, :gender => 'male').first
  #  Payment.find_by_user_name_and_password_and_gender
  #
  # It's even possible to call these dynamic finder methods on relations and named scopes.
  #
  #   Payment.order("created_on").find_all_by_amount(50)
  #   Payment.pending.find_last_by_amount(100)
  #
  # The same dynamic finder style can be used to create the object if it doesn't already exist.
  # This dynamic finder is called with <tt>find_or_create_by_</tt> and will return the object if
  # it already exists and otherwise creates it, then returns it. Protected attributes won't be set
  # unless they are given in a block.
  #
  #   # No 'Summer' tag exists
  #   Tag.find_or_create_by_name("Summer") # equal to Tag.create(:name => "Summer")
  #
  #   # Now the 'Summer' tag does exist
  #   Tag.find_or_create_by_name("Summer") # equal to Tag.find_by_name("Summer")
  #
  #   # Now 'Bob' exist and is an 'admin'
  #   User.find_or_create_by_name('Bob', :age => 40) { |u| u.admin = true }
  #
  # Use the <tt>find_or_initialize_by_</tt> finder if you want to return a new record without
  # saving it first. Protected attributes won't be set unless they are given in a block.
  #
  #   # No 'Winter' tag exists
  #   winter = Tag.find_or_initialize_by_name("Winter")
  #   winter.new_record? # true
  #
  # To find by a subset of the attributes to be used for instantiating a new object, pass a hash instead of
  # a list of parameters.
  #
  #   Tag.find_or_create_by_name(:name => "rails", :creator => current_user)
  #
  # That will either find an existing tag named "rails", or create a new one while setting the
  # user that created it.
  #
  # Just like <tt>find_by_*</tt>, you can also use <tt>scoped_by_*</tt> to retrieve data. The good thing about
  # using this feature is that the very first time result is returned using <tt>method_missing</tt> technique
  # but after that the method is declared on the class. Henceforth <tt>method_missing</tt> will not be hit.
  #
  #  User.scoped_by_user_name('David')
  #
  # == Saving arrays, hashes, and other non-mappable objects in text columns
  #
  # Active Record can serialize any object in text columns using YAML. To do so, you must
  # specify this with a call to the class method +serialize+.
  # This makes it possible to store arrays, hashes, and other non-mappable objects without doing
  # any additional work.
  #
  #   class User < ActiveRecord::Base
  #     serialize :preferences
  #   end
  #
  #   user = User.create(:preferences => { "background" => "black", "display" => large })
  #   User.find(user.id).preferences # => { "background" => "black", "display" => large }
  #
  # You can also specify a class option as the second parameter that'll raise an exception
  # if a serialized object is retrieved as a descendant of a class not in the hierarchy.
  #
  #   class User < ActiveRecord::Base
  #     serialize :preferences, Hash
  #   end
  #
  #   user = User.create(:preferences => %w( one two three ))
  #   User.find(user.id).preferences    # raises SerializationTypeMismatch
  #
  # == Single table inheritance
  #
  # Active Record allows inheritance by storing the name of the class in a column that by
  # default is named "type" (can be changed by overwriting <tt>Base.inheritance_column</tt>).
  # This means that an inheritance looking like this:
  #
  #   class Company < ActiveRecord::Base; end
  #   class Firm < Company; end
  #   class Client < Company; end
  #   class PriorityClient < Client; end
  #
  # When you do <tt>Firm.create(:name => "37signals")</tt>, this record will be saved in
  # the companies table with type = "Firm". You can then fetch this row again using
  # <tt>Company.where(:name => '37signals').first</tt> and it will return a Firm object.
  #
  # If you don't have a type column defined in your table, single-table inheritance won't
  # be triggered. In that case, it'll work just like normal subclasses with no special magic
  # for differentiating between them or reloading the right type with find.
  #
  # Note, all the attributes for all the cases are kept in the same table. Read more:
  # http://www.martinfowler.com/eaaCatalog/singleTableInheritance.html
  #
  # == Connection to multiple databases in different models
  #
  # Connections are usually created through ActiveRecord::Base.establish_connection and retrieved
  # by ActiveRecord::Base.connection. All classes inheriting from ActiveRecord::Base will use this
  # connection. But you can also set a class-specific connection. For example, if Course is an
  # ActiveRecord::Base, but resides in a different database, you can just say <tt>Course.establish_connection</tt>
  # and Course and all of its subclasses will use this connection instead.
  #
  # This feature is implemented by keeping a connection pool in ActiveRecord::Base that is
  # a Hash indexed by the class. If a connection is requested, the retrieve_connection method
  # will go up the class-hierarchy until a connection is found in the connection pool.
  #
  # == Exceptions
  #
  # * ActiveRecordError - Generic error class and superclass of all other errors raised by Active Record.
  # * AdapterNotSpecified - The configuration hash used in <tt>establish_connection</tt> didn't include an
  #   <tt>:adapter</tt> key.
  # * AdapterNotFound - The <tt>:adapter</tt> key used in <tt>establish_connection</tt> specified a
  #   non-existent adapter
  #   (or a bad spelling of an existing one).
  # * AssociationTypeMismatch - The object assigned to the association wasn't of the type
  #   specified in the association definition.
  # * SerializationTypeMismatch - The serialized object wasn't of the class specified as the second parameter.
  # * ConnectionNotEstablished+ - No connection has been established. Use <tt>establish_connection</tt>
  #   before querying.
  # * RecordNotFound - No record responded to the +find+ method. Either the row with the given ID doesn't exist
  #   or the row didn't meet the additional restrictions. Some +find+ calls do not raise this exception to signal
  #   nothing was found, please check its documentation for further details.
  # * StatementInvalid - The database server rejected the SQL statement. The precise error is added in the message.
  # * MultiparameterAssignmentErrors - Collection of errors that occurred during a mass assignment using the
  #   <tt>attributes=</tt> method. The +errors+ property of this exception contains an array of
  #   AttributeAssignmentError
  #   objects that should be inspected to determine which attributes triggered the errors.
  # * AttributeAssignmentError - An error occurred while doing a mass assignment through the
  #   <tt>attributes=</tt> method.
  #   You can inspect the +attribute+ property of the exception object to determine which attribute
  #   triggered the error.
  #
  # *Note*: The attributes listed are class-level attributes (accessible from both the class and instance level).
  # So it's possible to assign a logger to the class through <tt>Base.logger=</tt> which will then be used by all
  # instances in the current object space.
  class Base
    ##
    # :singleton-method:
    # Accepts a logger conforming to the interface of Log4r or the default Ruby 1.8+ Logger class,
    # which is then passed on to any new database connections made and which can be retrieved on both
    # a class and instance level by calling +logger+.
    cattr_accessor :logger, :instance_writer => false

    class << self
      def reset_subclasses #:nodoc:
        ActiveSupport::Deprecation.warn 'ActiveRecord::Base.reset_subclasses no longer does anything in Rails 3. It will be removed in the final release; please update your apps and plugins.', caller
      end

      def subclasses
        descendants
      end

      deprecate :subclasses => :descendants
    end

    ##
    # :singleton-method:
    # Contains the database configuration - as is typically stored in config/database.yml -
    # as a Hash.
    #
    # For example, the following database.yml...
    #
    #   development:
    #     adapter: sqlite3
    #     database: db/development.sqlite3
    #
    #   production:
    #     adapter: sqlite3
    #     database: db/production.sqlite3
    #
    # ...would result in ActiveRecord::Base.configurations to look like this:
    #
    #   {
    #      'development' => {
    #         'adapter'  => 'sqlite3',
    #         'database' => 'db/development.sqlite3'
    #      },
    #      'production' => {
    #         'adapter'  => 'sqlite3',
    #         'database' => 'db/production.sqlite3'
    #      }
    #   }
    cattr_accessor :configurations, :instance_writer => false
    @@configurations = {}

    ##
    # :singleton-method:
    # Accessor for the prefix type that will be prepended to every primary key column name.
    # The options are :table_name and :table_name_with_underscore. If the first is specified,
    # the Product class will look for "productid" instead of "id" as the primary column. If the
    # latter is specified, the Product class will look for "product_id" instead of "id". Remember
    # that this is a global setting for all Active Records.
    cattr_accessor :primary_key_prefix_type, :instance_writer => false
    @@primary_key_prefix_type = nil

    ##
    # :singleton-method:
<<<<<<< HEAD
    # Accessor for the name of the prefix string to prepend to every table name. So if set to "basecamp_", all
    # table names will be named like "basecamp_projects", "basecamp_people", etc. This is a convenient way of creating a namespace
    # for tables in a shared database. By default, the prefix is the empty string.
    #
    # If you are organising your models within modules you can add a prefix to the models within a namespace by defining
    # a singleton method in the parent module called table_name_prefix which returns your chosen prefix.
    cattr_accessor :table_name_prefix, :instance_writer => false
    @@table_name_prefix = ""
=======
    # Accessor for the name of the prefix string to prepend to every table name. So if set
    # to "basecamp_", all table names will be named like "basecamp_projects", "basecamp_people",
    # etc. This is a convenient way of creating a namespace for tables in a shared database.
    # By default, the prefix is the empty string.
    #
    # If you are organising your models within modules you can add a prefix to the models within
    # a namespace by defining a singleton method in the parent module called table_name_prefix which
    # returns your chosen prefix.
    class_attribute :table_name_prefix, :instance_writer => false
    self.table_name_prefix = ""
>>>>>>> c09c8be3

    ##
    # :singleton-method:
    # Works like +table_name_prefix+, but appends instead of prepends (set to "_basecamp" gives "projects_basecamp",
    # "people_basecamp"). By default, the suffix is the empty string.
    class_attribute :table_name_suffix, :instance_writer => false
    self.table_name_suffix = ""

    ##
    # :singleton-method:
    # Indicates whether table names should be the pluralized versions of the corresponding class names.
    # If true, the default table name for a Product class will be +products+. If false, it would just be +product+.
    # See table_name for the full rules on table/class naming. This is true, by default.
    cattr_accessor :pluralize_table_names, :instance_writer => false
    @@pluralize_table_names = true

    ##
    # :singleton-method:
    # Determines whether to use Time.local (using :local) or Time.utc (using :utc) when pulling
    # dates and times from the database. This is set to :local by default.
    cattr_accessor :default_timezone, :instance_writer => false
    @@default_timezone = :local

    ##
    # :singleton-method:
    # Specifies the format to use when dumping the database schema with Rails'
    # Rakefile.  If :sql, the schema is dumped as (potentially database-
    # specific) SQL statements.  If :ruby, the schema is dumped as an
    # ActiveRecord::Schema file which can be loaded into any database that
    # supports migrations.  Use :ruby if you want to have different database
    # adapters for, e.g., your development and test environments.
    cattr_accessor :schema_format , :instance_writer => false
    @@schema_format = :ruby

    ##
    # :singleton-method:
    # Specify whether or not to use timestamps for migration versions
    cattr_accessor :timestamped_migrations , :instance_writer => false
    @@timestamped_migrations = true

    # Determine whether to store the full constant name including namespace when using STI
<<<<<<< HEAD
    class_attribute :store_full_sti_class
    self.store_full_sti_class = false
=======
    superclass_delegating_accessor :store_full_sti_class
    self.store_full_sti_class = true
>>>>>>> c09c8be3

    # Stores the default scope for the class
    class_inheritable_accessor :default_scoping, :instance_writer => false
    self.default_scoping = []

    class << self # Class methods
      def colorize_logging(*args)
        ActiveSupport::Deprecation.warn "ActiveRecord::Base.colorize_logging and " <<
          "config.active_record.colorize_logging are deprecated. Please use " <<
          "Rails::LogSubscriber.colorize_logging or config.colorize_logging instead", caller
      end
      alias :colorize_logging= :colorize_logging

      delegate :find, :first, :last, :all, :destroy, :destroy_all, :exists?, :delete, :delete_all, :update, :update_all, :to => :scoped
      delegate :find_each, :find_in_batches, :to => :scoped
      delegate :select, :group, :order, :reorder, :except, :limit, :offset, :joins, :where, :preload, :eager_load, :includes, :from, :lock, :readonly, :having, :create_with, :to => :scoped
      delegate :count, :average, :minimum, :maximum, :sum, :calculate, :to => :scoped

      # Executes a custom SQL query against your database and returns all the results.  The results will
      # be returned as an array with columns requested encapsulated as attributes of the model you call
      # this method from.  If you call <tt>Product.find_by_sql</tt> then the results will be returned in
      # a Product object with the attributes you specified in the SQL query.
      #
      # If you call a complicated SQL query which spans multiple tables the columns specified by the
      # SELECT will be attributes of the model, whether or not they are columns of the corresponding
      # table.
      #
      # The +sql+ parameter is a full SQL query as a string.  It will be called as is, there will be
      # no database agnostic conversions performed.  This should be a last resort because using, for example,
      # MySQL specific terms will lock you to using that particular database engine or require you to
      # change your call if you switch engines.
      #
      # ==== Examples
      #   # A simple SQL query spanning multiple tables
      #   Post.find_by_sql "SELECT p.title, c.author FROM posts p, comments c WHERE p.id = c.post_id"
      #   > [#<Post:0x36bff9c @attributes={"title"=>"Ruby Meetup", "first_name"=>"Quentin"}>, ...]
      #
      #   # You can use the same string replacement techniques as you can with ActiveRecord#find
      #   Post.find_by_sql ["SELECT title FROM posts WHERE author = ? AND created > ?", author_id, start_date]
      #   > [#<Post:0x36bff9c @attributes={"first_name"=>"The Cheap Man Buys Twice"}>, ...]
      def find_by_sql(sql)
        connection.select_all(sanitize_sql(sql), "#{name} Load").collect! { |record| instantiate(record) }
      end

<<<<<<< HEAD
      # Returns true if a record exists in the table that matches the +id+ or
      # conditions given, or false otherwise. The argument can take five forms:
      #
      # * Integer - Finds the record with this primary key.
      # * String - Finds the record with a primary key corresponding to this
      #   string (such as <tt>'5'</tt>).
      # * Array - Finds the record that matches these +find+-style conditions
      #   (such as <tt>['color = ?', 'red']</tt>).
      # * Hash - Finds the record that matches these +find+-style conditions
      #   (such as <tt>{:color => 'red'}</tt>).
      # * No args - Returns false if the table is empty, true otherwise.
      #
      # For more information about specifying conditions as a Hash or Array,
      # see the Conditions section in the introduction to ActiveRecord::Base.
      #
      # Note: You can't pass in a condition as a string (like <tt>name =
      # 'Jamie'</tt>), since it would be sanitized and then queried against
      # the primary key column, like <tt>id = 'name = \'Jamie\''</tt>.
      #
      # ==== Examples
      #   Person.exists?(5)
      #   Person.exists?('5')
      #   Person.exists?(:name => "David")
      #   Person.exists?(['name LIKE ?', "%#{query}%"])
      #   Person.exists?
      def exists?(id_or_conditions = {})
        find_initial(
          :select => "#{quoted_table_name}.#{primary_key}",
          :conditions => expand_id_conditions(id_or_conditions)) ? true : false
      end

=======
>>>>>>> c09c8be3
      # Creates an object (or multiple objects) and saves it to the database, if validations pass.
      # The resulting object is returned whether the object was saved successfully to the database or not.
      #
      # The +attributes+ parameter can be either be a Hash or an Array of Hashes.  These Hashes describe the
      # attributes on the objects that are to be created.
      #
      # ==== Examples
      #   # Create a single new object
      #   User.create(:first_name => 'Jamie')
      #
      #   # Create an Array of new objects
      #   User.create([{ :first_name => 'Jamie' }, { :first_name => 'Jeremy' }])
      #
      #   # Create a single object and pass it into a block to set other attributes.
      #   User.create(:first_name => 'Jamie') do |u|
      #     u.is_admin = false
      #   end
      #
      #   # Creating an Array of new objects using a block, where the block is executed for each object:
      #   User.create([{ :first_name => 'Jamie' }, { :first_name => 'Jeremy' }]) do |u|
      #     u.is_admin = false
      #   end
      def create(attributes = nil, &block)
        if attributes.is_a?(Array)
          attributes.collect { |attr| create(attr, &block) }
        else
          object = new(attributes)
          yield(object) if block_given?
          object.save
          object
        end
      end

      # Returns the result of an SQL statement that should only include a COUNT(*) in the SELECT part.
      # The use of this method should be restricted to complicated SQL queries that can't be executed
      # using the ActiveRecord::Calculations class methods.  Look into those before using this.
      #
      # ==== Parameters
      #
      # * +sql+ - An SQL statement which should return a count query from the database, see the example below.
      #
      # ==== Examples
      #
      #   Product.count_by_sql "SELECT COUNT(*) FROM sales s, customers c WHERE s.customer_id = c.id"
      def count_by_sql(sql)
        sql = sanitize_conditions(sql)
        connection.select_value(sql, "#{name} Count").to_i
      end

<<<<<<< HEAD
      # Resets one or more counter caches to their correct value using an SQL
      # count query.  This is useful when adding new counter caches, or if the
      # counter has been corrupted or modified directly by SQL.
      #
      # ==== Parameters
      #
      # * +id+ - The id of the object you wish to reset a counter on.
      # * +counters+ - One or more counter names to reset
      #
      # ==== Examples
      #
      #   # For Post with id #1 records reset the comments_count
      #   Post.reset_counters(1, :comments)
      def reset_counters(id, *counters)
        object = find(id)
        counters.each do |association|
          child_class = reflect_on_association(association.to_sym).klass
          belongs_name = self.name.demodulize.underscore.to_sym
          counter_name = child_class.reflect_on_association(belongs_name).counter_cache_column
          value = object.send(association).count

          connection.update(<<-CMD, "#{name} UPDATE")
            UPDATE #{quoted_table_name}
            SET #{connection.quote_column_name(counter_name)} = #{value}
            WHERE #{connection.quote_column_name(primary_key)} = #{quote_value(object.id)}
          CMD
        end
        return true
      end

      # A generic "counter updater" implementation, intended primarily to be
      # used by increment_counter and decrement_counter, but which may also
      # be useful on its own. It simply does a direct SQL update for the record
      # with the given ID, altering the given hash of counters by the amount
      # given by the corresponding value:
      #
      # ==== Parameters
      #
      # * +id+ - The id of the object you wish to update a counter on or an Array of ids.
      # * +counters+ - An Array of Hashes containing the names of the fields
      #   to update as keys and the amount to update the field by as values.
      #
      # ==== Examples
      #
      #   # For the Post with id of 5, decrement the comment_count by 1, and
      #   # increment the action_count by 1
      #   Post.update_counters 5, :comment_count => -1, :action_count => 1
      #   # Executes the following SQL:
      #   # UPDATE posts
      #   #    SET comment_count = comment_count - 1,
      #   #        action_count = action_count + 1
      #   #  WHERE id = 5
      #
      #   # For the Posts with id of 10 and 15, increment the comment_count by 1
      #   Post.update_counters [10, 15], :comment_count => 1
      #   # Executes the following SQL:
      #   # UPDATE posts
      #   #    SET comment_count = comment_count + 1,
      #   #  WHERE id IN (10, 15)
      def update_counters(id, counters)
        updates = counters.map do |counter_name, value|
          operator = value < 0 ? '-' : '+'
          quoted_column = connection.quote_column_name(counter_name)
          "#{quoted_column} = COALESCE(#{quoted_column}, 0) #{operator} #{value.abs}"
        end

        update_all(updates.join(', '), primary_key => id )
      end

      # Increment a number field by one, usually representing a count.
      #
      # This is used for caching aggregate values, so that they don't need to be computed every time.
      # For example, a DiscussionBoard may cache post_count and comment_count otherwise every time the board is
      # shown it would have to run an SQL query to find how many posts and comments there are.
      #
      # ==== Parameters
      #
      # * +counter_name+ - The name of the field that should be incremented.
      # * +id+ - The id of the object that should be incremented.
      #
      # ==== Examples
      #
      #   # Increment the post_count column for the record with an id of 5
      #   DiscussionBoard.increment_counter(:post_count, 5)
      def increment_counter(counter_name, id)
        update_counters(id, counter_name => 1)
      end

      # Decrement a number field by one, usually representing a count.
      #
      # This works the same as increment_counter but reduces the column value by 1 instead of increasing it.
      #
      # ==== Parameters
      #
      # * +counter_name+ - The name of the field that should be decremented.
      # * +id+ - The id of the object that should be decremented.
      #
      # ==== Examples
      #
      #   # Decrement the post_count column for the record with an id of 5
      #   DiscussionBoard.decrement_counter(:post_count, 5)
      def decrement_counter(counter_name, id)
        update_counters(id, counter_name => -1)
      end

      # Attributes named in this macro are protected from mass-assignment,
      # such as <tt>new(attributes)</tt>,
      # <tt>update_attributes(attributes)</tt>, or
      # <tt>attributes=(attributes)</tt>.
      #
      # Mass-assignment to these attributes will simply be ignored, to assign
      # to them you can use direct writer methods. This is meant to protect
      # sensitive attributes from being overwritten by malicious users
      # tampering with URLs or forms.
      #
      #   class Customer < ActiveRecord::Base
      #     attr_protected :credit_rating
      #   end
      #
      #   customer = Customer.new("name" => David, "credit_rating" => "Excellent")
      #   customer.credit_rating # => nil
      #   customer.attributes = { "description" => "Jolly fellow", "credit_rating" => "Superb" }
      #   customer.credit_rating # => nil
      #
      #   customer.credit_rating = "Average"
      #   customer.credit_rating # => "Average"
      #
      # To start from an all-closed default and enable attributes as needed,
      # have a look at +attr_accessible+.
      def attr_protected(*attributes)
        write_inheritable_attribute(:attr_protected, Set.new(attributes.map(&:to_s)) + (protected_attributes || []))
=======
      # Attributes listed as readonly will be used to create a new record but update operations will
      # ignore these fields.
      def attr_readonly(*attributes)
        write_inheritable_attribute(:attr_readonly, Set.new(attributes.map { |a| a.to_s }) + (readonly_attributes || []))
>>>>>>> c09c8be3
      end

      # Returns an array of all the attributes that have been specified as readonly.
      def readonly_attributes
        read_inheritable_attribute(:attr_readonly) || []
      end

      # If you have an attribute that needs to be saved to the database as an object, and retrieved as the same object,
      # then specify the name of that attribute using this method and it will be handled automatically.
      # The serialization is done through YAML. If +class_name+ is specified, the serialized object must be of that
      # class on retrieval or SerializationTypeMismatch will be raised.
      #
      # ==== Parameters
      #
      # * +attr_name+ - The field name that should be serialized.
      # * +class_name+ - Optional, class name that the object type should be equal to.
      #
      # ==== Example
      #   # Serialize a preferences attribute
      #   class User
      #     serialize :preferences
      #   end
      def serialize(attr_name, class_name = Object)
        serialized_attributes[attr_name.to_s] = class_name
      end

      # Returns a hash of all the attributes that have been specified for serialization as
      # keys and their class restriction as values.
      def serialized_attributes
        read_inheritable_attribute(:attr_serialized) or write_inheritable_attribute(:attr_serialized, {})
      end

      # Guesses the table name (in forced lower-case) based on the name of the class in the
      # inheritance hierarchy descending directly from ActiveRecord::Base. So if the hierarchy
      # looks like: Reply < Message < ActiveRecord::Base, then Message is used
      # to guess the table name even when called on Reply. The rules used to do the guess
      # are handled by the Inflector class in Active Support, which knows almost all common
      # English inflections. You can add new inflections in config/initializers/inflections.rb.
      #
      # Nested classes are given table names prefixed by the singular form of
      # the parent's table name. Enclosing modules are not considered.
      #
      # ==== Examples
      #
      #   class Invoice < ActiveRecord::Base; end;
      #   file                  class               table_name
      #   invoice.rb            Invoice             invoices
      #
      #   class Invoice < ActiveRecord::Base; class Lineitem < ActiveRecord::Base; end; end;
      #   file                  class               table_name
      #   invoice.rb            Invoice::Lineitem   invoice_lineitems
      #
      #   module Invoice; class Lineitem < ActiveRecord::Base; end; end;
      #   file                  class               table_name
      #   invoice/lineitem.rb   Invoice::Lineitem   lineitems
      #
      # Additionally, the class-level +table_name_prefix+ is prepended and the
      # +table_name_suffix+ is appended.  So if you have "myapp_" as a prefix,
      # the table name guess for an Invoice class becomes "myapp_invoices".
      # Invoice::Lineitem becomes "myapp_invoice_lineitems".
      #
      # You can also overwrite this class method to allow for unguessable
      # links, such as a Mouse class with a link to a "mice" table. Example:
      #
      #   class Mouse < ActiveRecord::Base
      #     set_table_name "mice"
      #   end
      def table_name
        reset_table_name
      end

<<<<<<< HEAD
      def reset_table_name #:nodoc:
        base = base_class

        name =
          # STI subclasses always use their superclass' table.
          unless self == base
            base.table_name
          else
            # Nested classes are prefixed with singular parent table name.
            if parent < ActiveRecord::Base && !parent.abstract_class?
              contained = parent.table_name
              contained = contained.singularize if parent.pluralize_table_names
              contained << '_'
            end
            name = "#{full_table_name_prefix}#{contained}#{undecorated_table_name(base.name)}#{table_name_suffix}"
          end

        set_table_name(name)
        name
=======
      # Returns a quoted version of the table name, used to construct SQL statements.
      def quoted_table_name
        @quoted_table_name ||= connection.quote_table_name(table_name)
>>>>>>> c09c8be3
      end

      # Computes the table name, (re)sets it internally, and returns it.
      def reset_table_name #:nodoc:
        self.table_name = compute_table_name
      end

      def full_table_name_prefix #:nodoc:
        (parents.detect{ |p| p.respond_to?(:table_name_prefix) } || self).table_name_prefix
      end

<<<<<<< HEAD
      def full_table_name_prefix #:nodoc:
        (parents.detect{ |p| p.respond_to?(:table_name_prefix) } || self).table_name_prefix
      end

      # Defines the column name for use with single table inheritance
      # -- can be set in subclasses like so: self.inheritance_column = "type_id"
=======
      # Defines the column name for use with single table inheritance. Use
      # <tt>set_inheritance_column</tt> to set a different value.
>>>>>>> c09c8be3
      def inheritance_column
        @inheritance_column ||= "type"
      end

      # Lazy-set the sequence name to the connection's default.  This method
      # is only ever called once since set_sequence_name overrides it.
      def sequence_name #:nodoc:
        reset_sequence_name
      end

      def reset_sequence_name #:nodoc:
        default = connection.default_sequence_name(table_name, primary_key)
        set_sequence_name(default)
        default
      end

      # Sets the table name. If the value is nil or false  then the value returned by the given
      # block is used.
      #
      #   class Project < ActiveRecord::Base
      #     set_table_name "project"
      #   end
      def set_table_name(value = nil, &block)
        @quoted_table_name = nil
        define_attr_method :table_name, value, &block
      end
      alias :table_name= :set_table_name

      # Sets the name of the inheritance column to use to the given value,
      # or (if the value # is nil or false) to the value returned by the
      # given block.
      #
      #   class Project < ActiveRecord::Base
      #     set_inheritance_column do
      #       original_inheritance_column + "_id"
      #     end
      #   end
      def set_inheritance_column(value = nil, &block)
        define_attr_method :inheritance_column, value, &block
      end
      alias :inheritance_column= :set_inheritance_column

      # Sets the name of the sequence to use when generating ids to the given
      # value, or (if the value is nil or false) to the value returned by the
      # given block. This is required for Oracle and is useful for any
      # database which relies on sequences for primary key generation.
      #
      # If a sequence name is not explicitly set when using Oracle or Firebird,
      # it will default to the commonly used pattern of: #{table_name}_seq
      #
      # If a sequence name is not explicitly set when using PostgreSQL, it
      # will discover the sequence corresponding to your primary key for you.
      #
      #   class Project < ActiveRecord::Base
      #     set_sequence_name "projectseq"   # default would have been "project_seq"
      #   end
      def set_sequence_name(value = nil, &block)
        define_attr_method :sequence_name, value, &block
      end
      alias :sequence_name= :set_sequence_name

<<<<<<< HEAD
      # Turns the +table_name+ back into a class name following the reverse rules of +table_name+.
      def class_name(table_name = table_name) # :nodoc:
        ActiveSupport::Deprecation.warn("ActiveRecord::Base#class_name is deprecated and will be removed in Rails 2.3.9.", caller)

        # remove any prefix and/or suffix from the table name
        class_name = table_name[table_name_prefix.length..-(table_name_suffix.length + 1)].camelize
        class_name = class_name.singularize if pluralize_table_names
        class_name
      end

=======
>>>>>>> c09c8be3
      # Indicates whether the table associated with this class exists
      def table_exists?
        connection.table_exists?(table_name)
      end

      # Returns an array of column objects for the table associated with this class.
      def columns
        unless defined?(@columns) && @columns
          @columns = connection.columns(table_name, "#{name} Columns")
          @columns.each { |column| column.primary = column.name == primary_key }
        end
        @columns
      end

      # Returns a hash of column objects for the table associated with this class.
      def columns_hash
        @columns_hash ||= Hash[columns.map { |column| [column.name, column] }]
      end

      # Returns an array of column names as strings.
      def column_names
        @column_names ||= columns.map { |column| column.name }
      end

      # Returns an array of column objects where the primary id, all columns ending in "_id" or "_count",
      # and columns used for single table inheritance have been removed.
      def content_columns
        @content_columns ||= columns.reject { |c| c.primary || c.name =~ /(_id|_count)$/ || c.name == inheritance_column }
      end

      # Returns a hash of all the methods added to query each of the columns in the table with the name of the method as the key
      # and true as the value. This makes it possible to do O(1) lookups in respond_to? to check if a given method for attribute
      # is available.
      def column_methods_hash #:nodoc:
        @dynamic_methods_hash ||= column_names.inject(Hash.new(false)) do |methods, attr|
          attr_name = attr.to_s
          methods[attr.to_sym]       = attr_name
          methods["#{attr}=".to_sym] = attr_name
          methods["#{attr}?".to_sym] = attr_name
          methods["#{attr}_before_type_cast".to_sym] = attr_name
          methods
        end
      end

      # Resets all the cached information about columns, which will cause them
      # to be reloaded on the next request.
      #
      # The most common usage pattern for this method is probably in a migration,
      # when just after creating a table you want to populate it with some default
      # values, eg:
      #
      #  class CreateJobLevels < ActiveRecord::Migration
      #    def self.up
      #      create_table :job_levels do |t|
      #        t.integer :id
      #        t.string :name
      #
      #        t.timestamps
      #      end
      #
      #      JobLevel.reset_column_information
      #      %w{assistant executive manager director}.each do |type|
      #        JobLevel.create(:name => type)
      #      end
      #    end
      #
      #    def self.down
      #      drop_table :job_levels
      #    end
      #  end
      def reset_column_information
        undefine_attribute_methods
        @column_names = @columns = @columns_hash = @content_columns = @dynamic_methods_hash = @inheritance_column = nil
        @arel_engine = @relation = @arel_table = nil
      end

      def reset_column_information_and_inheritable_attributes_for_all_subclasses#:nodoc:
        descendants.each { |klass| klass.reset_inheritable_attributes; klass.reset_column_information }
      end

      def attribute_method?(attribute)
        super || (table_exists? && column_names.include?(attribute.to_s.sub(/=$/, '')))
      end

      # Set the lookup ancestors for ActiveModel.
      def lookup_ancestors #:nodoc:
        klass = self
        classes = [klass]
        while klass != klass.base_class
          classes << klass = klass.superclass
        end
        classes
      rescue
        # OPTIMIZE this rescue is to fix this test: ./test/cases/reflection_test.rb:56:in `test_human_name_for_column'
        # Apparently the method base_class causes some trouble.
        # It now works for sure.
        [self]
      end

<<<<<<< HEAD
      # Transforms attribute key names into a more humane format, such as "First name" instead of "first_name". Example:
      #   Person.human_attribute_name("first_name") # => "First name"
      # This used to be depricated in favor of humanize, but is now preferred, because it automatically uses the I18n
      # module now.
      # Specify +options+ with additional translating options.
      def human_attribute_name(attribute_key_name, options = {})
        defaults = self_and_descendants_from_active_record.map do |klass|
          :"#{klass.name.underscore}.#{attribute_key_name}"
        end
        defaults << options[:default] if options[:default]
        defaults.flatten!
        defaults << attribute_key_name.to_s.humanize
        options[:count] ||= 1
        I18n.translate(defaults.shift, options.merge(:default => defaults, :scope => [:activerecord, :attributes]))
      end

      # Transform the modelname into a more humane format, using I18n.
      # Defaults to the basic humanize method.
      # Default scope of the translation is activerecord.models
      # Specify +options+ with additional translating options.
      def human_name(options = {})
        defaults = self_and_descendants_from_active_record.map do |klass|
          :"#{klass.name.underscore}"
        end 
        defaults << self.name.humanize
        I18n.translate(defaults.shift, {:scope => [:activerecord, :models], :count => 1, :default => defaults}.merge(options))
=======
      # Set the i18n scope to overwrite ActiveModel.
      def i18n_scope #:nodoc:
        :activerecord
>>>>>>> c09c8be3
      end

      # True if this isn't a concrete subclass needing a STI type condition.
      def descends_from_active_record?
        if superclass.abstract_class?
          superclass.descends_from_active_record?
        else
          superclass == Base || !columns_hash.include?(inheritance_column)
        end
      end

      def finder_needs_type_condition? #:nodoc:
        # This is like this because benchmarking justifies the strange :false stuff
        :true == (@finder_needs_type_condition ||= descends_from_active_record? ? :false : :true)
      end

      # Returns a string like 'Post id:integer, title:string, body:text'
      def inspect
        if self == Base
          super
        elsif abstract_class?
          "#{super}(abstract)"
        elsif table_exists?
          attr_list = columns.map { |c| "#{c.name}: #{c.type}" } * ', '
          "#{super}(#{attr_list})"
        else
          "#{super}(Table doesn't exist)"
        end
      end

      def quote_value(value, column = nil) #:nodoc:
        connection.quote(value,column)
      end

      # Used to sanitize objects before they're used in an SQL SELECT statement. Delegates to <tt>connection.quote</tt>.
      def sanitize(object) #:nodoc:
        connection.quote(object)
      end

      # Overwrite the default class equality method to provide support for association proxies.
      def ===(object)
        object.is_a?(self)
      end

      # Returns the base AR subclass that this class descends from. If A
      # extends AR::Base, A.base_class will return A. If B descends from A
      # through some arbitrarily deep hierarchy, B.base_class will return A.
      #
      # If B < A and C < B and if A is an abstract_class then both B.base_class
      # and C.base_class would return B as the answer since A is an abstract_class.
      def base_class
        class_of_active_record_descendant(self)
      end

      # Set this to true if this is an abstract class (see <tt>abstract_class?</tt>).
      attr_accessor :abstract_class

      # Returns whether this class is an abstract class or not.
      def abstract_class?
        defined?(@abstract_class) && @abstract_class == true
      end

      def respond_to?(method_id, include_private = false)
        if match = DynamicFinderMatch.match(method_id)
          return true if all_attributes_exists?(match.attribute_names)
        elsif match = DynamicScopeMatch.match(method_id)
          return true if all_attributes_exists?(match.attribute_names)
        end

        super
      end

      def sti_name
        store_full_sti_class ? name : name.demodulize
      end

      def arel_table
        @arel_table ||= Arel::Table.new(table_name, arel_engine)
      end

      def arel_engine
        @arel_engine ||= begin
          if self == ActiveRecord::Base
            Arel::Table.engine
          else
            connection_handler.connection_pools[name] ? self : superclass.arel_engine
          end
        end
      end

      # Returns a scope for this class without taking into account the default_scope.
      #
      #   class Post < ActiveRecord::Base
      #     default_scope :published => true
      #   end
      #
      #   Post.all          # Fires "SELECT * FROM posts WHERE published = true"
      #   Post.unscoped.all # Fires "SELECT * FROM posts"
      #
      # This method also accepts a block meaning that all queries inside the block will
      # not use the default_scope:
      #
      #   Post.unscoped {
      #     limit(10) # Fires "SELECT * FROM posts LIMIT 10"
      #   }
      #
      # It is recommended to use block form of unscoped because chaining unscoped with <tt>named_scope</tt>
      # does not work. Assuming that <tt>published</tt> is a <tt>named_scope</tt> following two statements are same.
      #
      # Post.unscoped.published 
      # Post.published 
      def unscoped #:nodoc:
        block_given? ? relation.scoping { yield } : relation
      end

      def scoped_methods #:nodoc:
        key = :"#{self}_scoped_methods"
        Thread.current[key] = Thread.current[key].presence || self.default_scoping.dup
      end

      def before_remove_const #:nodoc:
        reset_scoped_methods
      end

      private

        def relation #:nodoc:
          @relation ||= Relation.new(self, arel_table)
          finder_needs_type_condition? ? @relation.where(type_condition) : @relation
        end

        # Finder methods must instantiate through this method to work with the
        # single-table inheritance model that makes it possible to create
        # objects of different types from the same table.
        def instantiate(record)
          model = find_sti_class(record[inheritance_column]).allocate
          model.init_with('attributes' => record)
          model
        end

        def find_sti_class(type_name)
          if type_name.blank? || !columns_hash.include?(inheritance_column)
            self
          else
            begin
              if store_full_sti_class
                ActiveSupport::Dependencies.constantize(type_name)
              else
                compute_type(type_name)
              end
            rescue NameError
              raise SubclassNotFound,
                "The single-table inheritance mechanism failed to locate the subclass: '#{type_name}'. " +
                "This error is raised because the column '#{inheritance_column}' is reserved for storing the class in case of inheritance. " +
                "Please rename this column if you didn't intend it to be used for storing the inheritance class " +
                "or overwrite #{name}.inheritance_column to use another column for that information."
            end
          end
        end

        def construct_finder_arel(options = {}, scope = nil)
          relation = options.is_a?(Hash) ? unscoped.apply_finder_options(options) : options
          relation = scope.merge(relation) if scope
          relation
        end

        def type_condition
          sti_column = arel_table[inheritance_column]
          condition = sti_column.eq(sti_name)
          descendants.each { |subclass| condition = condition.or(sti_column.eq(subclass.sti_name)) }

          condition
        end

        # Guesses the table name, but does not decorate it with prefix and suffix information.
        def undecorated_table_name(class_name = base_class.name)
          table_name = class_name.to_s.demodulize.underscore
          table_name = table_name.pluralize if pluralize_table_names
          table_name
        end

        # Computes and returns a table name according to default conventions.
        def compute_table_name
          base = base_class
          if self == base
            # Nested classes are prefixed with singular parent table name.
            if parent < ActiveRecord::Base && !parent.abstract_class?
              contained = parent.table_name
              contained = contained.singularize if parent.pluralize_table_names
              contained << '_'
            end
            "#{full_table_name_prefix}#{contained}#{undecorated_table_name(name)}#{table_name_suffix}"
          else
            # STI subclasses always use their superclass' table.
            base.table_name
          end
        end

        # Enables dynamic finders like <tt>User.find_by_user_name(user_name)</tt> and
        # <tt>User.scoped_by_user_name(user_name). Refer to Dynamic attribute-based finders
        # section at the top of this file for more detailed information.
        #
        # It's even possible to use all the additional parameters to +find+. For example, the
        # full interface for +find_all_by_amount+ is actually <tt>find_all_by_amount(amount, options)</tt>.
        #
        # Each dynamic finder using <tt>scoped_by_*</tt> is also defined in the class after it
        # is first invoked, so that future attempts to use it do not run through method_missing.
        def method_missing(method_id, *arguments, &block)
          if match = DynamicFinderMatch.match(method_id)
            attribute_names = match.attribute_names
            super unless all_attributes_exists?(attribute_names)
            if match.finder?
<<<<<<< HEAD
              finder = match.finder
              bang = match.bang?
              # def self.find_by_login_and_activated(*args)
              #   options = args.extract_options!
              #   attributes = construct_attributes_from_arguments(
              #     [:login,:activated],
              #     args
              #   )
              #   finder_options = { :conditions => attributes }
              #   validate_find_options(options)
              #   set_readonly_option!(options)
              #
              #   if options[:conditions]
              #     with_scope(:find => finder_options) do
              #       find(:first, options)
              #     end
              #   else
              #     find(:first, options.merge(finder_options))
              #   end
              # end
              self.class_eval <<-EOS, __FILE__, __LINE__ + 1
                def self.#{method_id}(*args)
                  options = args.extract_options!
                  attributes = construct_attributes_from_arguments(
                    [:#{attribute_names.join(',:')}],
                    args
                  )
                  finder_options = { :conditions => attributes }
                  validate_find_options(options)
                  set_readonly_option!(options)

                  #{'result = ' if bang}if options[:conditions]
                    with_scope(:find => finder_options) do
                      find(:#{finder}, options)
                    end
                  else
                    find(:#{finder}, options.merge(finder_options))
                  end
                  #{'result || raise(RecordNotFound, "Couldn\'t find #{name} with #{attributes.to_a.collect {|pair| "#{pair.first} = #{pair.second}"}.join(\', \')}")' if bang}
                end
              EOS
              send(method_id, *arguments)
            elsif match.instantiator?
              instantiator = match.instantiator
              # def self.find_or_create_by_user_id(*args)
              #   guard_protected_attributes = false
              #
              #   if args[0].is_a?(Hash)
              #     guard_protected_attributes = true
              #     attributes = args[0].with_indifferent_access
              #     find_attributes = attributes.slice(*[:user_id])
              #   else
              #     find_attributes = attributes = construct_attributes_from_arguments([:user_id], args)
              #   end
              #
              #   options = { :conditions => find_attributes }
              #   set_readonly_option!(options)
              #
              #   record = find(:first, options)
              #
              #   if record.nil?
              #     record = self.new { |r| r.send(:attributes=, attributes, guard_protected_attributes) }
              #     yield(record) if block_given?
              #     record.save
              #     record
              #   else
              #     record
              #   end
              # end
              self.class_eval <<-EOS, __FILE__, __LINE__ + 1
                def self.#{method_id}(*args)
                  attributes = [:#{attribute_names.join(',:')}]
                  protected_attributes_for_create, unprotected_attributes_for_create = {}, {}
                  args.each_with_index do |arg, i|
                    if arg.is_a?(Hash)
                      protected_attributes_for_create = args[i].with_indifferent_access
                    else
                      unprotected_attributes_for_create[attributes[i]] = args[i]
                    end
                  end

                  find_attributes = (protected_attributes_for_create.merge(unprotected_attributes_for_create)).slice(*attributes)

                  options = { :conditions => find_attributes }
                  set_readonly_option!(options)

                  record = find(:first, options)

                  if record.nil?
                    record = self.new do |r|
                      r.send(:attributes=, protected_attributes_for_create, true) unless protected_attributes_for_create.empty?
                      r.send(:attributes=, unprotected_attributes_for_create, false) unless unprotected_attributes_for_create.empty?
                    end
                    #{'yield(record) if block_given?'}
                    #{'record.save' if instantiator == :create}
                    record
                  else
                    record
                  end
                end
              EOS
              send(method_id, *arguments, &block)
=======
              options = arguments.extract_options!
              relation = options.any? ? construct_finder_arel(options, current_scoped_methods) : scoped
              relation.send :find_by_attributes, match, attribute_names, *arguments
            elsif match.instantiator?
              scoped.send :find_or_instantiator_by_attributes, match, attribute_names, *arguments, &block
>>>>>>> c09c8be3
            end
          elsif match = DynamicScopeMatch.match(method_id)
            attribute_names = match.attribute_names
            super unless all_attributes_exists?(attribute_names)
            if match.scope?
<<<<<<< HEAD
              self.class_eval <<-EOS, __FILE__, __LINE__ + 1
=======
              self.class_eval <<-METHOD, __FILE__, __LINE__ + 1
>>>>>>> c09c8be3
                def self.#{method_id}(*args)                        # def self.scoped_by_user_name_and_password(*args)
                  options = args.extract_options!                   #   options = args.extract_options!
                  attributes = construct_attributes_from_arguments( #   attributes = construct_attributes_from_arguments(
                    [:#{attribute_names.join(',:')}], args          #     [:user_name, :password], args
                  )                                                 #   )
                                                                    #
                  scoped(:conditions => attributes)                 #   scoped(:conditions => attributes)
                end                                                 # end
<<<<<<< HEAD
              EOS
=======
              METHOD
>>>>>>> c09c8be3
              send(method_id, *arguments)
            end
          else
            super
          end
        end

        def construct_attributes_from_arguments(attribute_names, arguments)
          attributes = {}
          attribute_names.each_with_index { |name, idx| attributes[name] = arguments[idx] }
          attributes
        end

        # Similar in purpose to +expand_hash_conditions_for_aggregates+.
        def expand_attribute_names_for_aggregates(attribute_names)
          expanded_attribute_names = []
          attribute_names.each do |attribute_name|
            unless (aggregation = reflect_on_aggregation(attribute_name.to_sym)).nil?
              aggregate_mapping(aggregation).each do |field_attr, aggregate_attr|
                expanded_attribute_names << field_attr
              end
            else
              expanded_attribute_names << attribute_name
            end
          end
          expanded_attribute_names
        end

        def all_attributes_exists?(attribute_names)
          expand_attribute_names_for_aggregates(attribute_names).all? { |name|
            column_methods_hash.include?(name.to_sym)
          }
        end

      protected
        # with_scope lets you apply options to inner block incrementally. It takes a hash and the keys must be
        # <tt>:find</tt> or <tt>:create</tt>. <tt>:find</tt> parameter is <tt>Relation</tt> while
        # <tt>:create</tt> parameters are an attributes hash.
        #
        #   class Article < ActiveRecord::Base
        #     def self.create_with_scope
        #       with_scope(:find => where(:blog_id => 1), :create => { :blog_id => 1 }) do
        #         find(1) # => SELECT * from articles WHERE blog_id = 1 AND id = 1
        #         a = create(1)
        #         a.blog_id # => 1
        #       end
        #     end
        #   end
        #
        # In nested scopings, all previous parameters are overwritten by the innermost rule, with the exception of
        # <tt>where</tt>, <tt>includes</tt>, and <tt>joins</tt> operations in <tt>Relation</tt>, which are merged.
        #
        # <tt>joins</tt> operations are uniqued so multiple scopes can join in the same table without table aliasing
        # problems.  If you need to join multiple tables, but still want one of the tables to be uniqued, use the
        # array of strings format for your joins.
        #
        #   class Article < ActiveRecord::Base
        #     def self.find_with_scope
        #       with_scope(:find => where(:blog_id => 1).limit(1), :create => { :blog_id => 1 }) do
        #         with_scope(:find => limit(10)) do
        #           all # => SELECT * from articles WHERE blog_id = 1 LIMIT 10
        #         end
        #         with_scope(:find => where(:author_id => 3)) do
        #           all # => SELECT * from articles WHERE blog_id = 1 AND author_id = 3 LIMIT 1
        #         end
        #       end
        #     end
        #   end
        #
        # You can ignore any previous scopings by using the <tt>with_exclusive_scope</tt> method.
        #
        #   class Article < ActiveRecord::Base
        #     def self.find_with_exclusive_scope
        #       with_scope(:find => where(:blog_id => 1).limit(1)) do
        #         with_exclusive_scope(:find => limit(10)) do
        #           all # => SELECT * from articles LIMIT 10
        #         end
        #       end
        #     end
        #   end
        #
        # *Note*: the +:find+ scope also has effect on update and deletion methods, like +update_all+ and +delete_all+.
        def with_scope(method_scoping = {}, action = :merge, &block)
          method_scoping = method_scoping.method_scoping if method_scoping.respond_to?(:method_scoping)

          if method_scoping.is_a?(Hash)
            # Dup first and second level of hash (method and params).
            method_scoping = method_scoping.dup
            method_scoping.each do |method, params|
              method_scoping[method] = params.dup unless params == true
            end

            method_scoping.assert_valid_keys([ :find, :create ])
            relation = construct_finder_arel(method_scoping[:find] || {})

            if current_scoped_methods && current_scoped_methods.create_with_value && method_scoping[:create]
              scope_for_create = if action == :merge
                current_scoped_methods.create_with_value.merge(method_scoping[:create])
              else
                method_scoping[:create]
              end

              relation = relation.create_with(scope_for_create)
            else
              scope_for_create = method_scoping[:create]
              scope_for_create ||= current_scoped_methods.create_with_value if current_scoped_methods
              relation = relation.create_with(scope_for_create) if scope_for_create
            end

            method_scoping = relation
          end

          method_scoping = current_scoped_methods.merge(method_scoping) if current_scoped_methods && action ==  :merge

          self.scoped_methods << method_scoping
          begin
            yield
          ensure
            self.scoped_methods.pop
          end
        end

        # Works like with_scope, but discards any nested properties.
        def with_exclusive_scope(method_scoping = {}, &block)
          if method_scoping.values.any? { |e| e.is_a?(ActiveRecord::Relation) }
            raise ArgumentError, <<-MSG
New finder API can not be used with_exclusive_scope. You can either call unscoped to get an anonymous scope not bound to the default_scope:

  User.unscoped.where(:active => true)

Or call unscoped with a block:

  User.unscoped do
    User.where(:active => true).all
  end

MSG
          end
          with_scope(method_scoping, :overwrite, &block)
        end

        # Sets the default options for the model. The format of the
        # <tt>options</tt> argument is the same as in find.
        #
        #   class Person < ActiveRecord::Base
        #     default_scope order('last_name, first_name')
        #   end
        #
        # <tt>default_scope</tt> is also applied while creating/building a record. It is not
        # applied while updating a record.
        #
        #   class Article < ActiveRecord::Base
        #     default_scope where(:published => true)
        #   end
        #
        #   Article.new.published    # => true
        #   Article.create.published # => true
        def default_scope(options = {})
<<<<<<< HEAD
          self.default_scoping << { :find => options, :create => options[:conditions].is_a?(Hash) ? options[:conditions] : {} }
        end

        # Test whether the given method and optional key are scoped.
        def scoped?(method, key = nil) #:nodoc:
          if current_scoped_methods && (scope = current_scoped_methods[method])
            !key || !scope[key].nil?
          end
        end

        # Retrieve the scope for the given method and optional key.
        def scope(method, key = nil) #:nodoc:
          if current_scoped_methods && (scope = current_scoped_methods[method])
            key ? scope[key] : scope
          end
        end

        def scoped_methods #:nodoc:
          Thread.current[:"#{self}_scoped_methods"] ||= self.default_scoping.dup
=======
          reset_scoped_methods
          self.default_scoping << construct_finder_arel(options, default_scoping.pop)
>>>>>>> c09c8be3
        end

        def current_scoped_methods #:nodoc:
          scoped_methods.last
        end

        def reset_scoped_methods #:nodoc:
          Thread.current[:"#{self}_scoped_methods"] = nil
        end

        # Returns the class type of the record using the current module as a prefix. So descendants of
        # MyApp::Business::Account would appear as MyApp::Business::AccountSubclass.
        def compute_type(type_name)
<<<<<<< HEAD
          modularized_name = type_name_with_module(type_name)
          silence_warnings do
            begin
              class_eval(modularized_name, __FILE__)
            rescue NameError
              class_eval(type_name, __FILE__)
=======
          if type_name.match(/^::/)
            # If the type is prefixed with a scope operator then we assume that
            # the type_name is an absolute reference.
            ActiveSupport::Dependencies.constantize(type_name)
          else
            # Build a list of candidates to search for
            candidates = []
            name.scan(/::|$/) { candidates.unshift "#{$`}::#{type_name}" }
            candidates << type_name

            candidates.each do |candidate|
              begin
                constant = ActiveSupport::Dependencies.constantize(candidate)
                return constant if candidate == constant.to_s
              rescue NameError => e
                # We don't want to swallow NoMethodError < NameError errors
                raise e unless e.instance_of?(NameError)
              rescue ArgumentError
              end
>>>>>>> c09c8be3
            end

            raise NameError, "uninitialized constant #{candidates.first}"
          end
        end

        # Returns the class descending directly from ActiveRecord::Base or an
        # abstract class, if any, in the inheritance hierarchy.
        def class_of_active_record_descendant(klass)
          if klass.superclass == Base || klass.superclass.abstract_class?
            klass
          elsif klass.superclass.nil?
            raise ActiveRecordError, "#{name} doesn't belong in a hierarchy descending from ActiveRecord"
          else
            class_of_active_record_descendant(klass.superclass)
          end
        end

        # Accepts an array, hash, or string of SQL conditions and sanitizes
        # them into a valid SQL fragment for a WHERE clause.
        #   ["name='%s' and group_id='%s'", "foo'bar", 4]  returns  "name='foo''bar' and group_id='4'"
        #   { :name => "foo'bar", :group_id => 4 }  returns "name='foo''bar' and group_id='4'"
        #   "name='foo''bar' and group_id='4'" returns "name='foo''bar' and group_id='4'"
<<<<<<< HEAD
        def sanitize_sql_for_conditions(condition, table_name = quoted_table_name)
=======
        def sanitize_sql_for_conditions(condition, table_name = self.table_name)
>>>>>>> c09c8be3
          return nil if condition.blank?

          case condition
            when Array; sanitize_sql_array(condition)
            when Hash;  sanitize_sql_hash_for_conditions(condition, table_name)
            else        condition
          end
        end
        alias_method :sanitize_sql, :sanitize_sql_for_conditions

        # Accepts an array, hash, or string of SQL conditions and sanitizes
        # them into a valid SQL fragment for a SET clause.
        #   { :name => nil, :group_id => 4 }  returns "name = NULL , group_id='4'"
        def sanitize_sql_for_assignment(assignments)
          case assignments
            when Array; sanitize_sql_array(assignments)
            when Hash;  sanitize_sql_hash_for_assignment(assignments)
            else        assignments
          end
        end

        def aggregate_mapping(reflection)
          mapping = reflection.options[:mapping] || [reflection.name, reflection.name]
          mapping.first.is_a?(Array) ? mapping : [mapping]
        end

        # Accepts a hash of SQL conditions and replaces those attributes
        # that correspond to a +composed_of+ relationship with their expanded
        # aggregate attribute values.
        # Given:
        #     class Person < ActiveRecord::Base
        #       composed_of :address, :class_name => "Address",
        #         :mapping => [%w(address_street street), %w(address_city city)]
        #     end
        # Then:
        #     { :address => Address.new("813 abc st.", "chicago") }
        #       # => { :address_street => "813 abc st.", :address_city => "chicago" }
        def expand_hash_conditions_for_aggregates(attrs)
          expanded_attrs = {}
          attrs.each do |attr, value|
            unless (aggregation = reflect_on_aggregation(attr.to_sym)).nil?
              mapping = aggregate_mapping(aggregation)
              mapping.each do |field_attr, aggregate_attr|
                if mapping.size == 1 && !value.respond_to?(aggregate_attr)
                  expanded_attrs[field_attr] = value
                else
                  expanded_attrs[field_attr] = value.send(aggregate_attr)
                end
              end
            else
              expanded_attrs[attr] = value
            end
          end
          expanded_attrs
        end

        # Sanitizes a hash of attribute/value pairs into SQL conditions for a WHERE clause.
        #   { :name => "foo'bar", :group_id => 4 }
        #     # => "name='foo''bar' and group_id= 4"
        #   { :status => nil, :group_id => [1,2,3] }
        #     # => "status IS NULL and group_id IN (1,2,3)"
        #   { :age => 13..18 }
        #     # => "age BETWEEN 13 AND 18"
        #   { 'other_records.id' => 7 }
        #     # => "`other_records`.`id` = 7"
        #   { :other_records => { :id => 7 } }
        #     # => "`other_records`.`id` = 7"
        # And for value objects on a composed_of relationship:
        #   { :address => Address.new("123 abc st.", "chicago") }
        #     # => "address_street='123 abc st.' and address_city='chicago'"
<<<<<<< HEAD
        def sanitize_sql_hash_for_conditions(attrs, default_table_name = quoted_table_name)
          attrs = expand_hash_conditions_for_aggregates(attrs)

          conditions = attrs.map do |attr, value|
            table_name = default_table_name

            unless value.is_a?(Hash)
              attr = attr.to_s

              # Extract table name from qualified attribute names.
              if attr.include?('.')
                attr_table_name, attr = attr.split('.', 2)
                attr_table_name = connection.quote_table_name(attr_table_name)
              else
                attr_table_name = table_name
              end

              attribute_condition("#{attr_table_name}.#{connection.quote_column_name(attr)}", value)
            else
              sanitize_sql_hash_for_conditions(value, connection.quote_table_name(attr.to_s))
            end
          end.join(' AND ')

          replace_bind_variables(conditions, expand_range_bind_variables(attrs.values))
=======
        def sanitize_sql_hash_for_conditions(attrs, default_table_name = self.table_name)
          attrs = expand_hash_conditions_for_aggregates(attrs)

          table = Arel::Table.new(self.table_name, :engine => arel_engine, :as => default_table_name)
          builder = PredicateBuilder.new(arel_engine)
          builder.build_from_hash(attrs, table).map{ |b| b.to_sql }.join(' AND ')
>>>>>>> c09c8be3
        end
        alias_method :sanitize_sql_hash, :sanitize_sql_hash_for_conditions

        # Sanitizes a hash of attribute/value pairs into SQL conditions for a SET clause.
        #   { :status => nil, :group_id => 1 }
        #     # => "status = NULL , group_id = 1"
        def sanitize_sql_hash_for_assignment(attrs)
          attrs.map do |attr, value|
            "#{connection.quote_column_name(attr)} = #{quote_bound_value(value)}"
          end.join(', ')
        end

        # Accepts an array of conditions.  The array has each value
        # sanitized and interpolated into the SQL statement.
        #   ["name='%s' and group_id='%s'", "foo'bar", 4]  returns  "name='foo''bar' and group_id='4'"
        def sanitize_sql_array(ary)
          statement, *values = ary
          if values.first.is_a?(Hash) and statement =~ /:\w+/
            replace_named_bind_variables(statement, values.first)
          elsif statement.include?('?')
            replace_bind_variables(statement, values)
          elsif statement.blank?
            statement
          else
            statement % values.collect { |value| connection.quote_string(value.to_s) }
          end
        end

        alias_method :sanitize_conditions, :sanitize_sql

        def replace_bind_variables(statement, values) #:nodoc:
          raise_if_bind_arity_mismatch(statement, statement.count('?'), values.size)
          bound = values.dup
          c = connection
          statement.gsub('?') { quote_bound_value(bound.shift, c) }
        end

        def replace_named_bind_variables(statement, bind_vars) #:nodoc:
          statement.gsub(/(:?):([a-zA-Z]\w*)/) do
            if $1 == ':' # skip postgresql casts
              $& # return the whole match
            elsif bind_vars.include?(match = $2.to_sym)
              quote_bound_value(bind_vars[match])
            else
              raise PreparedStatementInvalid, "missing value for :#{match} in #{statement}"
            end
          end
        end

        def expand_range_bind_variables(bind_vars) #:nodoc:
          expanded = []

          bind_vars.each do |var|
            next if var.is_a?(Hash)

            if var.is_a?(Range)
              expanded << var.first
              expanded << var.last
            else
              expanded << var
            end
          end

          expanded
        end

        def quote_bound_value(value, c = connection) #:nodoc:
          if value.respond_to?(:map) && !value.acts_like?(:string)
            if value.respond_to?(:empty?) && value.empty?
              c.quote(nil)
            else
              value.map { |v| c.quote(v) }.join(',')
            end
          else
            c.quote(value)
          end
        end

        def raise_if_bind_arity_mismatch(statement, expected, provided) #:nodoc:
          unless expected == provided
            raise PreparedStatementInvalid, "wrong number of bind variables (#{provided} for #{expected}) in: #{statement}"
          end
        end

        def encode_quoted_value(value) #:nodoc:
          quoted_value = connection.quote(value)
          quoted_value = "'#{quoted_value[1..-2].gsub(/\'/, "\\\\'")}'" if quoted_value.include?("\\\'") # (for ruby mode) "
          quoted_value
        end
    end

    public
      # New objects can be instantiated as either empty (pass no construction parameter) or pre-set with
      # attributes but not yet saved (pass a hash with key names matching the associated table column names).
      # In both instances, valid attribute keys are determined by the column names of the associated table --
      # hence you can't have attributes that aren't part of the table columns.
      def initialize(attributes = nil)
        @attributes = attributes_from_column_definition
        @attributes_cache = {}
        @new_record = true
        @readonly = false
        @destroyed = false
        @marked_for_destruction = false
        @previously_changed = {}
        @changed_attributes = {}

        ensure_proper_type

        populate_with_current_scope_attributes
        self.attributes = attributes unless attributes.nil?
<<<<<<< HEAD
        assign_attributes(self.class.send(:scope, :create)) if self.class.send(:scoped?, :create)
=======

>>>>>>> c09c8be3
        result = yield self if block_given?
        _run_initialize_callbacks
        result
      end

      # Cloned objects have no id assigned and are treated as new records. Note that this is a "shallow" clone
      # as it copies the object's attributes only, not its associations. The extent of a "deep" clone is
      # application specific and is therefore left to the application to implement according to its need.
      def initialize_copy(other)
        _run_after_initialize_callbacks if respond_to?(:_run_after_initialize_callbacks)
        cloned_attributes = other.clone_attributes(:read_attribute_before_type_cast)
        cloned_attributes.delete(self.class.primary_key)

        @attributes = cloned_attributes

        @changed_attributes = {}
        attributes_from_column_definition.each do |attr, orig_value|
          @changed_attributes[attr] = orig_value if field_changed?(attr, orig_value, @attributes[attr])
        end

        clear_aggregation_cache
        clear_association_cache
        @attributes_cache = {}
        @new_record = true
        ensure_proper_type

        populate_with_current_scope_attributes
      end

      # Initialize an empty model object from +coder+.  +coder+ must contain
      # the attributes necessary for initializing an empty model object.  For
      # example:
      #
      #   class Post < ActiveRecord::Base
      #   end
      #
      #   post = Post.allocate
      #   post.init_with('attributes' => { 'title' => 'hello world' })
      #   post.title # => 'hello world'
      def init_with(coder)
        @attributes = coder['attributes']
        @attributes_cache, @previously_changed, @changed_attributes = {}, {}, {}
        @new_record = @readonly = @destroyed = @marked_for_destruction = false
        _run_find_callbacks
        _run_initialize_callbacks
      end

      # Returns a String, which Action Pack uses for constructing an URL to this
      # object. The default implementation returns this record's id as a String,
      # or nil if this record's unsaved.
      #
      # For example, suppose that you have a User model, and that you have a
      # <tt>resources :users</tt> route. Normally, +user_path+ will
      # construct a path with the user object's 'id' in it:
      #
      #   user = User.find_by_name('Phusion')
      #   user_path(user)  # => "/users/1"
      #
      # You can override +to_param+ in your model to make +user_path+ construct
      # a path using the user's name instead of the user's id:
      #
      #   class User < ActiveRecord::Base
      #     def to_param  # overridden
      #       name
      #     end
      #   end
      #
      #   user = User.find_by_name('Phusion')
      #   user_path(user)  # => "/users/Phusion"
      def to_param
        # We can't use alias_method here, because method 'id' optimizes itself on the fly.
        id && id.to_s # Be sure to stringify the id for routes
      end

      # Returns a cache key that can be used to identify this record.
      #
      # ==== Examples
      #
      #   Product.new.cache_key     # => "products/new"
      #   Product.find(5).cache_key # => "products/5" (updated_at not available)
      #   Person.find(5).cache_key  # => "people/5-20071224150000" (updated_at available)
      def cache_key
        case
        when new_record?
          "#{self.class.model_name.cache_key}/new"
        when timestamp = self[:updated_at]
          "#{self.class.model_name.cache_key}/#{id}-#{timestamp.to_s(:number)}"
        else
          "#{self.class.model_name.cache_key}/#{id}"
        end
      end

      def quoted_id #:nodoc:
        quote_value(id, column_for_attribute(self.class.primary_key))
      end

<<<<<<< HEAD
      # Sets the primary ID.
      def id=(value)
        write_attribute(self.class.primary_key, value)
      end

      # Returns true if this object hasn't been saved yet -- that is, a record for the object doesn't exist yet; otherwise, returns false.
      def new_record?
        @new_record || false
      end

      # :call-seq:
      #   save(perform_validation = true)
      #
      # Saves the model.
      #
      # If the model is new a record gets created in the database, otherwise
      # the existing record gets updated.
      #
      # If +perform_validation+ is true validations run. If any of them fail
      # the action is cancelled and +save+ returns +false+. If the flag is
      # false validations are bypassed altogether. See
      # ActiveRecord::Validations for more information. 
      #
      # There's a series of callbacks associated with +save+. If any of the
      # <tt>before_*</tt> callbacks return +false+ the action is cancelled and
      # +save+ returns +false+. See ActiveRecord::Callbacks for further
      # details. 
      def save
        create_or_update
      end

      # Saves the model.
      #
      # If the model is new a record gets created in the database, otherwise
      # the existing record gets updated.
      #
      # With <tt>save!</tt> validations always run. If any of them fail
      # ActiveRecord::RecordInvalid gets raised. See ActiveRecord::Validations
      # for more information. 
      #
      # There's a series of callbacks associated with <tt>save!</tt>. If any of
      # the <tt>before_*</tt> callbacks return +false+ the action is cancelled
      # and <tt>save!</tt> raises ActiveRecord::RecordNotSaved. See
      # ActiveRecord::Callbacks for further details. 
      def save!
        create_or_update || raise(RecordNotSaved)
      end

      # Deletes the record in the database and freezes this instance to
      # reflect that no changes should be made (since they can't be
      # persisted). Returns the frozen instance.
      #
      # The row is simply removed with a SQL +DELETE+ statement on the
      # record's primary key, and no callbacks are executed.
      #
      # To enforce the object's +before_destroy+ and +after_destroy+
      # callbacks, Observer methods, or any <tt>:dependent</tt> association
      # options, use <tt>#destroy</tt>.
      def delete
        self.class.delete(id) unless new_record?
        @destroyed = true
        freeze
      end

      # Deletes the record in the database and freezes this instance to reflect that no changes should
      # be made (since they can't be persisted).
      def destroy
        unless new_record?
          connection.delete(
            "DELETE FROM #{self.class.quoted_table_name} " +
            "WHERE #{connection.quote_column_name(self.class.primary_key)} = #{quoted_id}",
            "#{self.class.name} Destroy"
          )
        end

        @destroyed = true
        freeze
      end

      # Returns a clone of the record that hasn't been assigned an id yet and
      # is treated as a new record.  Note that this is a "shallow" clone:
      # it copies the object's attributes only, not its associations.
      # The extent of a "deep" clone is application-specific and is therefore
      # left to the application to implement according to its need.
      def clone
        attrs = clone_attributes(:read_attribute_before_type_cast)
        attrs.delete(self.class.primary_key)
        record = self.class.new
        record.send :instance_variable_set, '@attributes', attrs
        record
      end

      # Returns an instance of the specified +klass+ with the attributes of the current record. This is mostly useful in relation to
      # single-table inheritance structures where you want a subclass to appear as the superclass. This can be used along with record
      # identification in Action Pack to allow, say, <tt>Client < Company</tt> to do something like render <tt>:partial => @client.becomes(Company)</tt>
      # to render that instance using the companies/company partial instead of clients/client.
      #
      # Note: The new instance will share a link to the same attributes as the original class. So any change to the attributes in either
      # instance will affect the other.
      def becomes(klass)
        klass.new.tap do |became|
          became.instance_variable_set("@attributes", @attributes)
          became.instance_variable_set("@attributes_cache", @attributes_cache)
          became.instance_variable_set("@new_record", new_record?)
        end
      end

      # Updates a single attribute and saves the record without going through the normal validation procedure.
      # This is especially useful for boolean flags on existing records. The regular +update_attribute+ method
      # in Base is replaced with this when the validations module is mixed in, which it is by default.
      def update_attribute(name, value)
        send(name.to_s + '=', value)
        save(false)
      end

      # Updates all the attributes from the passed-in Hash and saves the record. If the object is invalid, the saving will
      # fail and false will be returned.
      def update_attributes(attributes)
        with_transaction_returning_status(:update_attributes_inside_transaction, attributes)
      end

      def update_attributes_inside_transaction(attributes) #:nodoc:
        self.attributes = attributes
        save
      end

      # Updates an object just like Base.update_attributes but calls save! instead of save so an exception is raised if the record is invalid.
      def update_attributes!(attributes)
        with_transaction_returning_status(:update_attributes_inside_transaction!, attributes)
      end

      def update_attributes_inside_transaction!(attributes) #:nodoc:
        self.attributes = attributes
        save!
      end

      # Initializes +attribute+ to zero if +nil+ and adds the value passed as +by+ (default is 1).
      # The increment is performed directly on the underlying attribute, no setter is invoked.
      # Only makes sense for number-based attributes. Returns +self+.
      def increment(attribute, by = 1)
        self[attribute] ||= 0
        self[attribute] += by
        self
      end

      # Wrapper around +increment+ that saves the record. This method differs from
      # its non-bang version in that it passes through the attribute setter.
      # Saving is not subjected to validation checks. Returns +true+ if the
      # record could be saved.
      def increment!(attribute, by = 1)
        increment(attribute, by).update_attribute(attribute, self[attribute])
      end

      # Initializes +attribute+ to zero if +nil+ and subtracts the value passed as +by+ (default is 1).
      # The decrement is performed directly on the underlying attribute, no setter is invoked.
      # Only makes sense for number-based attributes. Returns +self+.
      def decrement(attribute, by = 1)
        self[attribute] ||= 0
        self[attribute] -= by
        self
      end

      # Wrapper around +decrement+ that saves the record. This method differs from
      # its non-bang version in that it passes through the attribute setter.
      # Saving is not subjected to validation checks. Returns +true+ if the
      # record could be saved.
      def decrement!(attribute, by = 1)
        decrement(attribute, by).update_attribute(attribute, self[attribute])
      end

      # Assigns to +attribute+ the boolean opposite of <tt>attribute?</tt>. So
      # if the predicate returns +true+ the attribute will become +false+. This
      # method toggles directly the underlying value without calling any setter.
      # Returns +self+.
      def toggle(attribute)
        self[attribute] = !send("#{attribute}?")
        self
      end

      # Wrapper around +toggle+ that saves the record. This method differs from
      # its non-bang version in that it passes through the attribute setter.
      # Saving is not subjected to validation checks. Returns +true+ if the
      # record could be saved.
      def toggle!(attribute)
        toggle(attribute).update_attribute(attribute, self[attribute])
      end

      # Reloads the attributes of this object from the database.
      # The optional options argument is passed to find when reloading so you
      # may do e.g. record.reload(:lock => true) to reload the same record with
      # an exclusive row lock.
      def reload(options = nil)
        clear_aggregation_cache
        clear_association_cache
        @attributes.update(self.class.send(:with_exclusive_scope) { self.class.find(self.id, options) }.instance_variable_get('@attributes'))
        @attributes_cache = {}
        self
=======
      # Returns true if the given attribute is in the attributes hash
      def has_attribute?(attr_name)
        @attributes.has_key?(attr_name.to_s)
      end

      # Returns an array of names for the attributes available on this object sorted alphabetically.
      def attribute_names
        @attributes.keys.sort
>>>>>>> c09c8be3
      end

      # Returns the value of the attribute identified by <tt>attr_name</tt> after it has been typecast (for example,
      # "2004-12-12" in a data column is cast to a date object, like Date.new(2004, 12, 12)).
      # (Alias for the protected read_attribute method).
      def [](attr_name)
        read_attribute(attr_name)
      end

      # Updates the attribute identified by <tt>attr_name</tt> with the specified +value+.
      # (Alias for the protected write_attribute method).
      def []=(attr_name, value)
        write_attribute(attr_name, value)
      end

      # Allows you to set all the attributes at once by passing in a hash with keys
      # matching the attribute names (which again matches the column names).
      #
      # If +guard_protected_attributes+ is true (the default), then sensitive
      # attributes can be protected from this form of mass-assignment by using
      # the +attr_protected+ macro. Or you can alternatively specify which
      # attributes *can* be accessed with the +attr_accessible+ macro. Then all the
      # attributes not included in that won't be allowed to be mass-assigned.
      #
      #   class User < ActiveRecord::Base
      #     attr_protected :is_admin
      #   end
      #
      #   user = User.new
      #   user.attributes = { :username => 'Phusion', :is_admin => true }
      #   user.username   # => "Phusion"
      #   user.is_admin?  # => false
      #
      #   user.send(:attributes=, { :username => 'Phusion', :is_admin => true }, false)
      #   user.is_admin?  # => true
      def attributes=(new_attributes, guard_protected_attributes = true)
        return unless new_attributes.is_a?(Hash)
        attributes = new_attributes.stringify_keys

<<<<<<< HEAD
        attributes = remove_attributes_protected_from_mass_assignment(attributes) if guard_protected_attributes
        assign_attributes(attributes) if attributes and attributes.any?
=======
        multi_parameter_attributes = []
        attributes = sanitize_for_mass_assignment(attributes) if guard_protected_attributes

        attributes.each do |k, v|
          if k.include?("(")
            multi_parameter_attributes << [ k, v ]
          else
            respond_to?(:"#{k}=") ? send(:"#{k}=", v) : raise(UnknownAttributeError, "unknown attribute: #{k}")
          end
        end

        assign_multiparameter_attributes(multi_parameter_attributes)
>>>>>>> c09c8be3
      end

      # Returns a hash of all the attributes with their names as keys and the values of the attributes as values.
      def attributes
        attrs = {}
        attribute_names.each { |name| attrs[name] = read_attribute(name) }
        attrs
<<<<<<< HEAD
      end

      # Returns a hash of attributes before typecasting and deserialization.
      def attributes_before_type_cast
        self.attribute_names.inject({}) do |attrs, name|
          attrs[name] = read_attribute_before_type_cast(name)
          attrs
        end
=======
>>>>>>> c09c8be3
      end

      # Returns an <tt>#inspect</tt>-like string for the value of the
      # attribute +attr_name+. String attributes are elided after 50
      # characters, and Date and Time attributes are returned in the
      # <tt>:db</tt> format. Other attributes return the value of
      # <tt>#inspect</tt> without modification.
      #
      #   person = Person.create!(:name => "David Heinemeier Hansson " * 3)
      #
      #   person.attribute_for_inspect(:name)
      #   # => '"David Heinemeier Hansson David Heinemeier Hansson D..."'
      #
      #   person.attribute_for_inspect(:created_at)
      #   # => '"2009-01-12 04:48:57"'
      def attribute_for_inspect(attr_name)
        value = read_attribute(attr_name)

        if value.is_a?(String) && value.length > 50
          "#{value[0..50]}...".inspect
        elsif value.is_a?(Date) || value.is_a?(Time)
          %("#{value.to_s(:db)}")
        else
          value.inspect
        end
      end

      # Returns true if the specified +attribute+ has been set by the user or by a database load and is neither
      # nil nor empty? (the latter only applies to objects that respond to empty?, most notably Strings).
      def attribute_present?(attribute)
        value = read_attribute(attribute)
        !value.blank?
      end

      # Returns the column object for the named attribute.
      def column_for_attribute(name)
        self.class.columns_hash[name.to_s]
      end

      # Returns true if +comparison_object+ is the same exact object, or +comparison_object+ 
      # is of the same type and +self+ has an ID and it is equal to +comparison_object.id+.
      #
      # Note that new records are different from any other record by definition, unless the
      # other record is the receiver itself. Besides, if you fetch existing records with
      # +select+ and leave the ID out, you're on your own, this predicate will return false.
      #
      # Note also that destroying a record preserves its ID in the model instance, so deleted
      # models are still comparable.
      def ==(comparison_object)
        comparison_object.equal?(self) ||
          (comparison_object.instance_of?(self.class) &&
            comparison_object.id == id && !comparison_object.new_record?)
      end

      # Delegates to ==
      def eql?(comparison_object)
        self == (comparison_object)
      end

      # Delegates to id in order to allow two records of the same type and id to work with something like:
      #   [ Person.find(1), Person.find(2), Person.find(3) ] & [ Person.find(1), Person.find(4) ] # => [ Person.find(1) ]
      def hash
        id.hash
      end

      # Freeze the attributes hash such that associations are still accessible, even on destroyed records.
      def freeze
        @attributes.freeze; self
      end

      # Returns +true+ if the attributes hash has been frozen.
      def frozen?
        @attributes.frozen?
      end

<<<<<<< HEAD
      # Returns +true+ if the record has been destroyed.
      def destroyed?
        @destroyed
=======
      # Returns duplicated record with unfreezed attributes.
      def dup
        obj = super
        obj.instance_variable_set('@attributes', @attributes.dup)
        obj
>>>>>>> c09c8be3
      end

      # Returns +true+ if the record is read only. Records loaded through joins with piggy-back
      # attributes will be marked as read only since they cannot be saved.
      def readonly?
        @readonly
      end

      # Marks this record as read only.
      def readonly!
        @readonly = true
      end

      # Returns the contents of the record as a nicely formatted string.
      def inspect
        attributes_as_nice_string = self.class.column_names.collect { |name|
          if has_attribute?(name) || new_record?
            "#{name}: #{attribute_for_inspect(name)}"
          end
        }.compact.join(", ")
        "#<#{self.class} #{attributes_as_nice_string}>"
      end

<<<<<<< HEAD
    private
      # Assigns attributes, dealing nicely with both multi and single paramater attributes
      # Assumes attributes is a hash

      def assign_attributes(attributes={})
        multiparameter_attributes = []
        
        attributes.each do |k, v|
          if k.to_s.include?("(")
            multiparameter_attributes << [ k, v ]
          else
            respond_to?(:"#{k}=") ? send(:"#{k}=", v) : raise(UnknownAttributeError, "unknown attribute: #{k}")
          end
        end

        assign_multiparameter_attributes(multiparameter_attributes) unless  multiparameter_attributes.empty?        
      end
    
      def create_or_update
        raise ReadOnlyRecord if readonly?
        result = new_record? ? create : update
        result != false
      end

      # Updates the associated record with values matching those of the instance attributes.
      # Returns the number of affected rows.
      def update(attribute_names = @attributes.keys)
        quoted_attributes = attributes_with_quotes(false, false, attribute_names)
        return 0 if quoted_attributes.empty?
        connection.update(
          "UPDATE #{self.class.quoted_table_name} " +
          "SET #{quoted_comma_pair_list(connection, quoted_attributes)} " +
          "WHERE #{connection.quote_column_name(self.class.primary_key)} = #{quote_value(id)}",
          "#{self.class.name} Update"
        )
      end

      # Creates a record with values matching those of the instance attributes
      # and returns its id.
      def create
        if self.id.nil? && connection.prefetch_primary_key?(self.class.table_name)
          self.id = connection.next_sequence_value(self.class.sequence_name)
        end

        quoted_attributes = attributes_with_quotes

        statement = if quoted_attributes.empty?
          connection.empty_insert_statement(self.class.table_name)
        else
          "INSERT INTO #{self.class.quoted_table_name} " +
          "(#{quoted_column_names.join(', ')}) " +
          "VALUES(#{quoted_attributes.values.join(', ')})"
=======
    protected
      def clone_attributes(reader_method = :read_attribute, attributes = {})
        attribute_names.each do |name|
          attributes[name] = clone_attribute_value(reader_method, name)
>>>>>>> c09c8be3
        end
        attributes
      end

      def clone_attribute_value(reader_method, attribute_name)
        value = send(reader_method, attribute_name)
        value.duplicable? ? value.clone : value
      rescue TypeError, NoMethodError
        value
      end

    private

      # Sets the attribute used for single table inheritance to this class name if this is not the
      # ActiveRecord::Base descendant.
      # Considering the hierarchy Reply < Message < ActiveRecord::Base, this makes it possible to
      # do Reply.new without having to set <tt>Reply[Reply.inheritance_column] = "Reply"</tt> yourself.
      # No such attribute would be set for objects of the Message class in that example.
      def ensure_proper_type
        unless self.class.descends_from_active_record?
          write_attribute(self.class.inheritance_column, self.class.sti_name)
        end
      end

      # The primary key and inheritance column can never be set by mass-assignment for security reasons.
      def self.attributes_protected_by_default
        default = [ primary_key, inheritance_column ]
        default << 'id' unless primary_key.eql? 'id'
        default
      end

      # Returns a copy of the attributes hash where all the values have been safely quoted for use in
      # an Arel insert/update method.
      def arel_attributes_values(include_primary_key = true, include_readonly_attributes = true, attribute_names = @attributes.keys)
        attrs = {}
        attribute_names.each do |name|
          if (column = column_for_attribute(name)) && (include_primary_key || !column.primary)

            if include_readonly_attributes || (!include_readonly_attributes && !self.class.readonly_attributes.include?(name))
              value = read_attribute(name)

              if !value.nil? && self.class.serialized_attributes.key?(name)
                value = YAML.dump value
              end
              attrs[self.class.arel_table[name]] = value
            end
          end
        end
        attrs
      end

      # Quote strings appropriately for SQL statements.
      def quote_value(value, column = nil)
        self.class.connection.quote(value, column)
      end

      # Interpolate custom SQL string in instance context.
      # Optional record argument is meant for custom insert_sql.
      def interpolate_sql(sql, record = nil)
        instance_eval("%@#{sql.gsub('@', '\@')}@", __FILE__, __LINE__)
      end

      # Instantiates objects for all attribute classes that needs more than one constructor parameter. This is done
      # by calling new on the column type or aggregation type (through composed_of) object with these parameters.
      # So having the pairs written_on(1) = "2004", written_on(2) = "6", written_on(3) = "24", will instantiate
      # written_on (a date type) with Date.new("2004", "6", "24"). You can also specify a typecast character in the
      # parentheses to have the parameters typecasted before they're used in the constructor. Use i for Fixnum,
      # f for Float, s for String, and a for Array. If all the values for a given attribute are empty, the
      # attribute will be set to nil.
      def assign_multiparameter_attributes(pairs)
        execute_callstack_for_multiparameter_attributes(
          extract_callstack_for_multiparameter_attributes(pairs)
        )
      end

      def instantiate_time_object(name, values)
        if self.class.send(:create_time_zone_conversion_attribute?, name, column_for_attribute(name))
          Time.zone.local(*values)
        else
          Time.time_with_datetime_fallback(@@default_timezone, *values)
        end
      end

      def execute_callstack_for_multiparameter_attributes(callstack)
        errors = []
        callstack.each do |name, values_with_empty_parameters|
          begin
            klass = (self.class.reflect_on_aggregation(name.to_sym) || column_for_attribute(name)).klass
            # in order to allow a date to be set without a year, we must keep the empty values.
            # Otherwise, we wouldn't be able to distinguish it from a date with an empty day.
<<<<<<< HEAD
            values = values_with_empty_parameters.reject(&:nil?)
=======
            values = values_with_empty_parameters.reject { |v| v.nil? }
>>>>>>> c09c8be3

            if values.empty?
              send(name + "=", nil)
            else

              value = if Time == klass
                instantiate_time_object(name, values)
              elsif Date == klass
                begin
                  values = values_with_empty_parameters.collect do |v| v.nil? ? 1 : v end
                  Date.new(*values)
                rescue ArgumentError => ex # if Date.new raises an exception on an invalid date
                  instantiate_time_object(name, values).to_date # we instantiate Time object and convert it back to a date thus using Time's logic in handling invalid dates
                end
              else
                klass.new(*values)
              end

              send(name + "=", value)
            end
          rescue => ex
            errors << AttributeAssignmentError.new("error on assignment #{values.inspect} to #{name}", ex, name)
          end
        end
        unless errors.empty?
          raise MultiparameterAssignmentErrors.new(errors), "#{errors.size} error(s) on assignment of multiparameter attributes"
        end
      end

      def extract_callstack_for_multiparameter_attributes(pairs)
        attributes = { }

        for pair in pairs
          multiparameter_name, value = pair
          attribute_name = multiparameter_name.split("(").first
          attributes[attribute_name] = [] unless attributes.include?(attribute_name)

          parameter_value = value.empty? ? nil : type_cast_attribute_value(multiparameter_name, value)
          attributes[attribute_name] << [ find_parameter_position(multiparameter_name), parameter_value ]
        end

        attributes.each { |name, values| attributes[name] = values.sort_by{ |v| v.first }.collect { |v| v.last } }
      end

      def type_cast_attribute_value(multiparameter_name, value)
        multiparameter_name =~ /\([0-9]*([if])\)/ ? value.send("to_" + $1) : value
      end

      def find_parameter_position(multiparameter_name)
        multiparameter_name.scan(/\(([0-9]*).*\)/).first.first
      end

      # Returns a comma-separated pair list, like "key1 = val1, key2 = val2".
      def comma_pair_list(hash)
        hash.map { |k,v| "#{k} = #{v}" }.join(", ")
<<<<<<< HEAD
      end

      def quoted_column_names(attributes = attributes_with_quotes)
        connection = self.class.connection
        attributes.keys.collect do |column_name|
          connection.quote_column_name(column_name)
        end
      end

      def self.quoted_table_name
        self.connection.quote_table_name(self.table_name)
=======
>>>>>>> c09c8be3
      end

      def quote_columns(quoter, hash)
        Hash[hash.map { |name, value| [quoter.quote_column_name(name), value] }]
      end

      def quoted_comma_pair_list(quoter, hash)
        comma_pair_list(quote_columns(quoter, hash))
      end

      def convert_number_column_value(value)
        if value == false
          0
        elsif value == true
          1
        elsif value.is_a?(String) && value.blank?
          nil
        else
          value
        end
      end

      def object_from_yaml(string)
        return string unless string.is_a?(String) && string =~ /^---/
        YAML::load(string) rescue string
      end

      def populate_with_current_scope_attributes
        if scope = self.class.send(:current_scoped_methods)
          create_with = scope.scope_for_create
          create_with.each { |att,value| self.respond_to?(:"#{att}=") && self.send("#{att}=", value) } if create_with
        end
      end
  end

  Base.class_eval do
    include ActiveRecord::Persistence
    extend ActiveModel::Naming
    extend QueryCache::ClassMethods
    extend ActiveSupport::Benchmarkable
    extend ActiveSupport::DescendantsTracker

    include ActiveModel::Conversion
    include Validations
    extend CounterCache
    include Locking::Optimistic, Locking::Pessimistic
    include AttributeMethods
    include AttributeMethods::Read, AttributeMethods::Write, AttributeMethods::BeforeTypeCast, AttributeMethods::Query
    include AttributeMethods::PrimaryKey
    include AttributeMethods::TimeZoneConversion
    include AttributeMethods::Dirty
    include ActiveModel::MassAssignmentSecurity
    include Callbacks, ActiveModel::Observing, Timestamp
    include Associations, AssociationPreload, NamedScope

    # AutosaveAssociation needs to be included before Transactions, because we want
    # #save_with_autosave_associations to be wrapped inside a transaction.
    include AutosaveAssociation, NestedAttributes
    include Aggregations, Transactions, Reflection, Serialization

    NilClass.add_whiner(self) if NilClass.respond_to?(:add_whiner)
  end
end

# TODO: Remove this and make it work with LAZY flag
require 'active_record/connection_adapters/abstract_adapter'
ActiveSupport.run_load_hooks(:active_record, ActiveRecord::Base)<|MERGE_RESOLUTION|>--- conflicted
+++ resolved
@@ -1,8 +1,5 @@
 require 'yaml'
 require 'set'
-<<<<<<< HEAD
-require 'active_support/core_ext/class/attribute'
-=======
 require 'active_support/benchmarkable'
 require 'active_support/dependencies'
 require 'active_support/descendants_tracker'
@@ -25,7 +22,6 @@
 require 'arel'
 require 'active_record/errors'
 require 'active_record/log_subscriber'
->>>>>>> c09c8be3
 
 module ActiveRecord #:nodoc:
   # = Active Record
@@ -374,16 +370,6 @@
 
     ##
     # :singleton-method:
-<<<<<<< HEAD
-    # Accessor for the name of the prefix string to prepend to every table name. So if set to "basecamp_", all
-    # table names will be named like "basecamp_projects", "basecamp_people", etc. This is a convenient way of creating a namespace
-    # for tables in a shared database. By default, the prefix is the empty string.
-    #
-    # If you are organising your models within modules you can add a prefix to the models within a namespace by defining
-    # a singleton method in the parent module called table_name_prefix which returns your chosen prefix.
-    cattr_accessor :table_name_prefix, :instance_writer => false
-    @@table_name_prefix = ""
-=======
     # Accessor for the name of the prefix string to prepend to every table name. So if set
     # to "basecamp_", all table names will be named like "basecamp_projects", "basecamp_people",
     # etc. This is a convenient way of creating a namespace for tables in a shared database.
@@ -394,7 +380,6 @@
     # returns your chosen prefix.
     class_attribute :table_name_prefix, :instance_writer => false
     self.table_name_prefix = ""
->>>>>>> c09c8be3
 
     ##
     # :singleton-method:
@@ -436,13 +421,8 @@
     @@timestamped_migrations = true
 
     # Determine whether to store the full constant name including namespace when using STI
-<<<<<<< HEAD
-    class_attribute :store_full_sti_class
-    self.store_full_sti_class = false
-=======
     superclass_delegating_accessor :store_full_sti_class
     self.store_full_sti_class = true
->>>>>>> c09c8be3
 
     # Stores the default scope for the class
     class_inheritable_accessor :default_scoping, :instance_writer => false
@@ -487,40 +467,6 @@
         connection.select_all(sanitize_sql(sql), "#{name} Load").collect! { |record| instantiate(record) }
       end
 
-<<<<<<< HEAD
-      # Returns true if a record exists in the table that matches the +id+ or
-      # conditions given, or false otherwise. The argument can take five forms:
-      #
-      # * Integer - Finds the record with this primary key.
-      # * String - Finds the record with a primary key corresponding to this
-      #   string (such as <tt>'5'</tt>).
-      # * Array - Finds the record that matches these +find+-style conditions
-      #   (such as <tt>['color = ?', 'red']</tt>).
-      # * Hash - Finds the record that matches these +find+-style conditions
-      #   (such as <tt>{:color => 'red'}</tt>).
-      # * No args - Returns false if the table is empty, true otherwise.
-      #
-      # For more information about specifying conditions as a Hash or Array,
-      # see the Conditions section in the introduction to ActiveRecord::Base.
-      #
-      # Note: You can't pass in a condition as a string (like <tt>name =
-      # 'Jamie'</tt>), since it would be sanitized and then queried against
-      # the primary key column, like <tt>id = 'name = \'Jamie\''</tt>.
-      #
-      # ==== Examples
-      #   Person.exists?(5)
-      #   Person.exists?('5')
-      #   Person.exists?(:name => "David")
-      #   Person.exists?(['name LIKE ?', "%#{query}%"])
-      #   Person.exists?
-      def exists?(id_or_conditions = {})
-        find_initial(
-          :select => "#{quoted_table_name}.#{primary_key}",
-          :conditions => expand_id_conditions(id_or_conditions)) ? true : false
-      end
-
-=======
->>>>>>> c09c8be3
       # Creates an object (or multiple objects) and saves it to the database, if validations pass.
       # The resulting object is returned whether the object was saved successfully to the database or not.
       #
@@ -570,144 +516,10 @@
         connection.select_value(sql, "#{name} Count").to_i
       end
 
-<<<<<<< HEAD
-      # Resets one or more counter caches to their correct value using an SQL
-      # count query.  This is useful when adding new counter caches, or if the
-      # counter has been corrupted or modified directly by SQL.
-      #
-      # ==== Parameters
-      #
-      # * +id+ - The id of the object you wish to reset a counter on.
-      # * +counters+ - One or more counter names to reset
-      #
-      # ==== Examples
-      #
-      #   # For Post with id #1 records reset the comments_count
-      #   Post.reset_counters(1, :comments)
-      def reset_counters(id, *counters)
-        object = find(id)
-        counters.each do |association|
-          child_class = reflect_on_association(association.to_sym).klass
-          belongs_name = self.name.demodulize.underscore.to_sym
-          counter_name = child_class.reflect_on_association(belongs_name).counter_cache_column
-          value = object.send(association).count
-
-          connection.update(<<-CMD, "#{name} UPDATE")
-            UPDATE #{quoted_table_name}
-            SET #{connection.quote_column_name(counter_name)} = #{value}
-            WHERE #{connection.quote_column_name(primary_key)} = #{quote_value(object.id)}
-          CMD
-        end
-        return true
-      end
-
-      # A generic "counter updater" implementation, intended primarily to be
-      # used by increment_counter and decrement_counter, but which may also
-      # be useful on its own. It simply does a direct SQL update for the record
-      # with the given ID, altering the given hash of counters by the amount
-      # given by the corresponding value:
-      #
-      # ==== Parameters
-      #
-      # * +id+ - The id of the object you wish to update a counter on or an Array of ids.
-      # * +counters+ - An Array of Hashes containing the names of the fields
-      #   to update as keys and the amount to update the field by as values.
-      #
-      # ==== Examples
-      #
-      #   # For the Post with id of 5, decrement the comment_count by 1, and
-      #   # increment the action_count by 1
-      #   Post.update_counters 5, :comment_count => -1, :action_count => 1
-      #   # Executes the following SQL:
-      #   # UPDATE posts
-      #   #    SET comment_count = comment_count - 1,
-      #   #        action_count = action_count + 1
-      #   #  WHERE id = 5
-      #
-      #   # For the Posts with id of 10 and 15, increment the comment_count by 1
-      #   Post.update_counters [10, 15], :comment_count => 1
-      #   # Executes the following SQL:
-      #   # UPDATE posts
-      #   #    SET comment_count = comment_count + 1,
-      #   #  WHERE id IN (10, 15)
-      def update_counters(id, counters)
-        updates = counters.map do |counter_name, value|
-          operator = value < 0 ? '-' : '+'
-          quoted_column = connection.quote_column_name(counter_name)
-          "#{quoted_column} = COALESCE(#{quoted_column}, 0) #{operator} #{value.abs}"
-        end
-
-        update_all(updates.join(', '), primary_key => id )
-      end
-
-      # Increment a number field by one, usually representing a count.
-      #
-      # This is used for caching aggregate values, so that they don't need to be computed every time.
-      # For example, a DiscussionBoard may cache post_count and comment_count otherwise every time the board is
-      # shown it would have to run an SQL query to find how many posts and comments there are.
-      #
-      # ==== Parameters
-      #
-      # * +counter_name+ - The name of the field that should be incremented.
-      # * +id+ - The id of the object that should be incremented.
-      #
-      # ==== Examples
-      #
-      #   # Increment the post_count column for the record with an id of 5
-      #   DiscussionBoard.increment_counter(:post_count, 5)
-      def increment_counter(counter_name, id)
-        update_counters(id, counter_name => 1)
-      end
-
-      # Decrement a number field by one, usually representing a count.
-      #
-      # This works the same as increment_counter but reduces the column value by 1 instead of increasing it.
-      #
-      # ==== Parameters
-      #
-      # * +counter_name+ - The name of the field that should be decremented.
-      # * +id+ - The id of the object that should be decremented.
-      #
-      # ==== Examples
-      #
-      #   # Decrement the post_count column for the record with an id of 5
-      #   DiscussionBoard.decrement_counter(:post_count, 5)
-      def decrement_counter(counter_name, id)
-        update_counters(id, counter_name => -1)
-      end
-
-      # Attributes named in this macro are protected from mass-assignment,
-      # such as <tt>new(attributes)</tt>,
-      # <tt>update_attributes(attributes)</tt>, or
-      # <tt>attributes=(attributes)</tt>.
-      #
-      # Mass-assignment to these attributes will simply be ignored, to assign
-      # to them you can use direct writer methods. This is meant to protect
-      # sensitive attributes from being overwritten by malicious users
-      # tampering with URLs or forms.
-      #
-      #   class Customer < ActiveRecord::Base
-      #     attr_protected :credit_rating
-      #   end
-      #
-      #   customer = Customer.new("name" => David, "credit_rating" => "Excellent")
-      #   customer.credit_rating # => nil
-      #   customer.attributes = { "description" => "Jolly fellow", "credit_rating" => "Superb" }
-      #   customer.credit_rating # => nil
-      #
-      #   customer.credit_rating = "Average"
-      #   customer.credit_rating # => "Average"
-      #
-      # To start from an all-closed default and enable attributes as needed,
-      # have a look at +attr_accessible+.
-      def attr_protected(*attributes)
-        write_inheritable_attribute(:attr_protected, Set.new(attributes.map(&:to_s)) + (protected_attributes || []))
-=======
       # Attributes listed as readonly will be used to create a new record but update operations will
       # ignore these fields.
       def attr_readonly(*attributes)
         write_inheritable_attribute(:attr_readonly, Set.new(attributes.map { |a| a.to_s }) + (readonly_attributes || []))
->>>>>>> c09c8be3
       end
 
       # Returns an array of all the attributes that have been specified as readonly.
@@ -779,31 +591,9 @@
         reset_table_name
       end
 
-<<<<<<< HEAD
-      def reset_table_name #:nodoc:
-        base = base_class
-
-        name =
-          # STI subclasses always use their superclass' table.
-          unless self == base
-            base.table_name
-          else
-            # Nested classes are prefixed with singular parent table name.
-            if parent < ActiveRecord::Base && !parent.abstract_class?
-              contained = parent.table_name
-              contained = contained.singularize if parent.pluralize_table_names
-              contained << '_'
-            end
-            name = "#{full_table_name_prefix}#{contained}#{undecorated_table_name(base.name)}#{table_name_suffix}"
-          end
-
-        set_table_name(name)
-        name
-=======
       # Returns a quoted version of the table name, used to construct SQL statements.
       def quoted_table_name
         @quoted_table_name ||= connection.quote_table_name(table_name)
->>>>>>> c09c8be3
       end
 
       # Computes the table name, (re)sets it internally, and returns it.
@@ -815,17 +605,8 @@
         (parents.detect{ |p| p.respond_to?(:table_name_prefix) } || self).table_name_prefix
       end
 
-<<<<<<< HEAD
-      def full_table_name_prefix #:nodoc:
-        (parents.detect{ |p| p.respond_to?(:table_name_prefix) } || self).table_name_prefix
-      end
-
-      # Defines the column name for use with single table inheritance
-      # -- can be set in subclasses like so: self.inheritance_column = "type_id"
-=======
       # Defines the column name for use with single table inheritance. Use
       # <tt>set_inheritance_column</tt> to set a different value.
->>>>>>> c09c8be3
       def inheritance_column
         @inheritance_column ||= "type"
       end
@@ -887,19 +668,6 @@
       end
       alias :sequence_name= :set_sequence_name
 
-<<<<<<< HEAD
-      # Turns the +table_name+ back into a class name following the reverse rules of +table_name+.
-      def class_name(table_name = table_name) # :nodoc:
-        ActiveSupport::Deprecation.warn("ActiveRecord::Base#class_name is deprecated and will be removed in Rails 2.3.9.", caller)
-
-        # remove any prefix and/or suffix from the table name
-        class_name = table_name[table_name_prefix.length..-(table_name_suffix.length + 1)].camelize
-        class_name = class_name.singularize if pluralize_table_names
-        class_name
-      end
-
-=======
->>>>>>> c09c8be3
       # Indicates whether the table associated with this class exists
       def table_exists?
         connection.table_exists?(table_name)
@@ -999,38 +767,9 @@
         [self]
       end
 
-<<<<<<< HEAD
-      # Transforms attribute key names into a more humane format, such as "First name" instead of "first_name". Example:
-      #   Person.human_attribute_name("first_name") # => "First name"
-      # This used to be depricated in favor of humanize, but is now preferred, because it automatically uses the I18n
-      # module now.
-      # Specify +options+ with additional translating options.
-      def human_attribute_name(attribute_key_name, options = {})
-        defaults = self_and_descendants_from_active_record.map do |klass|
-          :"#{klass.name.underscore}.#{attribute_key_name}"
-        end
-        defaults << options[:default] if options[:default]
-        defaults.flatten!
-        defaults << attribute_key_name.to_s.humanize
-        options[:count] ||= 1
-        I18n.translate(defaults.shift, options.merge(:default => defaults, :scope => [:activerecord, :attributes]))
-      end
-
-      # Transform the modelname into a more humane format, using I18n.
-      # Defaults to the basic humanize method.
-      # Default scope of the translation is activerecord.models
-      # Specify +options+ with additional translating options.
-      def human_name(options = {})
-        defaults = self_and_descendants_from_active_record.map do |klass|
-          :"#{klass.name.underscore}"
-        end 
-        defaults << self.name.humanize
-        I18n.translate(defaults.shift, {:scope => [:activerecord, :models], :count => 1, :default => defaults}.merge(options))
-=======
       # Set the i18n scope to overwrite ActiveModel.
       def i18n_scope #:nodoc:
         :activerecord
->>>>>>> c09c8be3
       end
 
       # True if this isn't a concrete subclass needing a STI type condition.
@@ -1243,126 +982,17 @@
             attribute_names = match.attribute_names
             super unless all_attributes_exists?(attribute_names)
             if match.finder?
-<<<<<<< HEAD
-              finder = match.finder
-              bang = match.bang?
-              # def self.find_by_login_and_activated(*args)
-              #   options = args.extract_options!
-              #   attributes = construct_attributes_from_arguments(
-              #     [:login,:activated],
-              #     args
-              #   )
-              #   finder_options = { :conditions => attributes }
-              #   validate_find_options(options)
-              #   set_readonly_option!(options)
-              #
-              #   if options[:conditions]
-              #     with_scope(:find => finder_options) do
-              #       find(:first, options)
-              #     end
-              #   else
-              #     find(:first, options.merge(finder_options))
-              #   end
-              # end
-              self.class_eval <<-EOS, __FILE__, __LINE__ + 1
-                def self.#{method_id}(*args)
-                  options = args.extract_options!
-                  attributes = construct_attributes_from_arguments(
-                    [:#{attribute_names.join(',:')}],
-                    args
-                  )
-                  finder_options = { :conditions => attributes }
-                  validate_find_options(options)
-                  set_readonly_option!(options)
-
-                  #{'result = ' if bang}if options[:conditions]
-                    with_scope(:find => finder_options) do
-                      find(:#{finder}, options)
-                    end
-                  else
-                    find(:#{finder}, options.merge(finder_options))
-                  end
-                  #{'result || raise(RecordNotFound, "Couldn\'t find #{name} with #{attributes.to_a.collect {|pair| "#{pair.first} = #{pair.second}"}.join(\', \')}")' if bang}
-                end
-              EOS
-              send(method_id, *arguments)
-            elsif match.instantiator?
-              instantiator = match.instantiator
-              # def self.find_or_create_by_user_id(*args)
-              #   guard_protected_attributes = false
-              #
-              #   if args[0].is_a?(Hash)
-              #     guard_protected_attributes = true
-              #     attributes = args[0].with_indifferent_access
-              #     find_attributes = attributes.slice(*[:user_id])
-              #   else
-              #     find_attributes = attributes = construct_attributes_from_arguments([:user_id], args)
-              #   end
-              #
-              #   options = { :conditions => find_attributes }
-              #   set_readonly_option!(options)
-              #
-              #   record = find(:first, options)
-              #
-              #   if record.nil?
-              #     record = self.new { |r| r.send(:attributes=, attributes, guard_protected_attributes) }
-              #     yield(record) if block_given?
-              #     record.save
-              #     record
-              #   else
-              #     record
-              #   end
-              # end
-              self.class_eval <<-EOS, __FILE__, __LINE__ + 1
-                def self.#{method_id}(*args)
-                  attributes = [:#{attribute_names.join(',:')}]
-                  protected_attributes_for_create, unprotected_attributes_for_create = {}, {}
-                  args.each_with_index do |arg, i|
-                    if arg.is_a?(Hash)
-                      protected_attributes_for_create = args[i].with_indifferent_access
-                    else
-                      unprotected_attributes_for_create[attributes[i]] = args[i]
-                    end
-                  end
-
-                  find_attributes = (protected_attributes_for_create.merge(unprotected_attributes_for_create)).slice(*attributes)
-
-                  options = { :conditions => find_attributes }
-                  set_readonly_option!(options)
-
-                  record = find(:first, options)
-
-                  if record.nil?
-                    record = self.new do |r|
-                      r.send(:attributes=, protected_attributes_for_create, true) unless protected_attributes_for_create.empty?
-                      r.send(:attributes=, unprotected_attributes_for_create, false) unless unprotected_attributes_for_create.empty?
-                    end
-                    #{'yield(record) if block_given?'}
-                    #{'record.save' if instantiator == :create}
-                    record
-                  else
-                    record
-                  end
-                end
-              EOS
-              send(method_id, *arguments, &block)
-=======
               options = arguments.extract_options!
               relation = options.any? ? construct_finder_arel(options, current_scoped_methods) : scoped
               relation.send :find_by_attributes, match, attribute_names, *arguments
             elsif match.instantiator?
               scoped.send :find_or_instantiator_by_attributes, match, attribute_names, *arguments, &block
->>>>>>> c09c8be3
             end
           elsif match = DynamicScopeMatch.match(method_id)
             attribute_names = match.attribute_names
             super unless all_attributes_exists?(attribute_names)
             if match.scope?
-<<<<<<< HEAD
-              self.class_eval <<-EOS, __FILE__, __LINE__ + 1
-=======
               self.class_eval <<-METHOD, __FILE__, __LINE__ + 1
->>>>>>> c09c8be3
                 def self.#{method_id}(*args)                        # def self.scoped_by_user_name_and_password(*args)
                   options = args.extract_options!                   #   options = args.extract_options!
                   attributes = construct_attributes_from_arguments( #   attributes = construct_attributes_from_arguments(
@@ -1371,11 +1001,7 @@
                                                                     #
                   scoped(:conditions => attributes)                 #   scoped(:conditions => attributes)
                 end                                                 # end
-<<<<<<< HEAD
-              EOS
-=======
               METHOD
->>>>>>> c09c8be3
               send(method_id, *arguments)
             end
           else
@@ -1534,30 +1160,8 @@
         #   Article.new.published    # => true
         #   Article.create.published # => true
         def default_scope(options = {})
-<<<<<<< HEAD
-          self.default_scoping << { :find => options, :create => options[:conditions].is_a?(Hash) ? options[:conditions] : {} }
-        end
-
-        # Test whether the given method and optional key are scoped.
-        def scoped?(method, key = nil) #:nodoc:
-          if current_scoped_methods && (scope = current_scoped_methods[method])
-            !key || !scope[key].nil?
-          end
-        end
-
-        # Retrieve the scope for the given method and optional key.
-        def scope(method, key = nil) #:nodoc:
-          if current_scoped_methods && (scope = current_scoped_methods[method])
-            key ? scope[key] : scope
-          end
-        end
-
-        def scoped_methods #:nodoc:
-          Thread.current[:"#{self}_scoped_methods"] ||= self.default_scoping.dup
-=======
           reset_scoped_methods
           self.default_scoping << construct_finder_arel(options, default_scoping.pop)
->>>>>>> c09c8be3
         end
 
         def current_scoped_methods #:nodoc:
@@ -1571,14 +1175,6 @@
         # Returns the class type of the record using the current module as a prefix. So descendants of
         # MyApp::Business::Account would appear as MyApp::Business::AccountSubclass.
         def compute_type(type_name)
-<<<<<<< HEAD
-          modularized_name = type_name_with_module(type_name)
-          silence_warnings do
-            begin
-              class_eval(modularized_name, __FILE__)
-            rescue NameError
-              class_eval(type_name, __FILE__)
-=======
           if type_name.match(/^::/)
             # If the type is prefixed with a scope operator then we assume that
             # the type_name is an absolute reference.
@@ -1598,7 +1194,6 @@
                 raise e unless e.instance_of?(NameError)
               rescue ArgumentError
               end
->>>>>>> c09c8be3
             end
 
             raise NameError, "uninitialized constant #{candidates.first}"
@@ -1622,11 +1217,7 @@
         #   ["name='%s' and group_id='%s'", "foo'bar", 4]  returns  "name='foo''bar' and group_id='4'"
         #   { :name => "foo'bar", :group_id => 4 }  returns "name='foo''bar' and group_id='4'"
         #   "name='foo''bar' and group_id='4'" returns "name='foo''bar' and group_id='4'"
-<<<<<<< HEAD
-        def sanitize_sql_for_conditions(condition, table_name = quoted_table_name)
-=======
         def sanitize_sql_for_conditions(condition, table_name = self.table_name)
->>>>>>> c09c8be3
           return nil if condition.blank?
 
           case condition
@@ -1697,39 +1288,12 @@
         # And for value objects on a composed_of relationship:
         #   { :address => Address.new("123 abc st.", "chicago") }
         #     # => "address_street='123 abc st.' and address_city='chicago'"
-<<<<<<< HEAD
-        def sanitize_sql_hash_for_conditions(attrs, default_table_name = quoted_table_name)
-          attrs = expand_hash_conditions_for_aggregates(attrs)
-
-          conditions = attrs.map do |attr, value|
-            table_name = default_table_name
-
-            unless value.is_a?(Hash)
-              attr = attr.to_s
-
-              # Extract table name from qualified attribute names.
-              if attr.include?('.')
-                attr_table_name, attr = attr.split('.', 2)
-                attr_table_name = connection.quote_table_name(attr_table_name)
-              else
-                attr_table_name = table_name
-              end
-
-              attribute_condition("#{attr_table_name}.#{connection.quote_column_name(attr)}", value)
-            else
-              sanitize_sql_hash_for_conditions(value, connection.quote_table_name(attr.to_s))
-            end
-          end.join(' AND ')
-
-          replace_bind_variables(conditions, expand_range_bind_variables(attrs.values))
-=======
         def sanitize_sql_hash_for_conditions(attrs, default_table_name = self.table_name)
           attrs = expand_hash_conditions_for_aggregates(attrs)
 
           table = Arel::Table.new(self.table_name, :engine => arel_engine, :as => default_table_name)
           builder = PredicateBuilder.new(arel_engine)
           builder.build_from_hash(attrs, table).map{ |b| b.to_sql }.join(' AND ')
->>>>>>> c09c8be3
         end
         alias_method :sanitize_sql_hash, :sanitize_sql_hash_for_conditions
 
@@ -1840,11 +1404,7 @@
 
         populate_with_current_scope_attributes
         self.attributes = attributes unless attributes.nil?
-<<<<<<< HEAD
-        assign_attributes(self.class.send(:scope, :create)) if self.class.send(:scoped?, :create)
-=======
-
->>>>>>> c09c8be3
+
         result = yield self if block_given?
         _run_initialize_callbacks
         result
@@ -1941,205 +1501,6 @@
         quote_value(id, column_for_attribute(self.class.primary_key))
       end
 
-<<<<<<< HEAD
-      # Sets the primary ID.
-      def id=(value)
-        write_attribute(self.class.primary_key, value)
-      end
-
-      # Returns true if this object hasn't been saved yet -- that is, a record for the object doesn't exist yet; otherwise, returns false.
-      def new_record?
-        @new_record || false
-      end
-
-      # :call-seq:
-      #   save(perform_validation = true)
-      #
-      # Saves the model.
-      #
-      # If the model is new a record gets created in the database, otherwise
-      # the existing record gets updated.
-      #
-      # If +perform_validation+ is true validations run. If any of them fail
-      # the action is cancelled and +save+ returns +false+. If the flag is
-      # false validations are bypassed altogether. See
-      # ActiveRecord::Validations for more information. 
-      #
-      # There's a series of callbacks associated with +save+. If any of the
-      # <tt>before_*</tt> callbacks return +false+ the action is cancelled and
-      # +save+ returns +false+. See ActiveRecord::Callbacks for further
-      # details. 
-      def save
-        create_or_update
-      end
-
-      # Saves the model.
-      #
-      # If the model is new a record gets created in the database, otherwise
-      # the existing record gets updated.
-      #
-      # With <tt>save!</tt> validations always run. If any of them fail
-      # ActiveRecord::RecordInvalid gets raised. See ActiveRecord::Validations
-      # for more information. 
-      #
-      # There's a series of callbacks associated with <tt>save!</tt>. If any of
-      # the <tt>before_*</tt> callbacks return +false+ the action is cancelled
-      # and <tt>save!</tt> raises ActiveRecord::RecordNotSaved. See
-      # ActiveRecord::Callbacks for further details. 
-      def save!
-        create_or_update || raise(RecordNotSaved)
-      end
-
-      # Deletes the record in the database and freezes this instance to
-      # reflect that no changes should be made (since they can't be
-      # persisted). Returns the frozen instance.
-      #
-      # The row is simply removed with a SQL +DELETE+ statement on the
-      # record's primary key, and no callbacks are executed.
-      #
-      # To enforce the object's +before_destroy+ and +after_destroy+
-      # callbacks, Observer methods, or any <tt>:dependent</tt> association
-      # options, use <tt>#destroy</tt>.
-      def delete
-        self.class.delete(id) unless new_record?
-        @destroyed = true
-        freeze
-      end
-
-      # Deletes the record in the database and freezes this instance to reflect that no changes should
-      # be made (since they can't be persisted).
-      def destroy
-        unless new_record?
-          connection.delete(
-            "DELETE FROM #{self.class.quoted_table_name} " +
-            "WHERE #{connection.quote_column_name(self.class.primary_key)} = #{quoted_id}",
-            "#{self.class.name} Destroy"
-          )
-        end
-
-        @destroyed = true
-        freeze
-      end
-
-      # Returns a clone of the record that hasn't been assigned an id yet and
-      # is treated as a new record.  Note that this is a "shallow" clone:
-      # it copies the object's attributes only, not its associations.
-      # The extent of a "deep" clone is application-specific and is therefore
-      # left to the application to implement according to its need.
-      def clone
-        attrs = clone_attributes(:read_attribute_before_type_cast)
-        attrs.delete(self.class.primary_key)
-        record = self.class.new
-        record.send :instance_variable_set, '@attributes', attrs
-        record
-      end
-
-      # Returns an instance of the specified +klass+ with the attributes of the current record. This is mostly useful in relation to
-      # single-table inheritance structures where you want a subclass to appear as the superclass. This can be used along with record
-      # identification in Action Pack to allow, say, <tt>Client < Company</tt> to do something like render <tt>:partial => @client.becomes(Company)</tt>
-      # to render that instance using the companies/company partial instead of clients/client.
-      #
-      # Note: The new instance will share a link to the same attributes as the original class. So any change to the attributes in either
-      # instance will affect the other.
-      def becomes(klass)
-        klass.new.tap do |became|
-          became.instance_variable_set("@attributes", @attributes)
-          became.instance_variable_set("@attributes_cache", @attributes_cache)
-          became.instance_variable_set("@new_record", new_record?)
-        end
-      end
-
-      # Updates a single attribute and saves the record without going through the normal validation procedure.
-      # This is especially useful for boolean flags on existing records. The regular +update_attribute+ method
-      # in Base is replaced with this when the validations module is mixed in, which it is by default.
-      def update_attribute(name, value)
-        send(name.to_s + '=', value)
-        save(false)
-      end
-
-      # Updates all the attributes from the passed-in Hash and saves the record. If the object is invalid, the saving will
-      # fail and false will be returned.
-      def update_attributes(attributes)
-        with_transaction_returning_status(:update_attributes_inside_transaction, attributes)
-      end
-
-      def update_attributes_inside_transaction(attributes) #:nodoc:
-        self.attributes = attributes
-        save
-      end
-
-      # Updates an object just like Base.update_attributes but calls save! instead of save so an exception is raised if the record is invalid.
-      def update_attributes!(attributes)
-        with_transaction_returning_status(:update_attributes_inside_transaction!, attributes)
-      end
-
-      def update_attributes_inside_transaction!(attributes) #:nodoc:
-        self.attributes = attributes
-        save!
-      end
-
-      # Initializes +attribute+ to zero if +nil+ and adds the value passed as +by+ (default is 1).
-      # The increment is performed directly on the underlying attribute, no setter is invoked.
-      # Only makes sense for number-based attributes. Returns +self+.
-      def increment(attribute, by = 1)
-        self[attribute] ||= 0
-        self[attribute] += by
-        self
-      end
-
-      # Wrapper around +increment+ that saves the record. This method differs from
-      # its non-bang version in that it passes through the attribute setter.
-      # Saving is not subjected to validation checks. Returns +true+ if the
-      # record could be saved.
-      def increment!(attribute, by = 1)
-        increment(attribute, by).update_attribute(attribute, self[attribute])
-      end
-
-      # Initializes +attribute+ to zero if +nil+ and subtracts the value passed as +by+ (default is 1).
-      # The decrement is performed directly on the underlying attribute, no setter is invoked.
-      # Only makes sense for number-based attributes. Returns +self+.
-      def decrement(attribute, by = 1)
-        self[attribute] ||= 0
-        self[attribute] -= by
-        self
-      end
-
-      # Wrapper around +decrement+ that saves the record. This method differs from
-      # its non-bang version in that it passes through the attribute setter.
-      # Saving is not subjected to validation checks. Returns +true+ if the
-      # record could be saved.
-      def decrement!(attribute, by = 1)
-        decrement(attribute, by).update_attribute(attribute, self[attribute])
-      end
-
-      # Assigns to +attribute+ the boolean opposite of <tt>attribute?</tt>. So
-      # if the predicate returns +true+ the attribute will become +false+. This
-      # method toggles directly the underlying value without calling any setter.
-      # Returns +self+.
-      def toggle(attribute)
-        self[attribute] = !send("#{attribute}?")
-        self
-      end
-
-      # Wrapper around +toggle+ that saves the record. This method differs from
-      # its non-bang version in that it passes through the attribute setter.
-      # Saving is not subjected to validation checks. Returns +true+ if the
-      # record could be saved.
-      def toggle!(attribute)
-        toggle(attribute).update_attribute(attribute, self[attribute])
-      end
-
-      # Reloads the attributes of this object from the database.
-      # The optional options argument is passed to find when reloading so you
-      # may do e.g. record.reload(:lock => true) to reload the same record with
-      # an exclusive row lock.
-      def reload(options = nil)
-        clear_aggregation_cache
-        clear_association_cache
-        @attributes.update(self.class.send(:with_exclusive_scope) { self.class.find(self.id, options) }.instance_variable_get('@attributes'))
-        @attributes_cache = {}
-        self
-=======
       # Returns true if the given attribute is in the attributes hash
       def has_attribute?(attr_name)
         @attributes.has_key?(attr_name.to_s)
@@ -2148,7 +1509,6 @@
       # Returns an array of names for the attributes available on this object sorted alphabetically.
       def attribute_names
         @attributes.keys.sort
->>>>>>> c09c8be3
       end
 
       # Returns the value of the attribute identified by <tt>attr_name</tt> after it has been typecast (for example,
@@ -2188,10 +1548,6 @@
         return unless new_attributes.is_a?(Hash)
         attributes = new_attributes.stringify_keys
 
-<<<<<<< HEAD
-        attributes = remove_attributes_protected_from_mass_assignment(attributes) if guard_protected_attributes
-        assign_attributes(attributes) if attributes and attributes.any?
-=======
         multi_parameter_attributes = []
         attributes = sanitize_for_mass_assignment(attributes) if guard_protected_attributes
 
@@ -2204,7 +1560,6 @@
         end
 
         assign_multiparameter_attributes(multi_parameter_attributes)
->>>>>>> c09c8be3
       end
 
       # Returns a hash of all the attributes with their names as keys and the values of the attributes as values.
@@ -2212,17 +1567,6 @@
         attrs = {}
         attribute_names.each { |name| attrs[name] = read_attribute(name) }
         attrs
-<<<<<<< HEAD
-      end
-
-      # Returns a hash of attributes before typecasting and deserialization.
-      def attributes_before_type_cast
-        self.attribute_names.inject({}) do |attrs, name|
-          attrs[name] = read_attribute_before_type_cast(name)
-          attrs
-        end
-=======
->>>>>>> c09c8be3
       end
 
       # Returns an <tt>#inspect</tt>-like string for the value of the
@@ -2298,17 +1642,11 @@
         @attributes.frozen?
       end
 
-<<<<<<< HEAD
-      # Returns +true+ if the record has been destroyed.
-      def destroyed?
-        @destroyed
-=======
       # Returns duplicated record with unfreezed attributes.
       def dup
         obj = super
         obj.instance_variable_set('@attributes', @attributes.dup)
         obj
->>>>>>> c09c8be3
       end
 
       # Returns +true+ if the record is read only. Records loaded through joins with piggy-back
@@ -2332,65 +1670,10 @@
         "#<#{self.class} #{attributes_as_nice_string}>"
       end
 
-<<<<<<< HEAD
-    private
-      # Assigns attributes, dealing nicely with both multi and single paramater attributes
-      # Assumes attributes is a hash
-
-      def assign_attributes(attributes={})
-        multiparameter_attributes = []
-        
-        attributes.each do |k, v|
-          if k.to_s.include?("(")
-            multiparameter_attributes << [ k, v ]
-          else
-            respond_to?(:"#{k}=") ? send(:"#{k}=", v) : raise(UnknownAttributeError, "unknown attribute: #{k}")
-          end
-        end
-
-        assign_multiparameter_attributes(multiparameter_attributes) unless  multiparameter_attributes.empty?        
-      end
-    
-      def create_or_update
-        raise ReadOnlyRecord if readonly?
-        result = new_record? ? create : update
-        result != false
-      end
-
-      # Updates the associated record with values matching those of the instance attributes.
-      # Returns the number of affected rows.
-      def update(attribute_names = @attributes.keys)
-        quoted_attributes = attributes_with_quotes(false, false, attribute_names)
-        return 0 if quoted_attributes.empty?
-        connection.update(
-          "UPDATE #{self.class.quoted_table_name} " +
-          "SET #{quoted_comma_pair_list(connection, quoted_attributes)} " +
-          "WHERE #{connection.quote_column_name(self.class.primary_key)} = #{quote_value(id)}",
-          "#{self.class.name} Update"
-        )
-      end
-
-      # Creates a record with values matching those of the instance attributes
-      # and returns its id.
-      def create
-        if self.id.nil? && connection.prefetch_primary_key?(self.class.table_name)
-          self.id = connection.next_sequence_value(self.class.sequence_name)
-        end
-
-        quoted_attributes = attributes_with_quotes
-
-        statement = if quoted_attributes.empty?
-          connection.empty_insert_statement(self.class.table_name)
-        else
-          "INSERT INTO #{self.class.quoted_table_name} " +
-          "(#{quoted_column_names.join(', ')}) " +
-          "VALUES(#{quoted_attributes.values.join(', ')})"
-=======
     protected
       def clone_attributes(reader_method = :read_attribute, attributes = {})
         attribute_names.each do |name|
           attributes[name] = clone_attribute_value(reader_method, name)
->>>>>>> c09c8be3
         end
         attributes
       end
@@ -2481,11 +1764,7 @@
             klass = (self.class.reflect_on_aggregation(name.to_sym) || column_for_attribute(name)).klass
             # in order to allow a date to be set without a year, we must keep the empty values.
             # Otherwise, we wouldn't be able to distinguish it from a date with an empty day.
-<<<<<<< HEAD
-            values = values_with_empty_parameters.reject(&:nil?)
-=======
             values = values_with_empty_parameters.reject { |v| v.nil? }
->>>>>>> c09c8be3
 
             if values.empty?
               send(name + "=", nil)
@@ -2541,20 +1820,6 @@
       # Returns a comma-separated pair list, like "key1 = val1, key2 = val2".
       def comma_pair_list(hash)
         hash.map { |k,v| "#{k} = #{v}" }.join(", ")
-<<<<<<< HEAD
-      end
-
-      def quoted_column_names(attributes = attributes_with_quotes)
-        connection = self.class.connection
-        attributes.keys.collect do |column_name|
-          connection.quote_column_name(column_name)
-        end
-      end
-
-      def self.quoted_table_name
-        self.connection.quote_table_name(self.table_name)
-=======
->>>>>>> c09c8be3
       end
 
       def quote_columns(quoter, hash)
