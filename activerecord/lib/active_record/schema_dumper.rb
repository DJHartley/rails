--- conflicted
+++ resolved
@@ -87,11 +87,7 @@
           elsif @connection.respond_to?(:primary_key)
             pk = @connection.primary_key(table)
           end
-<<<<<<< HEAD
-          
-=======
 
->>>>>>> c09c8be3
           tbl.print "  create_table #{table.inspect}"
           if columns.detect { |c| c.name == pk }
             if pk != 'id'
@@ -188,14 +184,7 @@
             index_lengths = index.lengths.compact if index.lengths.is_a?(Array)
             statement_parts << (':length => ' + Hash[*index.columns.zip(index.lengths).flatten].inspect) if index_lengths.present?
 
-<<<<<<< HEAD
-            index_lengths = index.lengths.compact if index.lengths.is_a?(Array)
-            statment_parts << (':length => ' + Hash[*index.columns.zip(index.lengths).flatten].inspect) if index_lengths.present?
-
-            '  ' + statment_parts.join(', ')
-=======
             '  ' + statement_parts.join(', ')
->>>>>>> c09c8be3
           end
 
           stream.puts add_index_statements.sort.join("\n")
