--- conflicted
+++ resolved
@@ -3,9 +3,6 @@
 module ActiveRecord
   # = Active Record Has One Through Association
   module Associations
-<<<<<<< HEAD
-    class HasOneThroughAssociation < HasManyThroughAssociation
-=======
     class HasOneThroughAssociation < HasOneAssociation
       include ThroughAssociationScope
 
@@ -15,7 +12,6 @@
       end
 
       private
->>>>>>> c09c8be3
 
       def create_through_record(new_value) #nodoc:
         klass = @reflection.through_reflection.klass
@@ -23,11 +19,7 @@
         current_object = @owner.send(@reflection.through_reflection.name)
 
         if current_object
-<<<<<<< HEAD
-          new_value ? current_object.update_attributes(construct_join_attributes(new_value)) : current_object.destroy
-=======
            new_value ? current_object.update_attributes(construct_join_attributes(new_value)) : current_object.destroy
->>>>>>> c09c8be3
         elsif new_value
           if @owner.new_record?
             self.target = new_value
@@ -40,23 +32,9 @@
       end
 
     private
-<<<<<<< HEAD
-      def find(*args)
-        super(args.merge(:limit => 1))
-      end
-
-=======
->>>>>>> c09c8be3
       def find_target
         with_scope(construct_scope) { @reflection.klass.find(:first) }
       end
-<<<<<<< HEAD
-
-      def reset_target!
-        @target = nil
-      end
-=======
->>>>>>> c09c8be3
     end
   end
 end