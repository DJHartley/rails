module ActiveRecord
  # = Active Record Has And Belongs To Many Association
  module Associations
    class HasAndBelongsToManyAssociation < AssociationCollection #:nodoc:
      def initialize(owner, reflection)
        super
        @primary_key_list = {}
      end

      def create(attributes = {})
        create_record(attributes) { |record| insert_record(record) }
      end

      def create!(attributes = {})
        create_record(attributes) { |record| insert_record(record, true) }
      end
      
      def columns
        @reflection.columns(@reflection.options[:join_table], "#{@reflection.options[:join_table]} Columns")
      end

      def reset_column_information
        @reflection.reset_column_information
      end

      def columns
        @reflection.columns(@reflection.options[:join_table], "#{@reflection.options[:join_table]} Columns")
      end

      def reset_column_information
        @reflection.reset_column_information
      end

      def has_primary_key?
<<<<<<< HEAD
        return @has_primary_key unless @has_primary_key.nil?
        @has_primary_key = (@owner.connection.supports_primary_key? &&
          @owner.connection.primary_key(@reflection.options[:join_table]))
      end

      def columns
        @reflection.columns(@reflection.options[:join_table], "#{@reflection.options[:join_table]} Columns")
      end

      def reset_column_information
        @reflection.reset_column_information
      end

      def has_primary_key?
        return @has_primary_key unless @has_primary_key.nil?
        @has_primary_key = (@owner.connection.supports_primary_key? &&
          @owner.connection.primary_key(@reflection.options[:join_table]))
=======
        @has_primary_key ||= @owner.connection.supports_primary_key? && @owner.connection.primary_key(@reflection.options[:join_table])
>>>>>>> c09c8be3
      end

      protected
        def construct_find_options!(options)
          options[:joins]      = Arel::SqlLiteral.new @join_sql
          options[:readonly]   = finding_with_ambiguous_select?(options[:select] || @reflection.options[:select])
          options[:select]   ||= (@reflection.options[:select] || Arel::SqlLiteral.new('*'))
        end

        def count_records
          load_target.size
        end

        def insert_record(record, force = true, validate = true)
          if has_primary_key?
            raise ActiveRecord::ConfigurationError,
              "Primary key is not allowed in a has_and_belongs_to_many join table (#{@reflection.options[:join_table]})."
          end

          if record.new_record?
            if force
              record.save!
            else
              return false unless record.save(:validate => validate)
            end
          end

          if @reflection.options[:insert_sql]
            @owner.connection.insert(interpolate_sql(@reflection.options[:insert_sql], record))
          else
            relation   = Arel::Table.new(@reflection.options[:join_table])
            timestamps = record_timestamp_columns(record)
            timezone   = record.send(:current_time_from_proper_timezone) if timestamps.any?

            attributes = Hash[columns.map do |column|
              name = column.name
              value = case name.to_s
                when @reflection.primary_key_name.to_s
                  @owner.id
                when @reflection.association_foreign_key.to_s
                  record.id
                when *timestamps
                  timezone
                else
                  @owner.send(:quote_value, record[name], column) if record.has_attribute?(name)
              end
              [relation[name], value] unless value.nil?
            end]

            relation.insert(attributes)
          end

          return true
        end

        def delete_records(records)
          if sql = @reflection.options[:delete_sql]
            records.each { |record| @owner.connection.delete(interpolate_sql(sql, record)) }
          else
            relation = Arel::Table.new(@reflection.options[:join_table])
            relation.where(relation[@reflection.primary_key_name].eq(@owner.id).
              and(relation[@reflection.association_foreign_key].in(records.map { |x| x.id }.compact))
            ).delete
          end
        end

        def construct_sql
          if @reflection.options[:finder_sql]
            @finder_sql = interpolate_sql(@reflection.options[:finder_sql])
          else
            @finder_sql = "#{@owner.connection.quote_table_name @reflection.options[:join_table]}.#{@reflection.primary_key_name} = #{owner_quoted_id} "
            @finder_sql << " AND (#{conditions})" if conditions
          end

          @join_sql = "INNER JOIN #{@owner.connection.quote_table_name @reflection.options[:join_table]} ON #{@reflection.quoted_table_name}.#{@reflection.klass.primary_key} = #{@owner.connection.quote_table_name @reflection.options[:join_table]}.#{@reflection.association_foreign_key}"

          construct_counter_sql
        end

        def construct_scope
          { :find => {  :conditions => @finder_sql,
                        :joins => @join_sql,
                        :readonly => false,
                        :order => @reflection.options[:order],
                        :include => @reflection.options[:include],
                        :limit => @reflection.options[:limit] } }
        end

        # Join tables with additional columns on top of the two foreign keys must be considered
        # ambiguous unless a select clause has been explicitly defined. Otherwise you can get
        # broken records back, if, for example, the join column also has an id column. This will
        # then overwrite the id column of the records coming back.
        def finding_with_ambiguous_select?(select_clause)
          !select_clause && columns.size != 2
        end

      private
        def create_record(attributes, &block)
          # Can't use Base.create because the foreign key may be a protected attribute.
          ensure_owner_is_not_new
          if attributes.is_a?(Array)
            attributes.collect { |attr| create(attr) }
          else
            build_record(attributes, &block)
          end
        end

        def record_timestamp_columns(record)
          if record.record_timestamps
            record.send(:all_timestamp_attributes).map { |x| x.to_s }
          else
            []
          end
        end
    end
  end
end<|MERGE_RESOLUTION|>--- conflicted
+++ resolved
@@ -2,25 +2,12 @@
   # = Active Record Has And Belongs To Many Association
   module Associations
     class HasAndBelongsToManyAssociation < AssociationCollection #:nodoc:
-      def initialize(owner, reflection)
-        super
-        @primary_key_list = {}
-      end
-
       def create(attributes = {})
         create_record(attributes) { |record| insert_record(record) }
       end
 
       def create!(attributes = {})
         create_record(attributes) { |record| insert_record(record, true) }
-      end
-      
-      def columns
-        @reflection.columns(@reflection.options[:join_table], "#{@reflection.options[:join_table]} Columns")
-      end
-
-      def reset_column_information
-        @reflection.reset_column_information
       end
 
       def columns
@@ -32,27 +19,7 @@
       end
 
       def has_primary_key?
-<<<<<<< HEAD
-        return @has_primary_key unless @has_primary_key.nil?
-        @has_primary_key = (@owner.connection.supports_primary_key? &&
-          @owner.connection.primary_key(@reflection.options[:join_table]))
-      end
-
-      def columns
-        @reflection.columns(@reflection.options[:join_table], "#{@reflection.options[:join_table]} Columns")
-      end
-
-      def reset_column_information
-        @reflection.reset_column_information
-      end
-
-      def has_primary_key?
-        return @has_primary_key unless @has_primary_key.nil?
-        @has_primary_key = (@owner.connection.supports_primary_key? &&
-          @owner.connection.primary_key(@reflection.options[:join_table]))
-=======
         @has_primary_key ||= @owner.connection.supports_primary_key? && @owner.connection.primary_key(@reflection.options[:join_table])
->>>>>>> c09c8be3
       end
 
       protected
@@ -67,11 +34,6 @@
         end
 
         def insert_record(record, force = true, validate = true)
-          if has_primary_key?
-            raise ActiveRecord::ConfigurationError,
-              "Primary key is not allowed in a has_and_belongs_to_many join table (#{@reflection.options[:join_table]})."
-          end
-
           if record.new_record?
             if force
               record.save!
