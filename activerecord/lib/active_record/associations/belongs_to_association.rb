--- conflicted
+++ resolved
@@ -49,14 +49,6 @@
                         else
                           "find"
                         end
-<<<<<<< HEAD
-          the_target = @reflection.klass.send(find_method,
-            @owner[@reflection.primary_key_name],
-            :select     => @reflection.options[:select],
-            :conditions => conditions,
-            :include    => @reflection.options[:include],
-            :readonly   => @reflection.options[:readonly]
-=======
 
           options = @reflection.options.dup
           (options.keys - [:select, :include, :readonly]).each do |key|
@@ -67,7 +59,6 @@
           the_target = @reflection.klass.send(find_method,
             @owner[@reflection.primary_key_name],
             options
->>>>>>> c09c8be3
           ) if @owner[@reflection.primary_key_name]
           set_inverse_instance(the_target, @owner)
           the_target
@@ -77,15 +68,12 @@
           !@owner[@reflection.primary_key_name].nil?
         end
 
-<<<<<<< HEAD
-=======
         # NOTE - for now, we're only supporting inverse setting from belongs_to back onto
         # has_one associations.
         def we_can_set_the_inverse_on_this?(record)
           @reflection.has_inverse? && @reflection.inverse_of.macro == :has_one
         end
 
->>>>>>> c09c8be3
         def record_id(record)
           record.send(@reflection.options[:primary_key] || :id)
         end
@@ -98,15 +86,6 @@
                                     @owner[@reflection.primary_key_name]
                                   end
         end
-<<<<<<< HEAD
-
-        # NOTE - for now, we're only supporting inverse setting from belongs_to back onto
-        # has_one associations.
-        def we_can_set_the_inverse_on_this?(record)
-          @reflection.has_inverse? && @reflection.inverse_of.macro == :has_one
-        end
-=======
->>>>>>> c09c8be3
     end
   end
 end