--- conflicted
+++ resolved
@@ -231,11 +231,7 @@
       # ignoring the +:dependent+ option.
       def destroy(*records)
         records = find(records) if records.any? {|record| record.kind_of?(Fixnum) || record.kind_of?(String)}
-<<<<<<< HEAD
-        remove_records(records) do |records, old_records|
-=======
         remove_records(records) do |_records, old_records|
->>>>>>> c09c8be3
           old_records.each { |record| record.destroy }
         end
 
@@ -262,10 +258,7 @@
         load_target
         destroy(@target).tap do
           reset_target!
-<<<<<<< HEAD
-=======
           reset_named_scopes_cache!
->>>>>>> c09c8be3
         end
       end
 
@@ -403,16 +396,6 @@
                 if @target.is_a?(Array) && @target.any?
                   @target = find_target.map do |f|
                     i = @target.index(f)
-<<<<<<< HEAD
-                    t = @target.delete_at(i) if i
-                    if t && t.changed?
-                      t
-                    else
-                      f.mark_for_destruction if t && t.marked_for_destruction?
-                      f
-                    end
-                  end + @target.find_all {|t| t.new_record?}
-=======
                     if i
                       @target.delete_at(i).tap do |t|
                         keys = ["id"] + t.changes.keys + (f.attribute_names - t.attribute_names)
@@ -422,7 +405,6 @@
                       f
                     end
                   end + @target
->>>>>>> c09c8be3
                 else
                   @target = find_target
                 end
@@ -435,27 +417,12 @@
           loaded if target
           target
         end
-<<<<<<< HEAD
-        
-        def method_missing(method, *args, &block)
-          case method.to_s
-          when 'find_or_create'
-            return find(:first, :conditions => args.first) || create(args.first)
-          when /^find_or_create_by_(.*)$/
-            rest = $1
-            find_args = pull_finder_args_from(DynamicFinderMatch.match(method).attribute_names, *args)
-            return  send("find_by_#{rest}", find_args) ||
-                    method_missing("create_by_#{rest}", *args, &block)
-          when /^create_by_(.*)$/
-            return create($1.split('_and_').zip(args).inject({}) { |h,kv| k,v=kv ; h[k] = v ; h }, &block)
-=======
 
         def method_missing(method, *args)
           match = DynamicFinderMatch.match(method)
           if match && match.creator?
             attributes = match.attribute_names
             return send(:"find_by_#{attributes.join('_and_')}", *args) || create(Hash[attributes.zip(args)])
->>>>>>> c09c8be3
           end
 
           if @target.respond_to?(method) || (!@reflection.klass.respond_to?(method) && Class.respond_to?(method))
@@ -505,38 +472,6 @@
             set_inverse_instance(record, @owner)
           end
           records
-<<<<<<< HEAD
-        end
-
-        def add_record_to_target_with_callbacks(record)
-          callback(:before_add, record)
-          yield(record) if block_given?
-          @target ||= [] unless loaded?
-          @target << record unless @reflection.options[:uniq] && @target.include?(record)
-          callback(:after_add, record)
-          set_inverse_instance(record, @owner)
-          record
-        end
-
-      private
-        # Separate the "finder" args from the "create" args given to a
-        # find_or_create_by_ call.  Returns an array with the
-        # parameter values in the same order as the keys in the
-        # "names" array.  This code was based on code in base.rb's
-        # method_missing method.
-        def pull_finder_args_from(names, *args)
-          attributes = names.collect { |name| name.intern }
-          attribute_hash = {}
-          args.each_with_index do |arg, i|
-            if arg.is_a?(Hash)
-              attribute_hash.merge! arg
-            else
-              attribute_hash[attributes[i]] = arg
-            end
-          end
-          attribute_hash = attribute_hash.with_indifferent_access
-          attributes.collect { |attr| attribute_hash[attr] }
-=======
         end
 
         def add_record_to_target_with_callbacks(record)
@@ -551,7 +486,6 @@
           callback(:after_add, record)
           set_inverse_instance(record, @owner)
           record
->>>>>>> c09c8be3
         end
 
       private
@@ -624,11 +558,7 @@
 
         def include_in_memory?(record)
           if @reflection.is_a?(ActiveRecord::Reflection::ThroughReflection)
-<<<<<<< HEAD
-            @owner.send(proxy_reflection.through_reflection.name.to_sym).each do |source|
-=======
             @owner.send(proxy_reflection.through_reflection.name.to_sym).map do |source|
->>>>>>> c09c8be3
               source_reflection_target = source.send(proxy_reflection.source_reflection.name)
               return true if source_reflection_target.respond_to?(:include?) ? source_reflection_target.include?(record) : source_reflection_target == record
             end
