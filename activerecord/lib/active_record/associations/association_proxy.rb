require 'active_support/core_ext/array/wrap'

module ActiveRecord
  module Associations
    # = Active Record Associations
    #
    # This is the root class of all association proxies:
    #
    #   AssociationProxy
    #     BelongsToAssociation
    #       HasOneAssociation
    #     BelongsToPolymorphicAssociation
    #     AssociationCollection
    #       HasAndBelongsToManyAssociation
    #       HasManyAssociation
    #         HasManyThroughAssociation
    #            HasOneThroughAssociation
    #
    # Association proxies in Active Record are middlemen between the object that
    # holds the association, known as the <tt>@owner</tt>, and the actual associated
    # object, known as the <tt>@target</tt>. The kind of association any proxy is
    # about is available in <tt>@reflection</tt>. That's an instance of the class
    # ActiveRecord::Reflection::AssociationReflection.
    #
    # For example, given
    #
    #   class Blog < ActiveRecord::Base
    #     has_many :posts
    #   end
    #
    #   blog = Blog.find(:first)
    #
    # the association proxy in <tt>blog.posts</tt> has the object in +blog+ as
    # <tt>@owner</tt>, the collection of its posts as <tt>@target</tt>, and
    # the <tt>@reflection</tt> object represents a <tt>:has_many</tt> macro.
    #
    # This class has most of the basic instance methods removed, and delegates
    # unknown methods to <tt>@target</tt> via <tt>method_missing</tt>. As a
    # corner case, it even removes the +class+ method and that's why you get
    #
    #   blog.posts.class # => Array
    #
    # though the object behind <tt>blog.posts</tt> is not an Array, but an
    # ActiveRecord::Associations::HasManyAssociation.
    #
    # The <tt>@target</tt> object is not \loaded until needed. For example,
    #
    #   blog.posts.count
    #
    # is computed directly through SQL and does not trigger by itself the
    # instantiation of the actual post records.
    class AssociationProxy #:nodoc:
      alias_method :proxy_respond_to?, :respond_to?
      alias_method :proxy_extend, :extend
      delegate :to_param, :to => :proxy_target
      instance_methods.each { |m| undef_method m unless m.to_s =~ /^(?:nil\?|send|object_id|to_a)$|^__|^respond_to_missing|proxy_/ }

      def initialize(owner, reflection)
        @owner, @reflection = owner, reflection
<<<<<<< HEAD
        reflection.check_validity!
        Array(reflection.options[:extend]).each { |ext| proxy_extend(ext) }
=======
        @updated = false
        reflection.check_validity!
        Array.wrap(reflection.options[:extend]).each { |ext| proxy_extend(ext) }
>>>>>>> c09c8be3
        reset
      end

      # Returns the owner of the proxy.
      def proxy_owner
        @owner
      end

      # Returns the reflection object that represents the association handled
      # by the proxy.
      def proxy_reflection
        @reflection
      end

      # Returns the \target of the proxy, same as +target+.
      def proxy_target
        @target
      end

      # Does the proxy or its \target respond to +symbol+?
      def respond_to?(*args)
        proxy_respond_to?(*args) || (load_target && @target.respond_to?(*args))
      end

      # Forwards <tt>===</tt> explicitly to the \target because the instance method
      # removal above doesn't catch it. Loads the \target if needed.
      def ===(other)
        load_target
        other === @target
      end

      # Returns the name of the table of the related class:
      #
      #   post.comments.aliased_table_name # => "comments"
      #
      def aliased_table_name
        @reflection.klass.table_name
      end

      # Returns the SQL string that corresponds to the <tt>:conditions</tt>
      # option of the macro, if given, or +nil+ otherwise.
      def conditions
        @conditions ||= interpolate_sql(@reflection.sanitized_conditions) if @reflection.sanitized_conditions
      end
      alias :sql_conditions :conditions

      # Resets the \loaded flag to +false+ and sets the \target to +nil+.
      def reset
        @loaded = false
        @target = nil
      end

      # Reloads the \target and returns +self+ on success.
      def reload
        reset
        load_target
        self unless @target.nil?
      end

      # Has the \target been already \loaded?
      def loaded?
        @loaded
      end

      # Asserts the \target has been loaded setting the \loaded flag to +true+.
      def loaded
        @loaded = true
      end

      # Returns the target of this proxy, same as +proxy_target+.
      def target
        @target
      end

      # Sets the target of this proxy to <tt>\target</tt>, and the \loaded flag to +true+.
      def target=(target)
        @target = target
        loaded
      end

      # Forwards the call to the target. Loads the \target if needed.
      def inspect
        load_target
        @target.inspect
      end

      def send(method, *args)
        if proxy_respond_to?(method)
          super
        else
          load_target
          @target.send(method, *args)
        end
      end

      protected
        # Does the association have a <tt>:dependent</tt> option?
        def dependent?
          @reflection.options[:dependent]
        end

        def interpolate_sql(sql, record = nil)
          @owner.send(:interpolate_sql, sql, record)
        end

        # Forwards the call to the reflection class.
<<<<<<< HEAD
        def sanitize_sql(sql, table_name = @reflection.klass.quoted_table_name)
=======
        def sanitize_sql(sql, table_name = @reflection.klass.table_name)
>>>>>>> c09c8be3
          @reflection.klass.send(:sanitize_sql, sql, table_name)
        end

        # Assigns the ID of the owner to the corresponding foreign key in +record+.
        # If the association is polymorphic the type of the owner is also set.
        def set_belongs_to_association_for(record)
          if @reflection.options[:as]
            record["#{@reflection.options[:as]}_id"]   = @owner.id unless @owner.new_record?
            record["#{@reflection.options[:as]}_type"] = @owner.class.base_class.name.to_s
          else
            unless @owner.new_record?
              primary_key = @reflection.options[:primary_key] || :id
              record[@reflection.primary_key_name] = @owner.send(primary_key)
            end
          end
        end

        # Merges into +options+ the ones coming from the reflection.
        def merge_options_from_reflection!(options)
          options.reverse_merge!(
            :group   => @reflection.options[:group],
            :having  => @reflection.options[:having],
            :limit   => @reflection.options[:limit],
            :offset  => @reflection.options[:offset],
            :joins   => @reflection.options[:joins],
            :include => @reflection.options[:include],
            :select  => @reflection.options[:select],
            :readonly  => @reflection.options[:readonly]
          )
        end

        # Forwards +with_scope+ to the reflection.
        def with_scope(*args, &block)
          @reflection.klass.send :with_scope, *args, &block
        end

      private
        # Forwards any missing method call to the \target.
        def method_missing(method, *args, &block)
          if load_target
            if @target.respond_to?(method)
              method == :to_a ? Array(@target) : @target.send(method, *args, &block)
            else
              super
            end
          end
        end

        # Loads the \target if needed and returns it.
        #
        # This method is abstract in the sense that it relies on +find_target+,
        # which is expected to be provided by descendants.
        #
        # If the \target is already \loaded it is just returned. Thus, you can call
        # +load_target+ unconditionally to get the \target.
        #
        # ActiveRecord::RecordNotFound is rescued within the method, and it is
        # not reraised. The proxy is \reset and +nil+ is the return value.
        def load_target
          return nil unless defined?(@loaded)

          if !loaded? and (!@owner.new_record? || foreign_key_present)
            @target = find_target
          end

          @loaded = true
          @target
        rescue ActiveRecord::RecordNotFound
          reset
        end

        # Can be overwritten by associations that might have the foreign key
        # available for an association without having the object itself (and
        # still being a new record). Currently, only +belongs_to+ presents
        # this scenario (both vanilla and polymorphic).
        def foreign_key_present
          false
        end

        # Raises ActiveRecord::AssociationTypeMismatch unless +record+ is of
        # the kind of the class of the associated objects. Meant to be used as
        # a sanity check when you are about to assign an associated record.
        def raise_on_type_mismatch(record)
          unless record.is_a?(@reflection.klass) || record.is_a?(@reflection.class_name.constantize)
            message = "#{@reflection.class_name}(##{@reflection.klass.object_id}) expected, got #{record.class}(##{record.class.object_id})"
            raise ActiveRecord::AssociationTypeMismatch, message
          end
        end

        if RUBY_VERSION < '1.9.2'
          # Array#flatten has problems with recursive arrays before Ruby 1.9.2.
          # Going one level deeper solves the majority of the problems.
          def flatten_deeper(array)
            array.collect { |element| (element.respond_to?(:flatten) && !element.is_a?(Hash)) ? element.flatten : element }.flatten
          end
        else
          def flatten_deeper(array)
            array.flatten
          end
        end

        # Returns the ID of the owner, quoted if needed.
        def owner_quoted_id
          @owner.quoted_id
        end

        def set_inverse_instance(record, instance)
          return if record.nil? || !we_can_set_the_inverse_on_this?(record)
          inverse_relationship = @reflection.inverse_of
          unless inverse_relationship.nil?
            record.send(:"set_#{inverse_relationship.name}_target", instance)
          end
        end

        # Override in subclasses
        def we_can_set_the_inverse_on_this?(record)
          false
        end
    end
  end
end<|MERGE_RESOLUTION|>--- conflicted
+++ resolved
@@ -57,14 +57,9 @@
 
       def initialize(owner, reflection)
         @owner, @reflection = owner, reflection
-<<<<<<< HEAD
-        reflection.check_validity!
-        Array(reflection.options[:extend]).each { |ext| proxy_extend(ext) }
-=======
         @updated = false
         reflection.check_validity!
         Array.wrap(reflection.options[:extend]).each { |ext| proxy_extend(ext) }
->>>>>>> c09c8be3
         reset
       end
 
@@ -171,11 +166,7 @@
         end
 
         # Forwards the call to the reflection class.
-<<<<<<< HEAD
-        def sanitize_sql(sql, table_name = @reflection.klass.quoted_table_name)
-=======
         def sanitize_sql(sql, table_name = @reflection.klass.table_name)
->>>>>>> c09c8be3
           @reflection.klass.send(:sanitize_sql, sql, table_name)
         end
 
@@ -214,12 +205,17 @@
 
       private
         # Forwards any missing method call to the \target.
-        def method_missing(method, *args, &block)
+        def method_missing(method, *args)
           if load_target
-            if @target.respond_to?(method)
-              method == :to_a ? Array(@target) : @target.send(method, *args, &block)
+            unless @target.respond_to?(method)
+              message = "undefined method `#{method.to_s}' for \"#{@target}\":#{@target.class.to_s}"
+              raise NoMethodError, message
+            end
+
+            if block_given?
+              @target.send(method, *args)  { |*block_args| yield(*block_args) }
             else
-              super
+              @target.send(method, *args)
             end
           end
         end
