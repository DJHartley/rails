module ActiveRecord #:nodoc:
  # = Active Record Serialization
  module Serialization
<<<<<<< HEAD
    class Serializer #:nodoc:
      attr_reader :options

      def initialize(record, options = nil)
        @record = record
        @options = options ? options.dup : {}
      end
=======
    extend ActiveSupport::Concern
    include ActiveModel::Serializers::JSON
>>>>>>> c09c8be3

    def serializable_hash(options = nil)
      options = options.try(:clone) || {}

      options[:except] = Array.wrap(options[:except]).map { |n| n.to_s }
      options[:except] |= Array.wrap(self.class.inheritance_column)

      hash = super(options)

      serializable_add_includes(options) do |association, records, opts|
        hash[association] = records.is_a?(Enumerable) ?
          records.map { |r| r.serializable_hash(opts) } :
          records.serializable_hash(opts)
      end

      hash
    end

    private
      # Add associations specified via the <tt>:includes</tt> option.
      #
      # Expects a block that takes as arguments:
      #   +association+ - name of the association
      #   +records+     - the association record(s) to be serialized
      #   +opts+        - options for the association records
      def serializable_add_includes(options = {})
        return unless include_associations = options.delete(:include)

        base_only_or_except = { :except => options[:except],
                                :only => options[:only] }

        include_has_options = include_associations.is_a?(Hash)
        associations = include_has_options ? include_associations.keys : Array.wrap(include_associations)

        for association in associations
          records = case self.class.reflect_on_association(association).macro
          when :has_many, :has_and_belongs_to_many
            send(association).to_a
          when :has_one, :belongs_to
            send(association)
          end

<<<<<<< HEAD
          options[:include] = include_associations
        end
      end

      def serializable_record
        {}.tap do |serializable_record|
          serializable_names.each { |name| serializable_record[name] = @record.send(name) }
          add_includes do |association, records, opts|
            if records.is_a?(Enumerable)
              serializable_record[association] = records.collect { |r| self.class.new(r, opts).serializable_record }
            else
              serializable_record[association] = self.class.new(records, opts).serializable_record
            end
=======
          unless records.nil?
            association_options = include_has_options ? include_associations[association] : base_only_or_except
            opts = options.merge(association_options)
            yield(association, records, opts)
>>>>>>> c09c8be3
          end
        end

        options[:include] = include_associations
      end
  end
end

require 'active_record/serializers/xml_serializer'<|MERGE_RESOLUTION|>--- conflicted
+++ resolved
@@ -1,18 +1,8 @@
 module ActiveRecord #:nodoc:
   # = Active Record Serialization
   module Serialization
-<<<<<<< HEAD
-    class Serializer #:nodoc:
-      attr_reader :options
-
-      def initialize(record, options = nil)
-        @record = record
-        @options = options ? options.dup : {}
-      end
-=======
     extend ActiveSupport::Concern
     include ActiveModel::Serializers::JSON
->>>>>>> c09c8be3
 
     def serializable_hash(options = nil)
       options = options.try(:clone) || {}
@@ -55,26 +45,10 @@
             send(association)
           end
 
-<<<<<<< HEAD
-          options[:include] = include_associations
-        end
-      end
-
-      def serializable_record
-        {}.tap do |serializable_record|
-          serializable_names.each { |name| serializable_record[name] = @record.send(name) }
-          add_includes do |association, records, opts|
-            if records.is_a?(Enumerable)
-              serializable_record[association] = records.collect { |r| self.class.new(r, opts).serializable_record }
-            else
-              serializable_record[association] = self.class.new(records, opts).serializable_record
-            end
-=======
           unless records.nil?
             association_options = include_has_options ? include_associations[association] : base_only_or_except
             opts = options.merge(association_options)
             yield(association, records, opts)
->>>>>>> c09c8be3
           end
         end
 
