--- conflicted
+++ resolved
@@ -52,10 +52,6 @@
       super("Cannot modify association '#{owner.class.name}##{reflection.name}' because the source reflection class '#{reflection.source_reflection.class_name}' is associated to '#{reflection.through_reflection.class_name}' via :#{reflection.source_reflection.macro}.")
     end
   end
-<<<<<<< HEAD
-  HasManyThroughCantAssociateThroughHasManyReflection = ActiveSupport::Deprecation::DeprecatedConstantProxy.new('ActiveRecord::HasManyThroughCantAssociateThroughHasManyReflection', 'ActiveRecord::HasManyThroughCantAssociateThroughHasOneOrManyReflection')
-=======
->>>>>>> c09c8be3
 
   class HasManyThroughCantAssociateNewRecords < ActiveRecordError #:nodoc:
     def initialize(owner, reflection)
@@ -312,18 +308,11 @@
     # there is some special behavior you should be aware of, mostly involving the saving of
     # associated objects.
     #
-<<<<<<< HEAD
-    # Unless you set the :autosave option on a <tt>has_one</tt>, <tt>belongs_to</tt>,
-    # <tt>has_many</tt>, or <tt>has_and_belongs_to_many</tt> association. Setting it
-    # to +true+ will _always_ save the members, whereas setting it to +false+ will
-    # _never_ save the members.
-=======
     # You can set the :autosave option on a <tt>has_one</tt>, <tt>belongs_to</tt>,
     # <tt>has_many</tt>, or <tt>has_and_belongs_to_many</tt> association. Setting it
     # to +true+ will _always_ save the members, whereas setting it to +false+ will
     # _never_ save the members. More details about :autosave option is available at
     # autosave_association.rb .
->>>>>>> c09c8be3
     #
     # === One-to-one associations
     #
@@ -496,32 +485,6 @@
     # would not work following the previous example:
     #
     #   @group.avatars << Avatar.new   # this would work if User belonged_to Avatar rather than the other way around
-    #   @group.avatars.delete(@group.avatars.last)  # so would this
-    #
-    # Similarly you can go through a +has_one+ association on the join model:
-    #
-    #   class Group < ActiveRecord::Base
-    #     has_many   :users
-    #     has_many   :avatars, :through => :users
-    #   end
-    #
-    #   class User < ActiveRecord::Base
-    #     belongs_to :group
-    #     has_one    :avatar
-    #   end
-    #
-    #   class Avatar < ActiveRecord::Base
-    #     belongs_to :user
-    #   end
-    #
-    #   @group = Group.first
-    #   @group.users.collect { |u| u.avatar }.flatten # select all avatars for all users in the group
-    #   @group.avatars                                # selects all avatars by going through the User join model.
-    #
-    # An important caveat with going through +has_one+ or +has_many+ associations on the join model is that these associations are 
-    # *read-only*.  For example, the following would not work following the previous example:
-    #
-    #   @group.avatars << Avatar.new                # this would work if User belonged_to Avatar rather than the other way around.
     #   @group.avatars.delete(@group.avatars.last)  # so would this
     #
     # === Polymorphic Associations
@@ -971,11 +934,6 @@
       # [:as]
       #   Specifies a polymorphic interface (See <tt>belongs_to</tt>).
       # [:through]
-<<<<<<< HEAD
-      #   Specifies a Join Model through which to perform the query.  Options for <tt>:class_name</tt> and <tt>:foreign_key</tt>
-      #   are ignored, as the association uses the source reflection. You can only use a <tt>:through</tt> query through a <tt>belongs_to</tt>
-      #   <tt>has_one</tt> or <tt>has_many</tt> association on the join model.
-=======
       #   Specifies a join model through which to perform the query.  Options for <tt>:class_name</tt>
       #   and <tt>:foreign_key</tt> are ignored, as the association uses the source reflection. You
       #   can only use a <tt>:through</tt> query through a <tt>belongs_to</tt>, <tt>has_one</tt>
@@ -983,7 +941,6 @@
       #   can be managed via the collection API. For example, new join models are created for
       #   newly associated objects, and if some are gone their rows are deleted (directly,
       #   no destroy callbacks are triggered).
->>>>>>> c09c8be3
       # [:source]
       #   Specifies the source association name used by <tt>has_many :through</tt> queries.
       #   Only use it if the name cannot be inferred from the association.
@@ -1079,13 +1036,8 @@
       # [:conditions]
       #   Specify the conditions that the associated object must meet in order to be included as a +WHERE+
       #   SQL fragment, such as <tt>rank = 5</tt>. Record creation from the association is scoped if a hash
-<<<<<<< HEAD
-      #   is used. <tt>has_one :account, :conditions => {:enabled => true}</tt> will create an enabled account with <tt>@company.create_account</tt>
-      #   or <tt>@company.build_account</tt>.
-=======
       #   is used. <tt>has_one :account, :conditions => {:enabled => true}</tt> will create
       #   an enabled account with <tt>@company.create_account</tt> or <tt>@company.build_account</tt>.
->>>>>>> c09c8be3
       # [:order]
       #   Specify the order in which the associated objects are returned as an <tt>ORDER BY</tt> SQL fragment,
       #   such as <tt>last_name, first_name DESC</tt>.
@@ -1205,13 +1157,6 @@
       #   forget to include the primary and foreign keys, otherwise it will raise an error.
       # [:foreign_key]
       #   Specify the foreign key used for the association. By default this is guessed to be the name
-<<<<<<< HEAD
-      #   of the association with an "_id" suffix. So a class that defines a <tt>belongs_to :person</tt> association will use
-      #   "person_id" as the default <tt>:foreign_key</tt>. Similarly, <tt>belongs_to :favorite_person, :class_name => "Person"</tt>
-      #   will use a foreign key of "favorite_person_id".
-      # [:primary_key]
-      #   Specify the method that returns the primary key of associated object used for the association. By default this is id.
-=======
       #   of the association with an "_id" suffix. So a class that defines a <tt>belongs_to :person</tt>
       #   association will use "person_id" as the default <tt>:foreign_key</tt>. Similarly,
       #   <tt>belongs_to :favorite_person, :class_name => "Person"</tt> will use a foreign key
@@ -1219,7 +1164,6 @@
       # [:primary_key]
       #   Specify the method that returns the primary key of associated object used for the association.
       #   By default this is id.
->>>>>>> c09c8be3
       # [:dependent]
       #   If set to <tt>:destroy</tt>, the associated object is destroyed when this object is. If set to
       #   <tt>:delete</tt>, the associated object is deleted *without* calling its destroy method.
@@ -1247,12 +1191,6 @@
       # [:validate]
       #   If +false+, don't validate the associated objects when saving the parent object. +false+ by default.
       # [:autosave]
-<<<<<<< HEAD
-      #   If true, always save the associated object or destroy it if marked for destruction, when saving the parent object. Off by default.
-      # [:touch]
-      #   If true, the associated object will be touched (the updated_at/on attributes set to now) when this record is either saved or
-      #   destroyed. If you specify a symbol, that attribute will be updated with the current time instead of the updated_at/on attribute.
-=======
       #   If true, always save the associated object or destroy it if marked for destruction, when
       #   saving the parent object.
       #   If false, never save or destroy the associated object.
@@ -1266,7 +1204,6 @@
       #   object that is the inverse of this <tt>belongs_to</tt> association.  Does not work in
       #   combination with the <tt>:polymorphic</tt> options.
       #   See ActiveRecord::Associations::ClassMethods's overview on Bi-directional associations for more detail.
->>>>>>> c09c8be3
       #
       # Option examples:
       #   belongs_to :firm, :foreign_key => "client_of"
@@ -1534,22 +1471,8 @@
               association = association_proxy_class.new(self, reflection)
             end
 
-<<<<<<< HEAD
-            if association_proxy_class == HasOneThroughAssociation
-              association.create_through_record(new_value)
-              if new_record?
-                association_instance_set(reflection.name, new_value.nil? ? nil : association)
-              else
-                self.send(reflection.name, new_value)
-              end
-            else
-              association.replace(new_value)
-              association_instance_set(reflection.name, new_value.nil? ? nil : association)
-            end
-=======
             association.replace(new_value)
             association_instance_set(reflection.name, new_value.nil? ? nil : association)
->>>>>>> c09c8be3
           end
 
           redefine_method("set_#{reflection.name}_target") do |target|
@@ -1602,17 +1525,11 @@
               association
             end
 
-<<<<<<< HEAD
-            define_method("#{reflection.name.to_s.singularize}_ids=") do |new_value|
-              ids = (new_value || []).reject { |nid| nid.blank? }.map(&:to_i)
-              send("#{reflection.name}=", reflection.klass.find(ids).index_by(&:id).values_at(*ids))
-=======
             redefine_method("#{reflection.name.to_s.singularize}_ids=") do |new_value|
               pk_column = reflection.primary_key_column
               ids = (new_value || []).reject { |nid| nid.blank? }
               ids.map!{ |i| pk_column.type_cast(i) }
               send("#{reflection.name}=", reflection.klass.find(ids).index_by{ |r| r.id }.values_at(*ids))
->>>>>>> c09c8be3
             end
           end
         end
@@ -1654,17 +1571,6 @@
           before_destroy(method_name)
 
           module_eval(
-<<<<<<< HEAD
-            "#{reflection.class_name}.send(:attr_readonly,\"#{cache_column}\".intern) if defined?(#{reflection.class_name}) && #{reflection.class_name}.respond_to?(:attr_readonly)"
-          )
-        end
-        
-        def add_touch_callbacks(reflection, touch_attribute)
-          method_name = "belongs_to_touch_after_save_or_destroy_for_#{reflection.name}".to_sym
-          define_method(method_name) do
-            association = send(reflection.name)
-            
-=======
             "#{reflection.class_name}.send(:attr_readonly,\"#{cache_column}\".intern) if defined?(#{reflection.class_name}) && #{reflection.class_name}.respond_to?(:attr_readonly)", __FILE__, __LINE__
           )
         end
@@ -1674,25 +1580,11 @@
           redefine_method(method_name) do
             association = send(reflection.name)
 
->>>>>>> c09c8be3
             if touch_attribute == true
               association.touch unless association.nil?
             else
               association.touch(touch_attribute) unless association.nil?
             end
-<<<<<<< HEAD
-          end
-          after_save(method_name)
-          after_destroy(method_name)
-        end
-
-        def find_with_associations(options = {})
-          catch :invalid_query do
-            join_dependency = JoinDependency.new(self, merge_includes(scope(:find, :include), options[:include]), options[:joins])
-            rows = select_all_rows(options, join_dependency)
-            return join_dependency.instantiate(rows)
-=======
->>>>>>> c09c8be3
           end
           after_save(method_name)
           after_touch(method_name)
@@ -1734,17 +1626,6 @@
                 before_destroy method_name
               when :delete_all
                 before_destroy do |record|
-<<<<<<< HEAD
-                  record.class.send(:delete_all_has_many_dependencies,
-                  record,
-                  reflection.name,
-                  reflection.klass,
-                  reflection.dependent_conditions(record, record.class, extra_conditions))
-                end
-              when :nullify
-                before_destroy do |record|
-                  record.class.send(:nullify_has_many_dependencies,
-=======
                   self.class.send(:delete_all_has_many_dependencies,
                   record,
                   reflection.name,
@@ -1754,15 +1635,10 @@
               when :nullify
                 before_destroy do |record|
                   self.class.send(:nullify_has_many_dependencies,
->>>>>>> c09c8be3
                   record,
                   reflection.name,
                   reflection.klass,
                   reflection.primary_key_name,
-<<<<<<< HEAD
-                  reflection.dependent_conditions(record, record.class, extra_conditions))
-                end
-=======
                   reflection.dependent_conditions(record, self.class, extra_conditions))
                 end
               when :restrict
@@ -1773,7 +1649,6 @@
                   end
                 end
                 before_destroy method_name
->>>>>>> c09c8be3
               else
                 raise ArgumentError, "The :dependent option expects either :destroy, :delete_all, :nullify or :restrict (#{reflection.options[:dependent].inspect})"
             end
@@ -1930,180 +1805,7 @@
              raise HasAndBelongsToManyAssociationWithPrimaryKeyError.new(reflection)
           end
 
-<<<<<<< HEAD
-        def select_all_rows(options, join_dependency)
-          connection.select_all(
-            construct_finder_sql_with_included_associations(options, join_dependency),
-            "#{name} Load Including Associations"
-          )
-        end
-
-        def construct_finder_sql_with_included_associations(options, join_dependency)
-          scope = scope(:find)
-          sql = "SELECT #{column_aliases(join_dependency)} FROM #{(scope && scope[:from]) || options[:from] || quoted_table_name} "
-          sql << join_dependency.join_associations.collect{|join| join.association_join }.join
-
-          add_joins!(sql, options[:joins], scope)
-          add_conditions!(sql, options[:conditions], scope)
-          add_limited_ids_condition!(sql, options, join_dependency) if !using_limitable_reflections?(join_dependency.reflections) && ((scope && scope[:limit]) || options[:limit])
-
-          add_group!(sql, options[:group], options[:having], scope)
-          add_order!(sql, options[:order], scope)
-          add_limit!(sql, options, scope) if using_limitable_reflections?(join_dependency.reflections)
-          add_lock!(sql, options, scope)
-
-          return sanitize_sql(sql)
-        end
-
-        def add_limited_ids_condition!(sql, options, join_dependency)
-          unless (id_list = select_limited_ids_list(options, join_dependency)).empty?
-            sql << "#{condition_word(sql)} #{connection.quote_table_name table_name}.#{primary_key} IN (#{id_list}) "
-          else
-            throw :invalid_query
-          end
-        end
-
-        def select_limited_ids_list(options, join_dependency)
-          pk = columns_hash[primary_key]
-
-          connection.select_all(
-            construct_finder_sql_for_association_limiting(options, join_dependency),
-            "#{name} Load IDs For Limited Eager Loading"
-          ).collect { |row| connection.quote(row[primary_key], pk) }.join(", ")
-        end
-
-        def construct_finder_sql_for_association_limiting(options, join_dependency)
-          scope       = scope(:find)
-
-          # Only join tables referenced in order or conditions since this is particularly slow on the pre-query.
-          tables_from_conditions = conditions_tables(options)
-          tables_from_order      = order_tables(options)
-          all_tables             = tables_from_conditions + tables_from_order
-          distinct_join_associations = all_tables.uniq.map{|table|
-            join_dependency.joins_for_table_name(table)
-          }.flatten.compact.uniq
-
-          order = options[:order]
-          if scoped_order = (scope && scope[:order])
-            order = order ? "#{order}, #{scoped_order}" : scoped_order
-          end
-
-          is_distinct = !options[:joins].blank? || include_eager_conditions?(options, tables_from_conditions) || include_eager_order?(options, tables_from_order)
-          sql = "SELECT "
-          if is_distinct
-            sql << connection.distinct("#{connection.quote_table_name table_name}.#{primary_key}", order)
-          else
-            sql << primary_key
-          end
-          sql << " FROM #{connection.quote_table_name table_name} "
-
-          if is_distinct
-            sql << distinct_join_associations.collect { |assoc| assoc.association_join }.join
-            add_joins!(sql, options[:joins], scope)
-          end
-
-          add_conditions!(sql, options[:conditions], scope)
-          add_group!(sql, options[:group], options[:having], scope)
-
-          if order && is_distinct
-            connection.add_order_by_for_association_limiting!(sql, :order => order)
-          else
-            add_order!(sql, options[:order], scope)
-          end
-
-          add_limit!(sql, options, scope)
-
-          return sanitize_sql(sql)
-        end
-
-        def tables_in_string(string)
-          return [] if string.blank?
-          string.scan(/([\.a-zA-Z_]+).?\./).flatten
-        end
-
-        def tables_in_hash(hash)
-          return [] if hash.blank?
-          tables = hash.map do |key, value|
-            if value.is_a?(Hash)
-              key.to_s
-            else
-              tables_in_string(key) if key.is_a?(String)
-            end
-          end
-          tables.flatten.compact
-        end
-
-        def conditions_tables(options)
-          # look in both sets of conditions
-          conditions = [scope(:find, :conditions), options[:conditions]].inject([]) do |all, cond|
-            case cond
-              when nil   then all
-              when Array then all << tables_in_string(cond.first)
-              when Hash  then all << tables_in_hash(cond)
-              else            all << tables_in_string(cond)
-            end
-          end
-          conditions.flatten
-        end
-
-        def order_tables(options)
-          order = [options[:order], scope(:find, :order) ].join(", ")
-          return [] unless order && order.is_a?(String)
-          tables_in_string(order)
-        end
-
-        def selects_tables(options)
-          select = options[:select]
-          return [] unless select && select.is_a?(String)
-          tables_in_string(select)
-        end
-
-        def joined_tables(options)
-          scope = scope(:find)
-          joins = options[:joins]
-          merged_joins = scope && scope[:joins] && joins ? merge_joins(scope[:joins], joins) : (joins || scope && scope[:joins])
-          [table_name] + case merged_joins
-          when Symbol, Hash, Array
-            if array_of_strings?(merged_joins)
-              tables_in_string(merged_joins.join(' '))
-            else
-              join_dependency = ActiveRecord::Associations::ClassMethods::InnerJoinDependency.new(self, merged_joins, nil)
-              join_dependency.join_associations.collect {|join_association| [join_association.aliased_join_table_name, join_association.aliased_table_name]}.flatten.compact
-            end
-          else
-            tables_in_string(merged_joins)
-          end
-        end
-
-        # Checks if the conditions reference a table other than the current model table
-        def include_eager_conditions?(options, tables = nil, joined_tables = nil)
-          ((tables || conditions_tables(options)) - (joined_tables || joined_tables(options))).any?
-        end
-
-        # Checks if the query order references a table other than the current model's table.
-        def include_eager_order?(options, tables = nil, joined_tables = nil)
-          ((tables || order_tables(options)) - (joined_tables || joined_tables(options))).any?
-        end
-
-        def include_eager_select?(options, joined_tables = nil)
-          (selects_tables(options) - (joined_tables || joined_tables(options))).any?
-        end
-
-        def references_eager_loaded_tables?(options)
-          joined_tables = joined_tables(options)
-          include_eager_order?(options, nil, joined_tables) || include_eager_conditions?(options, nil, joined_tables) || include_eager_select?(options, joined_tables)
-        end
-
-        def using_limitable_reflections?(reflections)
-          reflections.none?(&:collection?)
-        end
-
-        def column_aliases(join_dependency)
-          join_dependency.joins.collect{|join| join.column_names_with_alias.collect{|column_name, aliased_name|
-              "#{connection.quote_table_name join.aliased_table_name}.#{connection.quote_column_name column_name} AS #{aliased_name}"}}.flatten.join(", ")
-=======
           reflection
->>>>>>> c09c8be3
         end
 
         def add_association_callbacks(association_name, options)
@@ -2190,13 +1892,7 @@
             case associations
               when Symbol, String
                 reflection = base.reflections[associations]
-<<<<<<< HEAD
-                if reflection && reflection.collection?
-                  records.each { |record| record.send(reflection.name).target.uniq! }
-                end
-=======
                 remove_uniq_by_reflection(reflection, records)
->>>>>>> c09c8be3
               when Array
                 associations.each do |association|
                   remove_duplicate_results!(base, records, association)
@@ -2204,15 +1900,6 @@
               when Hash
                 associations.keys.each do |name|
                   reflection = base.reflections[name]
-<<<<<<< HEAD
-
-                  parent_records = records.map do |record|
-                    descendant = record.send(reflection.name)
-                    next unless descendant
-                    descendant.target.uniq! if reflection.collection?
-                    descendant
-                  end.flatten.compact
-=======
                   remove_uniq_by_reflection(reflection, records)
 
                   parent_records = []
@@ -2225,7 +1912,6 @@
                       end
                     end
                   end
->>>>>>> c09c8be3
 
                   remove_duplicate_results!(reflection.klass, parent_records, associations[name]) unless parent_records.empty?
                 end
@@ -2503,16 +2189,6 @@
                       second_key = source_reflection.primary_key_name
                     end
                   end
-<<<<<<< HEAD
-                when :belongs_to
-                  " #{join_type} %s ON %s.%s = %s.%s " % [
-                     table_name_and_alias,
-                     connection.quote_table_name(aliased_table_name),
-                     reflection.options[:primary_key] || reflection.klass.primary_key,
-                     connection.quote_table_name(parent.aliased_table_name),
-                     options[:foreign_key] || reflection.primary_key_name
-                    ]
-=======
 
                   [
                     [parent_table[parent.primary_key].eq(join_table[jt_foreign_key]), jt_as_extra, jt_source_extra, jt_sti_extra].reject{|x| x.blank? },
@@ -2522,7 +2198,6 @@
                   id_rel = aliased_table["#{reflection.options[:as]}_id"].eq(parent_table[parent.primary_key])
                   type_rel = aliased_table["#{reflection.options[:as]}_type"].eq(parent.active_record.base_class.name)
                   [id_rel, type_rel]
->>>>>>> c09c8be3
                 else
                   foreign_key = options[:foreign_key] || reflection.active_record.name.foreign_key
                   [aliased_table[foreign_key].eq(parent_table[reflection.options[:primary_key] || parent.primary_key])]
@@ -2540,9 +2215,6 @@
               end
 
               [through_reflection, reflection].each do |ref|
-<<<<<<< HEAD
-                join << "AND #{interpolate_sql(sanitize_sql(ref.options[:conditions], aliased_table_name))} " if ref && ref.options[:conditions]
-=======
                 if ref && ref.options[:conditions]
                   @join << interpolate_sql(sanitize_sql(ref.options[:conditions], aliased_table_name))
                 end
@@ -2562,7 +2234,6 @@
                 [Arel::Table.new(through_reflection.klass.table_name, :as => aliased_join_table_name, :engine => arel_engine), aliased]
               else
                 aliased
->>>>>>> c09c8be3
               end
             end
 
