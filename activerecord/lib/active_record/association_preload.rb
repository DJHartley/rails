require 'active_support/core_ext/array/wrap'
require 'active_support/core_ext/enumerable'

module ActiveRecord
  # See ActiveRecord::AssociationPreload::ClassMethods for documentation.
  module AssociationPreload #:nodoc:
    extend ActiveSupport::Concern

    # Implements the details of eager loading of Active Record associations.
    # Application developers should not use this module directly.
    #
    # <tt>ActiveRecord::Base</tt> is extended with this module. The source code in
    # <tt>ActiveRecord::Base</tt> references methods defined in this module.
    #
    # Note that 'eager loading' and 'preloading' are actually the same thing.
    # However, there are two different eager loading strategies.
    #
    # The first one is by using table joins. This was only strategy available
    # prior to Rails 2.1. Suppose that you have an Author model with columns
    # 'name' and 'age', and a Book model with columns 'name' and 'sales'. Using
    # this strategy, Active Record would try to retrieve all data for an author
    # and all of its books via a single query:
    #
    #   SELECT * FROM authors
    #   LEFT OUTER JOIN books ON authors.id = books.id
    #   WHERE authors.name = 'Ken Akamatsu'
    #
    # However, this could result in many rows that contain redundant data. After
    # having received the first row, we already have enough data to instantiate
    # the Author object. In all subsequent rows, only the data for the joined
    # 'books' table is useful; the joined 'authors' data is just redundant, and
    # processing this redundant data takes memory and CPU time. The problem
    # quickly becomes worse and worse as the level of eager loading increases
    # (i.e. if Active Record is to eager load the associations' associations as
    # well).
    #
    # The second strategy is to use multiple database queries, one for each
    # level of association. Since Rails 2.1, this is the default strategy. In
    # situations where a table join is necessary (e.g. when the +:conditions+
    # option references an association's column), it will fallback to the table
    # join strategy.
    #
    # See also ActiveRecord::Associations::ClassMethods, which explains eager
    # loading in a more high-level (application developer-friendly) manner.
    module ClassMethods
      protected

      # Eager loads the named associations for the given Active Record record(s).
      #
      # In this description, 'association name' shall refer to the name passed
      # to an association creation method. For example, a model that specifies
      # <tt>belongs_to :author</tt>, <tt>has_many :buyers</tt> has association
      # names +:author+ and +:buyers+.
      #
      # == Parameters
      # +records+ is an array of ActiveRecord::Base. This array needs not be flat,
      # i.e. +records+ itself may also contain arrays of records. In any case,
      # +preload_associations+ will preload the all associations records by
      # flattening +records+.
      #
      # +associations+ specifies one or more associations that you want to
      # preload. It may be:
      # - a Symbol or a String which specifies a single association name. For
      #   example, specifying +:books+ allows this method to preload all books
      #   for an Author.
      # - an Array which specifies multiple association names. This array
      #   is processed recursively. For example, specifying <tt>[:avatar, :books]</tt>
      #   allows this method to preload an author's avatar as well as all of his
      #   books.
      # - a Hash which specifies multiple association names, as well as
      #   association names for the to-be-preloaded association objects. For
      #   example, specifying <tt>{ :author => :avatar }</tt> will preload a
      #   book's author, as well as that author's avatar.
      #
      # +:associations+ has the same format as the +:include+ option for
      # <tt>ActiveRecord::Base.find</tt>. So +associations+ could look like this:
      #
      #   :books
      #   [ :books, :author ]
      #   { :author => :avatar }
      #   [ :books, { :author => :avatar } ]
      #
      # +preload_options+ contains options that will be passed to ActiveRecord::Base#find
      # (which is called under the hood for preloading records). But it is passed
      # only one level deep in the +associations+ argument, i.e. it's not passed
      # to the child associations when +associations+ is a Hash.
      def preload_associations(records, associations, preload_options={})
        records = Array.wrap(records).compact.uniq
        return if records.empty?
        case associations
        when Array then associations.each {|association| preload_associations(records, association, preload_options)}
        when Symbol, String then preload_one_association(records, associations.to_sym, preload_options)
        when Hash then
          associations.each do |parent, child|
            raise "parent must be an association name" unless parent.is_a?(String) || parent.is_a?(Symbol)
            preload_associations(records, parent, preload_options)
            reflection = reflections[parent]
            parents = records.sum { |record| Array.wrap(record.send(reflection.name)) }
            unless parents.empty?
              parents.first.class.preload_associations(parents, child)
            end
          end
        end
      end

      private

      # Preloads a specific named association for the given records. This is
      # called by +preload_associations+ as its base case.
      def preload_one_association(records, association, preload_options={})
        class_to_reflection = {}
        # Not all records have the same class, so group then preload
        # group on the reflection itself so that if various subclass share the same association then
        # we do not split them unnecessarily
        records.group_by { |record| class_to_reflection[record.class] ||= record.class.reflections[association]}.each do |reflection, _records|
          raise ConfigurationError, "Association named '#{ association }' was not found; perhaps you misspelled it?" unless reflection

          # 'reflection.macro' can return 'belongs_to', 'has_many', etc. Thus,
          # the following could call 'preload_belongs_to_association',
          # 'preload_has_many_association', etc.
          send("preload_#{reflection.macro}_association", _records, reflection, preload_options)
        end
      end

      def add_preloaded_records_to_collection(parent_records, reflection_name, associated_record)
        parent_records.each do |parent_record|
          association_proxy = parent_record.send(reflection_name)
          association_proxy.loaded
<<<<<<< HEAD
          association_proxy.target.push(*[associated_record].flatten)
=======
          association_proxy.target.push(*Array.wrap(associated_record))

>>>>>>> c09c8be3
          association_proxy.__send__(:set_inverse_instance, associated_record, parent_record)
        end
      end

      def add_preloaded_record_to_collection(parent_records, reflection_name, associated_record)
        parent_records.each do |parent_record|
          parent_record.send("set_#{reflection_name}_target", associated_record)
        end
      end

      def set_association_collection_records(id_to_record_map, reflection_name, associated_records, key)
        associated_records.each do |associated_record|
          mapped_records = id_to_record_map[associated_record[key].to_s]
          add_preloaded_records_to_collection(mapped_records, reflection_name, associated_record)
        end
      end

      def set_association_single_records(id_to_record_map, reflection_name, associated_records, key)
        seen_keys = {}
        associated_records.each do |associated_record|
          #this is a has_one or belongs_to: there should only be one record.
          #Unfortunately we can't (in portable way) ask the database for
          #'all records where foo_id in (x,y,z), but please
          # only one row per distinct foo_id' so this where we enforce that
          next if seen_keys[associated_record[key].to_s]
          seen_keys[associated_record[key].to_s] = true
          mapped_records = id_to_record_map[associated_record[key].to_s]
          mapped_records.each do |mapped_record|
            association_proxy = mapped_record.send("set_#{reflection_name}_target", associated_record)
            association_proxy.__send__(:set_inverse_instance, associated_record, mapped_record)
          end
        end

        id_to_record_map.each do |id, records|
          next if seen_keys.include?(id.to_s)
<<<<<<< HEAD
          records.each {|record| record.send("set_#{reflection_name}_target", nil) }            
=======
          records.each {|record| record.send("set_#{reflection_name}_target", nil) }
>>>>>>> c09c8be3
        end
      end

      # Given a collection of Active Record objects, constructs a Hash which maps
      # the objects' IDs to the relevant objects. Returns a 2-tuple
      # <tt>(id_to_record_map, ids)</tt> where +id_to_record_map+ is the Hash,
      # and +ids+ is an Array of record IDs.
      def construct_id_map(records, primary_key=nil)
        id_to_record_map = {}
        ids = []
        records.each do |record|
          primary_key ||= record.class.primary_key
          ids << record[primary_key]
          mapped_records = (id_to_record_map[ids.last.to_s] ||= [])
          mapped_records << record
        end
        ids.uniq!
        return id_to_record_map, ids
      end

      def preload_has_and_belongs_to_many_association(records, reflection, preload_options={})
        table_name = reflection.klass.quoted_table_name
        id_to_record_map, ids = construct_id_map(records)
        records.each {|record| record.send(reflection.name).loaded}
        options = reflection.options

        conditions = "t0.#{reflection.primary_key_name} #{in_or_equals_for_ids(ids)}"
        conditions << append_conditions(reflection, preload_options)

        associated_records_proxy = reflection.klass.unscoped.
            includes(options[:include]).
            joins("INNER JOIN #{connection.quote_table_name options[:join_table]} t0 ON #{reflection.klass.quoted_table_name}.#{reflection.klass.primary_key} = t0.#{reflection.association_foreign_key}").
            select("#{options[:select] || table_name+'.*'}, t0.#{reflection.primary_key_name} as the_parent_record_id").
            order(options[:order])

        all_associated_records = associated_records(ids) do |some_ids|
          associated_records_proxy.where([conditions, ids]).to_a
        end

        set_association_collection_records(id_to_record_map, reflection.name, all_associated_records, 'the_parent_record_id')
      end

      def preload_has_one_association(records, reflection, preload_options={})
        return if records.first.send("loaded_#{reflection.name}?")
        id_to_record_map, ids = construct_id_map(records, reflection.options[:primary_key])
        options = reflection.options
        records.each {|record| record.send("set_#{reflection.name}_target", nil)}
        if options[:through]
          through_records = preload_through_records(records, reflection, options[:through])
          through_reflection = reflections[options[:through]]
          through_primary_key = through_reflection.primary_key_name
          unless through_records.empty?
            source = reflection.source_reflection.name
            through_records.first.class.preload_associations(through_records, source)
            if through_reflection.macro == :belongs_to
              rev_id_to_record_map, rev_ids = construct_id_map(records, through_primary_key)
              rev_primary_key = through_reflection.klass.primary_key
              through_records.each do |through_record|
                add_preloaded_record_to_collection(rev_id_to_record_map[through_record[rev_primary_key].to_s],
                                                   reflection.name, through_record.send(source))
              end
            else
              through_records.each do |through_record|
                add_preloaded_record_to_collection(id_to_record_map[through_record[through_primary_key].to_s],
                                                   reflection.name, through_record.send(source))
              end
            end
          end
        else
          set_association_single_records(id_to_record_map, reflection.name, find_associated_records(ids, reflection, preload_options), reflection.primary_key_name)
        end
      end

      def preload_has_many_association(records, reflection, preload_options={})
        return if records.first.send(reflection.name).loaded?
        options = reflection.options

        primary_key_name = reflection.through_reflection_primary_key_name
        id_to_record_map, ids = construct_id_map(records, primary_key_name || reflection.options[:primary_key])
        records.each {|record| record.send(reflection.name).loaded}

        if options[:through]
          through_records = preload_through_records(records, reflection, options[:through])
          through_reflection = reflections[options[:through]]
          unless through_records.empty?
            source = reflection.source_reflection.name
            through_records.first.class.preload_associations(through_records, source, options)
            through_records.each do |through_record|
              through_record_id = through_record[reflection.through_reflection_primary_key].to_s
              add_preloaded_records_to_collection(id_to_record_map[through_record_id], reflection.name, through_record.send(source))
            end
          end

        else
          set_association_collection_records(id_to_record_map, reflection.name, find_associated_records(ids, reflection, preload_options),
                                             reflection.primary_key_name)
        end
      end

      def preload_through_records(records, reflection, through_association)
        through_reflection = reflections[through_association]
        through_primary_key = through_reflection.primary_key_name

        through_records = []
        if reflection.options[:source_type]
          interface = reflection.source_reflection.options[:foreign_type]
          preload_options = {:conditions => ["#{connection.quote_column_name interface} = ?", reflection.options[:source_type]]}

          records.compact!
          records.first.class.preload_associations(records, through_association, preload_options)

          # Dont cache the association - we would only be caching a subset
          records.each do |record|
            proxy = record.send(through_association)

            if proxy.respond_to?(:target)
              through_records.concat Array.wrap(proxy.target)
              proxy.reset
            else # this is a has_one :through reflection
              through_records << proxy if proxy
            end
          end
        else
          options = {}
          options[:include] = reflection.options[:include] || reflection.options[:source] if reflection.options[:conditions] || reflection.options[:order]
          options[:order] = reflection.options[:order]
          options[:conditions] = reflection.options[:conditions]
          records.first.class.preload_associations(records, through_association, options)
<<<<<<< HEAD
          through_records = records.map {|record| record.send(through_association)}.flatten
=======

          records.each do |record|
            through_records.concat Array.wrap(record.send(through_association))
          end
>>>>>>> c09c8be3
        end
        through_records
      end

      def preload_belongs_to_association(records, reflection, preload_options={})
        return if records.first.send("loaded_#{reflection.name}?")
        options = reflection.options
        primary_key_name = reflection.primary_key_name

        if options[:polymorphic]
          polymorph_type = options[:foreign_type]
          klasses_and_ids = {}

          # Construct a mapping from klass to a list of ids to load and a mapping of those ids back
          # to their parent_records
          records.each do |record|
            if klass = record.send(polymorph_type)
              klass_id = record.send(primary_key_name)
              if klass_id
                id_map = klasses_and_ids[klass] ||= {}
                id_list_for_klass_id = (id_map[klass_id.to_s] ||= [])
                id_list_for_klass_id << record
              end
            end
          end
          klasses_and_ids = klasses_and_ids.to_a
        else
          id_map = {}
          records.each do |record|
            key = record.send(primary_key_name)
            if key
              mapped_records = (id_map[key.to_s] ||= [])
              mapped_records << record
            end
          end
          klasses_and_ids = [[reflection.klass.name, id_map]]
        end

        klasses_and_ids.each do |klass_and_id|
          klass_name, id_map = *klass_and_id
          next if id_map.empty?
          klass = klass_name.constantize

          table_name = klass.quoted_table_name
          primary_key = reflection.options[:primary_key] || klass.primary_key
          column_type = klass.columns.detect{|c| c.name == primary_key}.type

          ids = id_map.keys.map do |id|
            if column_type == :integer
              id.to_i
            elsif column_type == :float
              id.to_f
            else
              id
            end
          end

          conditions = "#{table_name}.#{connection.quote_column_name(primary_key)} #{in_or_equals_for_ids(ids)}"
          conditions << append_conditions(reflection, preload_options)

          associated_records = klass.unscoped.where([conditions, ids]).apply_finder_options(options.slice(:include, :select, :joins, :order)).to_a

          set_association_single_records(id_map, reflection.name, associated_records, primary_key)
        end
      end

      def find_associated_records(ids, reflection, preload_options)
        options = reflection.options
        table_name = reflection.klass.quoted_table_name

        if interface = reflection.options[:as]
          parent_type = if reflection.active_record.abstract_class?
            self.base_class.sti_name
          else
            reflection.active_record.sti_name
          end

          conditions = "#{reflection.klass.quoted_table_name}.#{connection.quote_column_name "#{interface}_id"} #{in_or_equals_for_ids(ids)} and #{reflection.klass.quoted_table_name}.#{connection.quote_column_name "#{interface}_type"} = '#{parent_type}'"
        else
          foreign_key = reflection.primary_key_name
          conditions = "#{reflection.klass.quoted_table_name}.#{foreign_key} #{in_or_equals_for_ids(ids)}"
        end

        conditions << append_conditions(reflection, preload_options)

        find_options = {
          :select => preload_options[:select] || options[:select] || Arel::SqlLiteral.new("#{table_name}.*"),
          :include => preload_options[:include] || options[:include],
          :joins => options[:joins],
          :group => preload_options[:group] || options[:group],
          :order => preload_options[:order] || options[:order]
        }

        associated_records(ids) do |some_ids|
          reflection.klass.scoped.apply_finder_options(find_options.merge(:conditions => [conditions, some_ids])).to_a
        end
      end


      def interpolate_sql_for_preload(sql)
        instance_eval("%@#{sql.gsub('@', '\@')}@", __FILE__, __LINE__)
      end

      def append_conditions(reflection, preload_options)
        sql = ""
        sql << " AND (#{interpolate_sql_for_preload(reflection.sanitized_conditions)})" if reflection.sanitized_conditions
        sql << " AND (#{sanitize_sql preload_options[:conditions]})" if preload_options[:conditions]
        sql
      end

      def in_or_equals_for_ids(ids)
        ids.size > 1 ? "IN (?)" : "= ?"
      end

      # Some databases impose a limit on the number of ids in a list (in Oracle its 1000)
      # Make several smaller queries if necessary or make one query if the adapter supports it
      def associated_records(ids)
        max_ids_in_a_list = connection.ids_in_list_limit || ids.size
        records = []
        ids.each_slice(max_ids_in_a_list) do |some_ids|
          records += yield(some_ids)
        end
        records
      end
    end
  end
end<|MERGE_RESOLUTION|>--- conflicted
+++ resolved
@@ -126,12 +126,8 @@
         parent_records.each do |parent_record|
           association_proxy = parent_record.send(reflection_name)
           association_proxy.loaded
-<<<<<<< HEAD
-          association_proxy.target.push(*[associated_record].flatten)
-=======
           association_proxy.target.push(*Array.wrap(associated_record))
 
->>>>>>> c09c8be3
           association_proxy.__send__(:set_inverse_instance, associated_record, parent_record)
         end
       end
@@ -167,11 +163,7 @@
 
         id_to_record_map.each do |id, records|
           next if seen_keys.include?(id.to_s)
-<<<<<<< HEAD
-          records.each {|record| record.send("set_#{reflection_name}_target", nil) }            
-=======
           records.each {|record| record.send("set_#{reflection_name}_target", nil) }
->>>>>>> c09c8be3
         end
       end
 
@@ -300,14 +292,10 @@
           options[:order] = reflection.options[:order]
           options[:conditions] = reflection.options[:conditions]
           records.first.class.preload_associations(records, through_association, options)
-<<<<<<< HEAD
-          through_records = records.map {|record| record.send(through_association)}.flatten
-=======
 
           records.each do |record|
             through_records.concat Array.wrap(record.send(through_association))
           end
->>>>>>> c09c8be3
         end
         through_records
       end
@@ -379,13 +367,7 @@
         table_name = reflection.klass.quoted_table_name
 
         if interface = reflection.options[:as]
-          parent_type = if reflection.active_record.abstract_class?
-            self.base_class.sti_name
-          else
-            reflection.active_record.sti_name
-          end
-
-          conditions = "#{reflection.klass.quoted_table_name}.#{connection.quote_column_name "#{interface}_id"} #{in_or_equals_for_ids(ids)} and #{reflection.klass.quoted_table_name}.#{connection.quote_column_name "#{interface}_type"} = '#{parent_type}'"
+          conditions = "#{reflection.klass.quoted_table_name}.#{connection.quote_column_name "#{interface}_id"} #{in_or_equals_for_ids(ids)} and #{reflection.klass.quoted_table_name}.#{connection.quote_column_name "#{interface}_type"} = '#{self.base_class.sti_name}'"
         else
           foreign_key = reflection.primary_key_name
           conditions = "#{reflection.klass.quoted_table_name}.#{foreign_key} #{in_or_equals_for_ids(ids)}"
