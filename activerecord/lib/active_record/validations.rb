--- conflicted
+++ resolved
@@ -13,1013 +13,16 @@
     attr_reader :record
     def initialize(record)
       @record = record
-<<<<<<< HEAD
-      errors = @record.errors.full_messages.join(I18n.t('support.array.words_connector', :default => ', '))
-      super(I18n.t('activerecord.errors.messages.record_invalid', :errors => errors))
-    end
-  end
-
-  class Error
-    attr_accessor :base, :attribute, :type, :message, :options
-
-    def initialize(base, attribute, type = nil, options = {})
-      self.base      = base
-      self.attribute = attribute
-      self.type      = type || :invalid
-      self.options   = options
-      self.message   = options.delete(:message) || self.type
-    end
-
-    def message
-      # When type is a string, it means that we do not have to do a lookup, because
-      # the user already sent the "final" message.
-      type.is_a?(String) ? type : generate_message(default_options)
-    end
-
-    def full_message
-      attribute.to_s == 'base' ? message : generate_full_message(default_options)
-    end
-
-    alias :to_s :message
-
-    def value
-      @base.respond_to?(attribute) ? @base.send(attribute) : nil
-    end
-
-    protected
-
-      # Translates an error message in it's default scope (<tt>activerecord.errrors.messages</tt>).
-      # Error messages are first looked up in <tt>models.MODEL.attributes.ATTRIBUTE.MESSAGE</tt>, if it's not there,
-      # it's looked up in <tt>models.MODEL.MESSAGE</tt> and if that is not there it returns the translation of the
-      # default message (e.g. <tt>activerecord.errors.messages.MESSAGE</tt>). The translated model name,
-      # translated attribute name and the value are available for interpolation.
-      #
-      # When using inheritence in your models, it will check all the inherited models too, but only if the model itself
-      # hasn't been found. Say you have <tt>class Admin < User; end</tt> and you wanted the translation for the <tt>:blank</tt>
-      # error +message+ for the <tt>title</tt> +attribute+, it looks for these translations:
-      #
-      # <ol>
-      # <li><tt>activerecord.errors.models.admin.attributes.title.blank</tt></li>
-      # <li><tt>activerecord.errors.models.admin.blank</tt></li>
-      # <li><tt>activerecord.errors.models.user.attributes.title.blank</tt></li>
-      # <li><tt>activerecord.errors.models.user.blank</tt></li>
-      # <li><tt>activerecord.errors.messages.blank</tt></li>
-      # <li>any default you provided through the +options+ hash (in the activerecord.errors scope)</li>
-      # </ol>
-      def generate_message(options = {})
-        keys = @base.class.self_and_descendants_from_active_record.map do |klass|
-          [ :"models.#{klass.name.underscore}.attributes.#{attribute}.#{@message}",
-            :"models.#{klass.name.underscore}.#{@message}" ]
-        end.flatten
-
-        keys << options.delete(:default)
-        keys << :"messages.#{@message}"
-        keys << @message if @message.is_a?(String)
-        keys << @type unless @type == @message
-        keys.compact!
-
-        options.merge!(:default => keys)
-        I18n.translate(keys.shift, options)
-      end
-
-      # Wraps an error message into a full_message format.
-      #
-      # The default full_message format for any locale is <tt>"%{attribute} %{message}"</tt>.
-      # One can specify locale specific default full_message format by storing it as a
-      # translation for the key <tt>:"activerecord.errors.full_messages.format"</tt>.
-      #
-      # Additionally one can specify a validation specific error message format by
-      # storing a translation for <tt>:"activerecord.errors.full_messages.[message_key]"</tt>.
-      # E.g. the full_message format for any validation that uses :blank as a message
-      # key (such as validates_presence_of) can be stored to <tt>:"activerecord.errors.full_messages.blank".</tt>
-      #
-      # Because the message key used by a validation can be overwritten on the
-      # <tt>validates_*</tt> class macro level one can customize the full_message format for
-      # any particular validation:
-      #
-      #   # app/models/article.rb
-      #   class Article < ActiveRecord::Base
-      #     validates_presence_of :title, :message => :"title.blank"
-      #   end
-      #
-      #   # config/locales/en.yml
-      #   en:
-      #     activerecord:
-      #       errors:
-      #         full_messages:
-      #           title:
-      #             blank: This title is screwed!
-      def generate_full_message(options = {})
-        keys = [
-          :"full_messages.#{@message}",
-          :'full_messages.format',
-          '%{attribute} %{message}'
-        ]
-
-        options.merge!(:default => keys, :message => self.message)
-        I18n.translate(keys.shift, options)
-      end
-
-      # Return user options with default options.
-      #
-      def default_options
-        options.reverse_merge :scope => [:activerecord, :errors],
-                              :model => @base.class.human_name,
-                              :attribute => @base.class.human_attribute_name(attribute.to_s),
-                              :value => value
-      end
-  end
-
-  # Active Record validation is reported to and from this object, which is used by Base#save to
-  # determine whether the object is in a valid state to be saved. See usage example in Validations.
-  class Errors
-    include Enumerable
-
-    class << self
-      def default_error_messages
-        ActiveSupport::Deprecation.warn("ActiveRecord::Errors.default_error_messages has been deprecated. Please use I18n.translate('activerecord.errors.messages').")
-        I18n.translate 'activerecord.errors.messages'
-      end
-    end
-
-    def initialize(base) # :nodoc:
-      @base = base
-      clear
-    end
-
-    # Adds an error to the base object instead of any particular attribute. This is used
-    # to report errors that don't tie to any specific attribute, but rather to the object
-    # as a whole. These error messages don't get prepended with any field name when iterating
-    # with +each_full+, so they should be complete sentences.
-    def add_to_base(msg)
-      add(:base, msg)
-    end
-
-    # Adds an error message (+messsage+) to the +attribute+, which will be returned on a call to <tt>on(attribute)</tt>
-    # for the same attribute and ensure that this error object returns false when asked if <tt>empty?</tt>. More than one
-    # error can be added to the same +attribute+ in which case an array will be returned on a call to <tt>on(attribute)</tt>.
-    # If no +messsage+ is supplied, :invalid is assumed.
-    # If +message+ is a Symbol, it will be translated, using the appropriate scope (see translate_error).
-    #
-    def add(attribute, message = nil, options = {})
-      options[:message] = options.delete(:default) if options[:default].is_a?(Symbol)
-      error, message = message, nil if message.is_a?(Error)
-
-      @errors[attribute.to_s] ||= []
-      @errors[attribute.to_s] << (error || Error.new(@base, attribute, message, options))
-    end
-
-    # Will add an error message to each of the attributes in +attributes+ that is empty.
-    def add_on_empty(attributes, custom_message = nil)
-      for attr in [attributes].flatten
-        value = @base.respond_to?(attr.to_s) ? @base.send(attr.to_s) : @base[attr.to_s]
-        is_empty = value.respond_to?(:empty?) ? value.empty? : false
-        add(attr, :empty, :default => custom_message) unless !value.nil? && !is_empty
-      end
-    end
-
-    # Will add an error message to each of the attributes in +attributes+ that is blank (using Object#blank?).
-    def add_on_blank(attributes, custom_message = nil)
-      for attr in [attributes].flatten
-        value = @base.respond_to?(attr.to_s) ? @base.send(attr.to_s) : @base[attr.to_s]
-        add(attr, :blank, :default => custom_message) if value.blank?
-      end
-    end
-
-    # Returns true if the specified +attribute+ has errors associated with it.
-    #
-    #   class Company < ActiveRecord::Base
-    #     validates_presence_of :name, :address, :email
-    #     validates_length_of :name, :in => 5..30
-    #   end
-    #
-    #   company = Company.create(:address => '123 First St.')
-    #   company.errors.invalid?(:name)      # => true
-    #   company.errors.invalid?(:address)   # => false
-    def invalid?(attribute)
-      !@errors[attribute.to_s].nil?
-    end
-
-    # Returns +nil+, if no errors are associated with the specified +attribute+.
-    # Returns the error message, if one error is associated with the specified +attribute+.
-    # Returns an array of error messages, if more than one error is associated with the specified +attribute+.
-    #
-    #   class Company < ActiveRecord::Base
-    #     validates_presence_of :name, :address, :email
-    #     validates_length_of :name, :in => 5..30
-    #   end
-    #
-    #   company = Company.create(:address => '123 First St.')
-    #   company.errors.on(:name)      # => ["is too short (minimum is 5 characters)", "can't be blank"]
-    #   company.errors.on(:email)     # => "can't be blank"
-    #   company.errors.on(:address)   # => nil
-    def on(attribute)
-      attribute = attribute.to_s
-      return nil unless @errors.has_key?(attribute)
-      errors = @errors[attribute].map(&:to_s)
-      errors.size == 1 ? errors.first : errors
-    end
-
-    alias :[] :on
-
-    # Returns errors assigned to the base object through +add_to_base+ according to the normal rules of <tt>on(attribute)</tt>.
-    def on_base
-      on(:base)
-    end
-
-    # Yields each attribute and associated message per error added.
-    #
-    #   class Company < ActiveRecord::Base
-    #     validates_presence_of :name, :address, :email
-    #     validates_length_of :name, :in => 5..30
-    #   end
-    #
-    #   company = Company.create(:address => '123 First St.')
-    #   company.errors.each{|attr,msg| puts "#{attr} - #{msg}" }
-    #   # => name - is too short (minimum is 5 characters)
-    #   #    name - can't be blank
-    #   #    address - can't be blank
-    def each
-      @errors.each_key { |attr| @errors[attr].each { |error| yield attr, error.message } }
-    end
-
-    # Yields each attribute and associated error per error added.
-    #
-    #   class Company < ActiveRecord::Base
-    #     validates_presence_of :name, :address, :email
-    #     validates_length_of :name, :in => 5..30
-    #   end
-    #
-    #   company = Company.create(:address => '123 First St.')
-    #   company.errors.each_error{|attr,err| puts "#{attr} - #{err.type}" }
-    #   # => name - :too_short
-    #   #    name - :blank
-    #   #    address - :blank
-    def each_error
-      @errors.each_key { |attr| @errors[attr].each { |error| yield attr, error } }
-    end
-
-    # Yields each full error message added. So <tt>Person.errors.add("first_name", "can't be empty")</tt> will be returned
-    # through iteration as "First name can't be empty".
-    #
-    #   class Company < ActiveRecord::Base
-    #     validates_presence_of :name, :address, :email
-    #     validates_length_of :name, :in => 5..30
-    #   end
-    #
-    #   company = Company.create(:address => '123 First St.')
-    #   company.errors.each_full{|msg| puts msg }
-    #   # => Name is too short (minimum is 5 characters)
-    #   #    Name can't be blank
-    #   #    Address can't be blank
-    def each_full
-      full_messages.each { |msg| yield msg }
-    end
-
-    # Returns all the full error messages in an array.
-    #
-    #   class Company < ActiveRecord::Base
-    #     validates_presence_of :name, :address, :email
-    #     validates_length_of :name, :in => 5..30
-    #   end
-    #
-    #   company = Company.create(:address => '123 First St.')
-    #   company.errors.full_messages # =>
-    #     ["Name is too short (minimum is 5 characters)", "Name can't be blank", "Address can't be blank"]
-    def full_messages(options = {})
-      @errors.values.inject([]) do |full_messages, errors|
-        full_messages + errors.map { |error| error.full_message }
-      end
-    end
-
-    # Returns true if no errors have been added.
-    def empty?
-      @errors.empty?
-    end
-
-    # Removes all errors that have been added.
-    def clear
-      @errors = ActiveSupport::OrderedHash.new
-    end
-
-    # Returns the total number of errors added. Two errors added to the same attribute will be counted as such.
-    def size
-      @errors.values.inject(0) { |error_count, attribute| error_count + attribute.size }
-    end
-
-    alias_method :count, :size
-    alias_method :length, :size
-
-    # Returns an XML representation of this error object.
-    #
-    #   class Company < ActiveRecord::Base
-    #     validates_presence_of :name, :address, :email
-    #     validates_length_of :name, :in => 5..30
-    #   end
-    #
-    #   company = Company.create(:address => '123 First St.')
-    #   company.errors.to_xml
-    #   # =>  <?xml version="1.0" encoding="UTF-8"?>
-    #   #     <errors>
-    #   #       <error>Name is too short (minimum is 5 characters)</error>
-    #   #       <error>Name can't be blank</error>
-    #   #       <error>Address can't be blank</error>
-    #   #     </errors>
-    def to_xml(options={})
-      options[:root] ||= "errors"
-      options[:indent] ||= 2
-      options[:builder] ||= Builder::XmlMarkup.new(:indent => options[:indent])
-
-      options[:builder].instruct! unless options.delete(:skip_instruct)
-      options[:builder].errors do |e|
-        full_messages.each { |msg| e.error(msg) }
-      end
-    end
-
-    def generate_message(attribute, message = :invalid, options = {})
-      ActiveSupport::Deprecation.warn("ActiveRecord::Errors#generate_message has been deprecated. Please use ActiveRecord::Error.new().to_s.")
-      Error.new(@base, attribute, message, options).to_s
-    end
-  end
-
-
-  # Please do have a look at ActiveRecord::Validations::ClassMethods for a higher level of validations.
-  #
-  # Active Records implement validation by overwriting Base#validate (or the variations, +validate_on_create+ and
-  # +validate_on_update+). Each of these methods can inspect the state of the object, which usually means ensuring
-  # that a number of attributes have a certain value (such as not empty, within a given range, matching a certain regular expression).
-  #
-  # Example:
-  #
-  #   class Person < ActiveRecord::Base
-  #     protected
-  #       def validate
-  #         errors.add_on_empty %w( first_name last_name )
-  #         errors.add("phone_number", "has invalid format") unless phone_number =~ /[0-9]*/
-  #       end
-  #
-  #       def validate_on_create # is only run the first time a new object is saved
-  #         unless valid_discount?(membership_discount)
-  #           errors.add("membership_discount", "has expired")
-  #         end
-  #       end
-  #
-  #       def validate_on_update
-  #         errors.add_to_base("No changes have occurred") if unchanged_attributes?
-  #       end
-  #   end
-  #
-  #   person = Person.new("first_name" => "David", "phone_number" => "what?")
-  #   person.save                         # => false (and doesn't do the save)
-  #   person.errors.empty?                # => false
-  #   person.errors.count                 # => 2
-  #   person.errors.on "last_name"        # => "can't be empty"
-  #   person.errors.on "phone_number"     # => "has invalid format"
-  #   person.errors.each_full { |msg| puts msg }
-  #                                       # => "Last name can't be empty\n" +
-  #                                       #    "Phone number has invalid format"
-  #
-  #   person.attributes = { "last_name" => "Heinemeier", "phone_number" => "555-555" }
-  #   person.save # => true (and person is now saved in the database)
-  #
-  # An Errors object is automatically created for every Active Record.
-=======
       errors = @record.errors.full_messages.join(", ")
       super(I18n.t("activerecord.errors.messages.record_invalid", :errors => errors))
     end
   end
 
->>>>>>> c09c8be3
   module Validations
     extend ActiveSupport::Concern
     include ActiveModel::Validations
 
     module ClassMethods
-<<<<<<< HEAD
-      DEFAULT_VALIDATION_OPTIONS = {
-        :on => :save,
-        :allow_nil => false,
-        :allow_blank => false,
-        :message => nil
-      }.freeze
-
-      ALL_RANGE_OPTIONS = [ :is, :within, :in, :minimum, :maximum ].freeze
-      ALL_NUMERICALITY_CHECKS = { :greater_than => '>', :greater_than_or_equal_to => '>=',
-                                  :equal_to => '==', :less_than => '<', :less_than_or_equal_to => '<=',
-                                  :odd => 'odd?', :even => 'even?' }.freeze
-
-      # Validates each attribute against a block.
-      #
-      #   class Person < ActiveRecord::Base
-      #     validates_each :first_name, :last_name do |record, attr, value|
-      #       record.errors.add attr, 'starts with z.' if value[0] == ?z
-      #     end
-      #   end
-      #
-      # Options:
-      # * <tt>:on</tt> - Specifies when this validation is active (default is <tt>:save</tt>, other options <tt>:create</tt>, <tt>:update</tt>).
-      # * <tt>:allow_nil</tt> - Skip validation if attribute is +nil+.
-      # * <tt>:allow_blank</tt> - Skip validation if attribute is blank.
-      # * <tt>:if</tt> - Specifies a method, proc or string to call to determine if the validation should
-      #   occur (e.g. <tt>:if => :allow_validation</tt>, or <tt>:if => Proc.new { |user| user.signup_step > 2 }</tt>).  The
-      #   method, proc or string should return or evaluate to a true or false value.
-      # * <tt>:unless</tt> - Specifies a method, proc or string to call to determine if the validation should
-      #   not occur (e.g. <tt>:unless => :skip_validation</tt>, or <tt>:unless => Proc.new { |user| user.signup_step <= 2 }</tt>).  The
-      #   method, proc or string should return or evaluate to a true or false value.
-      def validates_each(*attrs)
-        options = attrs.extract_options!.symbolize_keys
-        attrs   = attrs.flatten
-
-        # Declare the validation.
-        send(validation_method(options[:on] || :save), options) do |record|
-          attrs.each do |attr|
-            value = record.send(attr)
-            next if (value.nil? && options[:allow_nil]) || (value.blank? && options[:allow_blank])
-            yield record, attr, value
-          end
-        end
-      end
-
-      # Encapsulates the pattern of wanting to validate a password or email address field with a confirmation. Example:
-      #
-      #   Model:
-      #     class Person < ActiveRecord::Base
-      #       validates_confirmation_of :user_name, :password
-      #       validates_confirmation_of :email_address, :message => "should match confirmation"
-      #     end
-      #
-      #   View:
-      #     <%= password_field "person", "password" %>
-      #     <%= password_field "person", "password_confirmation" %>
-      #
-      # The added +password_confirmation+ attribute is virtual; it exists only as an in-memory attribute for validating the password.
-      # To achieve this, the validation adds accessors to the model for the confirmation attribute. NOTE: This check is performed
-      # only if +password_confirmation+ is not +nil+, and by default only on save. To require confirmation, make sure to add a presence
-      # check for the confirmation attribute:
-      #
-      #   validates_presence_of :password_confirmation, :if => :password_changed?
-      #
-      # Configuration options:
-      # * <tt>:message</tt> - A custom error message (default is: "doesn't match confirmation").
-      # * <tt>:on</tt> - Specifies when this validation is active (default is <tt>:save</tt>, other options <tt>:create</tt>, <tt>:update</tt>).
-      # * <tt>:if</tt> - Specifies a method, proc or string to call to determine if the validation should
-      #   occur (e.g. <tt>:if => :allow_validation</tt>, or <tt>:if => Proc.new { |user| user.signup_step > 2 }</tt>).  The
-      #   method, proc or string should return or evaluate to a true or false value.
-      # * <tt>:unless</tt> - Specifies a method, proc or string to call to determine if the validation should
-      #   not occur (e.g. <tt>:unless => :skip_validation</tt>, or <tt>:unless => Proc.new { |user| user.signup_step <= 2 }</tt>).  The
-      #   method, proc or string should return or evaluate to a true or false value.
-      def validates_confirmation_of(*attr_names)
-        configuration = { :on => :save }
-        configuration.update(attr_names.extract_options!)
-
-        attr_accessor(*(attr_names.map { |n| "#{n}_confirmation" }))
-
-        validates_each(attr_names, configuration) do |record, attr_name, value|
-          unless record.send("#{attr_name}_confirmation").nil? or value == record.send("#{attr_name}_confirmation")
-            record.errors.add(attr_name, :confirmation, :default => configuration[:message])
-          end
-        end
-      end
-
-      # Encapsulates the pattern of wanting to validate the acceptance of a terms of service check box (or similar agreement). Example:
-      #
-      #   class Person < ActiveRecord::Base
-      #     validates_acceptance_of :terms_of_service
-      #     validates_acceptance_of :eula, :message => "must be abided"
-      #   end
-      #
-      # If the database column does not exist, the +terms_of_service+ attribute is entirely virtual. This check is
-      # performed only if +terms_of_service+ is not +nil+ and by default on save.
-      #
-      # Configuration options:
-      # * <tt>:message</tt> - A custom error message (default is: "must be accepted").
-      # * <tt>:on</tt> - Specifies when this validation is active (default is <tt>:save</tt>, other options <tt>:create</tt>, <tt>:update</tt>).
-      # * <tt>:allow_nil</tt> - Skip validation if attribute is +nil+ (default is true).
-      # * <tt>:accept</tt> - Specifies value that is considered accepted.  The default value is a string "1", which
-      #   makes it easy to relate to an HTML checkbox. This should be set to +true+ if you are validating a database
-      #   column, since the attribute is typecast from "1" to +true+ before validation.
-      # * <tt>:if</tt> - Specifies a method, proc or string to call to determine if the validation should
-      #   occur (e.g. <tt>:if => :allow_validation</tt>, or <tt>:if => Proc.new { |user| user.signup_step > 2 }</tt>).  The
-      #   method, proc or string should return or evaluate to a true or false value.
-      # * <tt>:unless</tt> - Specifies a method, proc or string to call to determine if the validation should
-      #   not occur (e.g. <tt>:unless => :skip_validation</tt>, or <tt>:unless => Proc.new { |user| user.signup_step <= 2 }</tt>).  The
-      #   method, proc or string should return or evaluate to a true or false value.
-      def validates_acceptance_of(*attr_names)
-        configuration = { :on => :save, :allow_nil => true, :accept => "1" }
-        configuration.update(attr_names.extract_options!)
-
-        db_cols = begin
-          column_names
-        rescue Exception # To ignore both statement and connection errors
-          []
-        end
-        names = attr_names.reject { |name| db_cols.include?(name.to_s) }
-        attr_accessor(*names)
-
-        validates_each(attr_names,configuration) do |record, attr_name, value|
-          unless value == configuration[:accept]
-            record.errors.add(attr_name, :accepted, :default => configuration[:message])
-          end
-        end
-      end
-
-      # Validates that the specified attributes are not blank (as defined by Object#blank?). Happens by default on save. Example:
-      #
-      #   class Person < ActiveRecord::Base
-      #     validates_presence_of :first_name
-      #   end
-      #
-      # The first_name attribute must be in the object and it cannot be blank.
-      #
-      # If you want to validate the presence of a boolean field (where the real values are true and false),
-      # you will want to use <tt>validates_inclusion_of :field_name, :in => [true, false]</tt>.
-      #
-      # This is due to the way Object#blank? handles boolean values: <tt>false.blank? # => true</tt>.
-      #
-      # Configuration options:
-      # * <tt>message</tt> - A custom error message (default is: "can't be blank").
-      # * <tt>on</tt> - Specifies when this validation is active (default is <tt>:save</tt>, other options <tt>:create</tt>,
-      #   <tt>:update</tt>).
-      # * <tt>if</tt> - Specifies a method, proc or string to call to determine if the validation should
-      #   occur (e.g. <tt>:if => :allow_validation</tt>, or <tt>:if => Proc.new { |user| user.signup_step > 2 }</tt>).
-      #   The method, proc or string should return or evaluate to a true or false value.
-      # * <tt>unless</tt> - Specifies a method, proc or string to call to determine if the validation should
-      #   not occur (e.g. <tt>:unless => :skip_validation</tt>, or <tt>:unless => Proc.new { |user| user.signup_step <= 2 }</tt>).
-      #   The method, proc or string should return or evaluate to a true or false value.
-      #
-      def validates_presence_of(*attr_names)
-        configuration = { :on => :save }
-        configuration.update(attr_names.extract_options!)
-
-        # can't use validates_each here, because it cannot cope with nonexistent attributes,
-        # while errors.add_on_empty can
-        send(validation_method(configuration[:on]), configuration) do |record|
-          record.errors.add_on_blank(attr_names, configuration[:message])
-        end
-      end
-
-      # Validates that the specified attribute matches the length restrictions supplied. Only one option can be used at a time:
-      #
-      #   class Person < ActiveRecord::Base
-      #     validates_length_of :first_name, :maximum=>30
-      #     validates_length_of :last_name, :maximum=>30, :message=>"less than %{count} if you don't mind"
-      #     validates_length_of :fax, :in => 7..32, :allow_nil => true
-      #     validates_length_of :phone, :in => 7..32, :allow_blank => true
-      #     validates_length_of :user_name, :within => 6..20, :too_long => "pick a shorter name", :too_short => "pick a longer name"
-      #     validates_length_of :fav_bra_size, :minimum => 1, :too_short => "please enter at least %{count} character"
-      #     validates_length_of :smurf_leader, :is => 4, :message => "papa is spelled with %{count} characters... don't play me."
-      #     validates_length_of :essay, :minimum => 100, :too_short => "Your essay must be at least %{count} words."), :tokenizer => lambda {|str| str.scan(/\w+/) }
-      #   end
-      #
-      # Configuration options:
-      # * <tt>:minimum</tt> - The minimum size of the attribute.
-      # * <tt>:maximum</tt> - The maximum size of the attribute.
-      # * <tt>:is</tt> - The exact size of the attribute.
-      # * <tt>:within</tt> - A range specifying the minimum and maximum size of the attribute.
-      # * <tt>:in</tt> - A synonym(or alias) for <tt>:within</tt>.
-      # * <tt>:allow_nil</tt> - Attribute may be +nil+; skip validation.
-      # * <tt>:allow_blank</tt> - Attribute may be blank; skip validation.
-      # * <tt>:too_long</tt> - The error message if the attribute goes over the maximum (default is: "is too long (maximum is %{count} characters)").
-      # * <tt>:too_short</tt> - The error message if the attribute goes under the minimum (default is: "is too short (min is %{count} characters)").
-      # * <tt>:wrong_length</tt> - The error message if using the <tt>:is</tt> method and the attribute is the wrong size (default is: "is the wrong length (should be %{count} characters)").
-      # * <tt>:message</tt> - The error message to use for a <tt>:minimum</tt>, <tt>:maximum</tt>, or <tt>:is</tt> violation.  An alias of the appropriate <tt>too_long</tt>/<tt>too_short</tt>/<tt>wrong_length</tt> message.
-      # * <tt>:on</tt> - Specifies when this validation is active (default is <tt>:save</tt>, other options <tt>:create</tt>, <tt>:update</tt>).
-      # * <tt>:if</tt> - Specifies a method, proc or string to call to determine if the validation should
-      #   occur (e.g. <tt>:if => :allow_validation</tt>, or <tt>:if => Proc.new { |user| user.signup_step > 2 }</tt>).  The
-      #   method, proc or string should return or evaluate to a true or false value.
-      # * <tt>:unless</tt> - Specifies a method, proc or string to call to determine if the validation should
-      #   not occur (e.g. <tt>:unless => :skip_validation</tt>, or <tt>:unless => Proc.new { |user| user.signup_step <= 2 }</tt>).  The
-      #   method, proc or string should return or evaluate to a true or false value.
-      # * <tt>:tokenizer</tt> - Specifies how to split up the attribute string. (e.g. <tt>:tokenizer => lambda {|str| str.scan(/\w+/)}</tt> to
-      #   count words as in above example.)
-      #   Defaults to <tt>lambda{ |value| value.split(//) }</tt> which counts individual characters.
-      def validates_length_of(*attrs)
-        # Merge given options with defaults.
-        options = {
-          :tokenizer => lambda {|value| value.split(//)}
-        }.merge(DEFAULT_VALIDATION_OPTIONS)
-        options.update(attrs.extract_options!.symbolize_keys)
-
-        # Ensure that one and only one range option is specified.
-        range_options = ALL_RANGE_OPTIONS & options.keys
-        case range_options.size
-          when 0
-            raise ArgumentError, 'Range unspecified.  Specify the :within, :maximum, :minimum, or :is option.'
-          when 1
-            # Valid number of options; do nothing.
-          else
-            raise ArgumentError, 'Too many range options specified.  Choose only one.'
-        end
-
-        # Get range option and value.
-        option = range_options.first
-        option_value = options[range_options.first]
-        key = {:is => :wrong_length, :minimum => :too_short, :maximum => :too_long}[option]
-        custom_message = options[:message] || options[key]
-
-        case option
-          when :within, :in
-            raise ArgumentError, ":#{option} must be a Range" unless option_value.is_a?(Range)
-
-            validates_each(attrs, options) do |record, attr, value|
-              value = options[:tokenizer].call(value) if value.kind_of?(String)
-              if value.nil? or value.size < option_value.begin
-                record.errors.add(attr, :too_short, :default => custom_message || options[:too_short], :count => option_value.begin)
-              elsif value.size > option_value.end
-                record.errors.add(attr, :too_long, :default => custom_message || options[:too_long], :count => option_value.end)
-              end
-            end
-          when :is, :minimum, :maximum
-            raise ArgumentError, ":#{option} must be a nonnegative Integer" unless option_value.is_a?(Integer) and option_value >= 0
-
-            # Declare different validations per option.
-            validity_checks = { :is => "==", :minimum => ">=", :maximum => "<=" }
-
-            validates_each(attrs, options) do |record, attr, value|
-              value = options[:tokenizer].call(value) if value.kind_of?(String)
-              unless !value.nil? and value.size.method(validity_checks[option])[option_value]
-                record.errors.add(attr, key, :default => custom_message, :count => option_value)
-              end
-            end
-        end
-      end
-
-      alias_method :validates_size_of, :validates_length_of
-
-
-      # Validates whether the value of the specified attributes are unique across the system. Useful for making sure that only one user
-      # can be named "davidhh".
-      #
-      #   class Person < ActiveRecord::Base
-      #     validates_uniqueness_of :user_name, :scope => :account_id
-      #   end
-      #
-      # It can also validate whether the value of the specified attributes are unique based on multiple scope parameters.  For example,
-      # making sure that a teacher can only be on the schedule once per semester for a particular class.
-      #
-      #   class TeacherSchedule < ActiveRecord::Base
-      #     validates_uniqueness_of :teacher_id, :scope => [:semester_id, :class_id]
-      #   end
-      #
-      # When the record is created, a check is performed to make sure that no record exists in the database with the given value for the specified
-      # attribute (that maps to a column). When the record is updated, the same check is made but disregarding the record itself.
-      #
-      # Configuration options:
-      # * <tt>:message</tt> - Specifies a custom error message (default is: "has already been taken").
-      # * <tt>:scope</tt> - One or more columns by which to limit the scope of the uniqueness constraint.
-      # * <tt>:case_sensitive</tt> - Looks for an exact match. Ignored by non-text columns (+true+ by default).
-      # * <tt>:allow_nil</tt> - If set to true, skips this validation if the attribute is +nil+ (default is +false+).
-      # * <tt>:allow_blank</tt> - If set to true, skips this validation if the attribute is blank (default is +false+).
-      # * <tt>:if</tt> - Specifies a method, proc or string to call to determine if the validation should
-      #   occur (e.g. <tt>:if => :allow_validation</tt>, or <tt>:if => Proc.new { |user| user.signup_step > 2 }</tt>).  The
-      #   method, proc or string should return or evaluate to a true or false value.
-      # * <tt>:unless</tt> - Specifies a method, proc or string to call to determine if the validation should
-      #   not occur (e.g. <tt>:unless => :skip_validation</tt>, or <tt>:unless => Proc.new { |user| user.signup_step <= 2 }</tt>).  The
-      #   method, proc or string should return or evaluate to a true or false value.
-      #
-      # === Concurrency and integrity
-      #
-      # Using this validation method in conjunction with ActiveRecord::Base#save
-      # does not guarantee the absence of duplicate record insertions, because
-      # uniqueness checks on the application level are inherently prone to race
-      # conditions. For example, suppose that two users try to post a Comment at
-      # the same time, and a Comment's title must be unique. At the database-level,
-      # the actions performed by these users could be interleaved in the following manner:
-      #
-      #               User 1                 |               User 2
-      #  ------------------------------------+--------------------------------------
-      #  # User 1 checks whether there's     |
-      #  # already a comment with the title  |
-      #  # 'My Post'. This is not the case.  |
-      #  SELECT * FROM comments              |
-      #  WHERE title = 'My Post'             |
-      #                                      |
-      #                                      | # User 2 does the same thing and also
-      #                                      | # infers that his title is unique.
-      #                                      | SELECT * FROM comments
-      #                                      | WHERE title = 'My Post'
-      #                                      |
-      #  # User 1 inserts his comment.       |
-      #  INSERT INTO comments                |
-      #  (title, content) VALUES             |
-      #  ('My Post', 'hi!')                  |
-      #                                      |
-      #                                      | # User 2 does the same thing.
-      #                                      | INSERT INTO comments
-      #                                      | (title, content) VALUES
-      #                                      | ('My Post', 'hello!')
-      #                                      |
-      #                                      | # ^^^^^^
-      #                                      | # Boom! We now have a duplicate
-      #                                      | # title!
-      #
-      # This could even happen if you use transactions with the 'serializable'
-      # isolation level. There are several ways to get around this problem:
-      # - By locking the database table before validating, and unlocking it after
-      #   saving. However, table locking is very expensive, and thus not
-      #   recommended.
-      # - By locking a lock file before validating, and unlocking it after saving.
-      #   This does not work if you've scaled your Rails application across
-      #   multiple web servers (because they cannot share lock files, or cannot
-      #   do that efficiently), and thus not recommended.
-      # - Creating a unique index on the field, by using
-      #   ActiveRecord::ConnectionAdapters::SchemaStatements#add_index. In the
-      #   rare case that a race condition occurs, the database will guarantee
-      #   the field's uniqueness.
-      #
-      #   When the database catches such a duplicate insertion,
-      #   ActiveRecord::Base#save will raise an ActiveRecord::StatementInvalid
-      #   exception. You can either choose to let this error propagate (which
-      #   will result in the default Rails exception page being shown), or you
-      #   can catch it and restart the transaction (e.g. by telling the user
-      #   that the title already exists, and asking him to re-enter the title).
-      #   This technique is also known as optimistic concurrency control:
-      #   http://en.wikipedia.org/wiki/Optimistic_concurrency_control
-      #
-      #   Active Record currently provides no way to distinguish unique
-      #   index constraint errors from other types of database errors, so you
-      #   will have to parse the (database-specific) exception message to detect
-      #   such a case.
-      def validates_uniqueness_of(*attr_names)
-        configuration = { :case_sensitive => true }
-        configuration.update(attr_names.extract_options!)
-
-        validates_each(attr_names,configuration) do |record, attr_name, value|
-          # The check for an existing value should be run from a class that
-          # isn't abstract. This means working down from the current class
-          # (self), to the first non-abstract class. Since classes don't know
-          # their subclasses, we have to build the hierarchy between self and
-          # the record's class.
-          class_hierarchy = [record.class]
-          while class_hierarchy.first != self
-            class_hierarchy.insert(0, class_hierarchy.first.superclass)
-          end
-
-          # Now we can work our way down the tree to the first non-abstract
-          # class (which has a database table to query from).
-          finder_class = class_hierarchy.detect { |klass| !klass.abstract_class? }
-
-          column = finder_class.columns_hash[attr_name.to_s]
-
-          if value.nil?
-            comparison_operator = "IS ?"
-          elsif column.text?
-            comparison_operator = "#{connection.case_sensitive_equality_operator} ?"
-            value = column.limit ? value.to_s.mb_chars[0, column.limit] : value.to_s
-          else
-            comparison_operator = "= ?"
-          end
-
-          sql_attribute = "#{record.class.quoted_table_name}.#{connection.quote_column_name(attr_name)}"
-
-          if value.nil? || (configuration[:case_sensitive] || !column.text?)
-            condition_sql = "#{sql_attribute} #{comparison_operator}"
-            condition_params = [value]
-          else
-            condition_sql = "LOWER(#{sql_attribute}) #{comparison_operator}"
-            condition_params = [value.mb_chars.downcase]
-          end
-
-          if scope = configuration[:scope]
-            Array(scope).map do |scope_item|
-              scope_value = record.send(scope_item)
-              condition_sql << " AND " << attribute_condition("#{record.class.quoted_table_name}.#{connection.quote_column_name(scope_item)}", scope_value)
-              condition_params << scope_value
-            end
-          end
-
-          unless record.new_record?
-            condition_sql << " AND #{record.class.quoted_table_name}.#{record.class.primary_key} <> ?"
-            condition_params << record.send(:id)
-          end
-
-          finder_class.with_exclusive_scope do
-            if finder_class.exists?([condition_sql, *condition_params])
-              record.errors.add(attr_name, :taken, :default => configuration[:message], :value => value)
-            end
-          end
-        end
-      end
-
-
-      # Validates whether the value of the specified attribute is of the correct form by matching it against the regular expression
-      # provided.
-      #
-      #   class Person < ActiveRecord::Base
-      #     validates_format_of :email, :with => /\A([^@\s]+)@((?:[-a-z0-9]+\.)+[a-z]{2,})\Z/i, :on => :create
-      #   end
-      #
-      # Note: use <tt>\A</tt> and <tt>\Z</tt> to match the start and end of the string, <tt>^</tt> and <tt>$</tt> match the start/end of a line.
-      #
-      # A regular expression must be provided or else an exception will be raised.
-      #
-      # Configuration options:
-      # * <tt>:message</tt> - A custom error message (default is: "is invalid").
-      # * <tt>:allow_nil</tt> - If set to true, skips this validation if the attribute is +nil+ (default is +false+).
-      # * <tt>:allow_blank</tt> - If set to true, skips this validation if the attribute is blank (default is +false+).
-      # * <tt>:with</tt> - The regular expression used to validate the format with (note: must be supplied!).
-      # * <tt>:on</tt> - Specifies when this validation is active (default is <tt>:save</tt>, other options <tt>:create</tt>, <tt>:update</tt>).
-      # * <tt>:if</tt> - Specifies a method, proc or string to call to determine if the validation should
-      #   occur (e.g. <tt>:if => :allow_validation</tt>, or <tt>:if => Proc.new { |user| user.signup_step > 2 }</tt>).  The
-      #   method, proc or string should return or evaluate to a true or false value.
-      # * <tt>:unless</tt> - Specifies a method, proc or string to call to determine if the validation should
-      #   not occur (e.g. <tt>:unless => :skip_validation</tt>, or <tt>:unless => Proc.new { |user| user.signup_step <= 2 }</tt>).  The
-      #   method, proc or string should return or evaluate to a true or false value.
-      def validates_format_of(*attr_names)
-        configuration = { :on => :save, :with => nil }
-        configuration.update(attr_names.extract_options!)
-
-        raise(ArgumentError, "A regular expression must be supplied as the :with option of the configuration hash") unless configuration[:with].is_a?(Regexp)
-
-        validates_each(attr_names, configuration) do |record, attr_name, value|
-          unless value.to_s =~ configuration[:with]
-            record.errors.add(attr_name, :invalid, :default => configuration[:message], :value => value)
-          end
-        end
-      end
-
-      # Validates whether the value of the specified attribute is available in a particular enumerable object.
-      #
-      #   class Person < ActiveRecord::Base
-      #     validates_inclusion_of :gender, :in => %w( m f )
-      #     validates_inclusion_of :age, :in => 0..99
-      #     validates_inclusion_of :format, :in => %w( jpg gif png ), :message => "extension %{value} is not included in the list"
-      #   end
-      #
-      # Configuration options:
-      # * <tt>:in</tt> - An enumerable object of available items.
-      # * <tt>:message</tt> - Specifies a custom error message (default is: "is not included in the list").
-      # * <tt>:allow_nil</tt> - If set to true, skips this validation if the attribute is +nil+ (default is +false+).
-      # * <tt>:allow_blank</tt> - If set to true, skips this validation if the attribute is blank (default is +false+).
-      # * <tt>:if</tt> - Specifies a method, proc or string to call to determine if the validation should
-      #   occur (e.g. <tt>:if => :allow_validation</tt>, or <tt>:if => Proc.new { |user| user.signup_step > 2 }</tt>).  The
-      #   method, proc or string should return or evaluate to a true or false value.
-      # * <tt>:unless</tt> - Specifies a method, proc or string to call to determine if the validation should
-      #   not occur (e.g. <tt>:unless => :skip_validation</tt>, or <tt>:unless => Proc.new { |user| user.signup_step <= 2 }</tt>).  The
-      #   method, proc or string should return or evaluate to a true or false value.
-      def validates_inclusion_of(*attr_names)
-        configuration = { :on => :save }
-        configuration.update(attr_names.extract_options!)
-
-        enum = configuration[:in] || configuration[:within]
-
-        raise(ArgumentError, "An object with the method include? is required must be supplied as the :in option of the configuration hash") unless enum.respond_to?(:include?)
-
-        validates_each(attr_names, configuration) do |record, attr_name, value|
-          unless enum.include?(value)
-            record.errors.add(attr_name, :inclusion, :default => configuration[:message], :value => value)
-          end
-        end
-      end
-
-      # Validates that the value of the specified attribute is not in a particular enumerable object.
-      #
-      #   class Person < ActiveRecord::Base
-      #     validates_exclusion_of :username, :in => %w( admin superuser ), :message => "You don't belong here"
-      #     validates_exclusion_of :age, :in => 30..60, :message => "This site is only for under 30 and over 60"
-      #     validates_exclusion_of :format, :in => %w( mov avi ), :message => "extension %{value} is not allowed"
-      #   end
-      #
-      # Configuration options:
-      # * <tt>:in</tt> - An enumerable object of items that the value shouldn't be part of.
-      # * <tt>:message</tt> - Specifies a custom error message (default is: "is reserved").
-      # * <tt>:allow_nil</tt> - If set to true, skips this validation if the attribute is +nil+ (default is +false+).
-      # * <tt>:allow_blank</tt> - If set to true, skips this validation if the attribute is blank (default is +false+).
-      # * <tt>:if</tt> - Specifies a method, proc or string to call to determine if the validation should
-      #   occur (e.g. <tt>:if => :allow_validation</tt>, or <tt>:if => Proc.new { |user| user.signup_step > 2 }</tt>).  The
-      #   method, proc or string should return or evaluate to a true or false value.
-      # * <tt>:unless</tt> - Specifies a method, proc or string to call to determine if the validation should
-      #   not occur (e.g. <tt>:unless => :skip_validation</tt>, or <tt>:unless => Proc.new { |user| user.signup_step <= 2 }</tt>).  The
-      #   method, proc or string should return or evaluate to a true or false value.
-      def validates_exclusion_of(*attr_names)
-        configuration = { :on => :save }
-        configuration.update(attr_names.extract_options!)
-
-        enum = configuration[:in] || configuration[:within]
-
-        raise(ArgumentError, "An object with the method include? is required must be supplied as the :in option of the configuration hash") unless enum.respond_to?(:include?)
-
-        validates_each(attr_names, configuration) do |record, attr_name, value|
-          if enum.include?(value)
-            record.errors.add(attr_name, :exclusion, :default => configuration[:message], :value => value)
-          end
-        end
-      end
-
-      # Validates whether the associated object or objects are all valid themselves. Works with any kind of association.
-      #
-      #   class Book < ActiveRecord::Base
-      #     has_many :pages
-      #     belongs_to :library
-      #
-      #     validates_associated :pages, :library
-      #   end
-      #
-      # Warning: If, after the above definition, you then wrote:
-      #
-      #   class Page < ActiveRecord::Base
-      #     belongs_to :book
-      #
-      #     validates_associated :book
-      #   end
-      #
-      # this would specify a circular dependency and cause infinite recursion.
-      #
-      # NOTE: This validation will not fail if the association hasn't been assigned. If you want to ensure that the association
-      # is both present and guaranteed to be valid, you also need to use +validates_presence_of+.
-      #
-      # Configuration options:
-      # * <tt>:message</tt> - A custom error message (default is: "is invalid")
-      # * <tt>:on</tt> - Specifies when this validation is active (default is <tt>:save</tt>, other options <tt>:create</tt>, <tt>:update</tt>).
-      # * <tt>:if</tt> - Specifies a method, proc or string to call to determine if the validation should
-      #   occur (e.g. <tt>:if => :allow_validation</tt>, or <tt>:if => Proc.new { |user| user.signup_step > 2 }</tt>).  The
-      #   method, proc or string should return or evaluate to a true or false value.
-      # * <tt>:unless</tt> - Specifies a method, proc or string to call to determine if the validation should
-      #   not occur (e.g. <tt>:unless => :skip_validation</tt>, or <tt>:unless => Proc.new { |user| user.signup_step <= 2 }</tt>).  The
-      #   method, proc or string should return or evaluate to a true or false value.
-      def validates_associated(*attr_names)
-        configuration = { :on => :save }
-        configuration.update(attr_names.extract_options!)
-
-        validates_each(attr_names, configuration) do |record, attr_name, value|
-          unless (value.is_a?(Array) ? value : [value]).collect { |r| r.nil? || r.valid? }.all?
-            record.errors.add(attr_name, :invalid, :default => configuration[:message], :value => value)
-          end
-        end
-      end
-
-      # Validates whether the value of the specified attribute is numeric by trying to convert it to
-      # a float with Kernel.Float (if <tt>only_integer</tt> is false) or applying it to the regular expression
-      # <tt>/\A[\+\-]?\d+\Z/</tt> (if <tt>only_integer</tt> is set to true).
-      #
-      #   class Person < ActiveRecord::Base
-      #     validates_numericality_of :value, :on => :create
-      #   end
-      #
-      # Configuration options:
-      # * <tt>:message</tt> - A custom error message (default is: "is not a number").
-      # * <tt>:on</tt> - Specifies when this validation is active (default is <tt>:save</tt>, other options <tt>:create</tt>, <tt>:update</tt>).
-      # * <tt>:only_integer</tt> - Specifies whether the value has to be an integer, e.g. an integral value (default is +false+).
-      # * <tt>:allow_nil</tt> - Skip validation if attribute is +nil+ (default is +false+). Notice that for fixnum and float columns empty strings are converted to +nil+.
-      # * <tt>:greater_than</tt> - Specifies the value must be greater than the supplied value.
-      # * <tt>:greater_than_or_equal_to</tt> - Specifies the value must be greater than or equal the supplied value.
-      # * <tt>:equal_to</tt> - Specifies the value must be equal to the supplied value.
-      # * <tt>:less_than</tt> - Specifies the value must be less than the supplied value.
-      # * <tt>:less_than_or_equal_to</tt> - Specifies the value must be less than or equal the supplied value.
-      # * <tt>:odd</tt> - Specifies the value must be an odd number.
-      # * <tt>:even</tt> - Specifies the value must be an even number.
-      # * <tt>:if</tt> - Specifies a method, proc or string to call to determine if the validation should
-      #   occur (e.g. <tt>:if => :allow_validation</tt>, or <tt>:if => Proc.new { |user| user.signup_step > 2 }</tt>).  The
-      #   method, proc or string should return or evaluate to a true or false value.
-      # * <tt>:unless</tt> - Specifies a method, proc or string to call to determine if the validation should
-      #   not occur (e.g. <tt>:unless => :skip_validation</tt>, or <tt>:unless => Proc.new { |user| user.signup_step <= 2 }</tt>).  The
-      #   method, proc or string should return or evaluate to a true or false value.
-      def validates_numericality_of(*attr_names)
-        configuration = { :on => :save, :only_integer => false, :allow_nil => false }
-        configuration.update(attr_names.extract_options!)
-
-
-        numericality_options = ALL_NUMERICALITY_CHECKS.keys & configuration.keys
-
-        (numericality_options - [ :odd, :even ]).each do |option|
-          raise ArgumentError, ":#{option} must be a number" unless configuration[option].is_a?(Numeric)
-        end
-
-        validates_each(attr_names,configuration) do |record, attr_name, value|
-          raw_value = record.send("#{attr_name}_before_type_cast") || value
-
-          next if configuration[:allow_nil] and raw_value.nil?
-
-          if configuration[:only_integer]
-            unless raw_value.to_s =~ /\A[+-]?\d+\Z/
-              record.errors.add(attr_name, :not_a_number, :value => raw_value, :default => configuration[:message])
-              next
-            end
-            raw_value = raw_value.to_i
-          else
-            begin
-              raw_value = Kernel.Float(raw_value)
-            rescue ArgumentError, TypeError
-              record.errors.add(attr_name, :not_a_number, :value => raw_value, :default => configuration[:message])
-              next
-            end
-          end
-
-          numericality_options.each do |option|
-            case option
-              when :odd, :even
-                unless raw_value.to_i.method(ALL_NUMERICALITY_CHECKS[option])[]
-                  record.errors.add(attr_name, option, :value => raw_value, :default => configuration[:message])
-                end
-              else
-                record.errors.add(attr_name, option, :default => configuration[:message], :value => raw_value, :count => configuration[option]) unless raw_value.method(ALL_NUMERICALITY_CHECKS[option])[configuration[option]]
-            end
-          end
-        end
-      end
-
-=======
->>>>>>> c09c8be3
       # Creates an object just like Base.create but calls save! instead of save
       # so an exception is raised if the record is invalid.
       def create!(attributes = nil, &block)
