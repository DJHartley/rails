--- conflicted
+++ resolved
@@ -328,70 +328,6 @@
   # * <tt>default_mime_version</tt> - This is now deprecated, use the +default+ method above
   #   to set the default +:mime_version+.
   #
-<<<<<<< HEAD
-  # * <tt>default_implicit_parts_order</tt> - When a message is built implicitly (i.e. multiple parts are assembled from templates
-  #   which specify the content type in their filenames) this variable controls how the parts are ordered. Defaults to
-  #   <tt>["text/html", "text/enriched", "text/plain"]</tt>. Items that appear first in the array have higher priority in the mail client
-  #   and appear last in the mime encoded message. You can also pick a different order from inside a method with
-  #   +implicit_parts_order+.
-  class Base
-    include AdvAttrAccessor, PartContainer, Quoting, Utils
-    if Object.const_defined?(:ActionController)
-      include ActionController::UrlWriter
-      include ActionController::Layout
-    end
-
-    private_class_method :new #:nodoc:
-
-    class_inheritable_accessor :view_paths
-    self.view_paths = []
-
-    cattr_accessor :logger
-
-    @@smtp_settings = {
-      :address              => "localhost",
-      :port                 => 25,
-      :domain               => 'localhost.localdomain',
-      :user_name            => nil,
-      :password             => nil,
-      :authentication       => nil,
-      :enable_starttls_auto => true,
-    }
-    cattr_accessor :smtp_settings
-
-    @@sendmail_settings = {
-      :location       => '/usr/sbin/sendmail',
-      :arguments      => '-i -t'
-    }
-    cattr_accessor :sendmail_settings
-
-    @@raise_delivery_errors = true
-    cattr_accessor :raise_delivery_errors
-
-    class_attribute :delivery_method
-    self.delivery_method = :smtp
-
-    @@perform_deliveries = true
-    cattr_accessor :perform_deliveries
-
-    @@deliveries = []
-    cattr_accessor :deliveries
-
-    @@default_charset = "utf-8"
-    cattr_accessor :default_charset
-
-    @@default_content_type = "text/plain"
-    cattr_accessor :default_content_type
-
-    @@default_mime_version = "1.0"
-    cattr_accessor :default_mime_version
-
-    @@default_implicit_parts_order = [ "text/html", "text/enriched", "text/plain" ]
-    cattr_accessor :default_implicit_parts_order
-
-    cattr_reader :protected_instance_variables
-    @@protected_instance_variables = %w(@body)
-=======
   # * <tt>default_implicit_parts_order</tt> - This is now deprecated, use the +default+ method above
   #   to set the default +:parts_order+.  Parts Order is used when a message is built implicitly
   #   (i.e. multiple parts are assembled from templates which specify the content type in their
@@ -399,7 +335,6 @@
   class Base < AbstractController::Base
     include DeliveryMethods
     abstract!
->>>>>>> c09c8be3
 
     include AbstractController::Logger
     include AbstractController::Rendering
@@ -540,24 +475,6 @@
       end
     end
 
-<<<<<<< HEAD
-    private
-      # Set up the default values for the various instance variables of this
-      # mailer. Subclasses may override this method to provide different
-      # defaults.
-      def initialize_defaults(method_name)
-        @charset ||= @@default_charset.dup
-        @content_type ||= @@default_content_type.dup
-        @implicit_parts_order ||= @@default_implicit_parts_order.dup
-        @template ||= method_name
-        @default_template_name = @action_name = @template
-        @mailer_name ||= self.class.name.underscore
-        @parts ||= []
-        @headers ||= {}
-        @body ||= {}
-        @mime_version = @@default_mime_version.dup if @@default_mime_version
-        @sent_on ||= Time.now
-=======
     # Allows you to pass random and unusual headers to the new +Mail::Message+ object
     # which will add them to itself.
     #
@@ -577,7 +494,6 @@
         DeprecatedHeaderProxy.new(@_message).headers(args)
       else
         DeprecatedHeaderProxy.new(@_message)
->>>>>>> c09c8be3
       end
     end
 
@@ -738,15 +654,10 @@
       m.content_type = set_content_type(m, content_type, headers[:content_type])
       m.charset      = charset
 
-<<<<<<< HEAD
-      def template_path
-        File.join(template_root, mailer_name)
-=======
       if m.multipart?
         parts_order ||= explicit_order || headers[:parts_order]
         m.body.set_sort_order(parts_order)
         m.body.sort_parts!
->>>>>>> c09c8be3
       end
 
       m
@@ -832,18 +743,11 @@
       end
     end
 
-<<<<<<< HEAD
-      def perform_delivery_smtp(mail)
-        destinations = mail.destinations
-        mail.ready_to_send
-        sender = (mail['return-path'] && mail['return-path'].spec) || Array(mail.from).first
-=======
     def insert_part(container, response, charset) #:nodoc:
       response[:charset] ||= charset
       part = Mail::Part.new(response)
       container.add_part(part)
     end
->>>>>>> c09c8be3
 
     module DeprecatedUrlOptions
       def default_url_options
