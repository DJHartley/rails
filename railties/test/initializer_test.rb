--- conflicted
+++ resolved
@@ -248,7 +248,6 @@
     failure_tip = "It's likely someone has added a new plugin fixture without updating this list"
     assert_plugins [:stubby, :a, :engine, :gemlike, :plugin_with_no_lib_dir, :acts_as_chunky_bacon], @initializer.loaded_plugins, failure_tip
   end
-<<<<<<< HEAD
 
   def test_plugin_names_may_be_strings
     plugin_names = ['stubby', 'acts_as_chunky_bacon', :a, :plugin_with_no_lib_dir]
@@ -258,17 +257,6 @@
     assert_plugins plugin_names, @initializer.loaded_plugins, failure_tip
   end
 
-=======
-
-  def test_plugin_names_may_be_strings
-    plugin_names = ['stubby', 'acts_as_chunky_bacon', :a, :plugin_with_no_lib_dir]
-    only_load_the_following_plugins! plugin_names
-    load_plugins!
-    failure_tip = "It's likely someone has added a new plugin fixture without updating this list"
-    assert_plugins plugin_names, @initializer.loaded_plugins, failure_tip
-  end
-
->>>>>>> 1681ede6
   def test_registering_a_plugin_name_that_does_not_exist_raises_a_load_error
     only_load_the_following_plugins! [:stubby, :acts_as_a_non_existant_plugin]
     assert_raise(LoadError) do
@@ -295,7 +283,6 @@
 
     end
   end
-<<<<<<< HEAD
 
   def test_should_ensure_all_loaded_plugins_load_paths_are_added_to_the_load_path
     only_load_the_following_plugins! [:stubby, :acts_as_chunky_bacon]
@@ -424,55 +411,6 @@
     ActionController::Base.stubs(:view_paths).returns(stub)
     ActionMailer::Base.stubs(:view_paths).returns(stub)
   end
-end
-
-uses_mocha 'i18n settings' do
-  class InitializerSetupI18nTests < Test::Unit::TestCase
-    def test_no_config_locales_dir_present_should_return_empty_load_path
-      File.stubs(:exist?).returns(false)
-      assert_equal [], Rails::Configuration.new.i18n.load_path
-=======
-
-  def test_should_ensure_all_loaded_plugins_load_paths_are_added_to_the_load_path
-    only_load_the_following_plugins! [:stubby, :acts_as_chunky_bacon]
-
-    @initializer.add_plugin_load_paths
-
-    assert $LOAD_PATH.include?(File.join(plugin_fixture_path('default/stubby'), 'lib'))
-    assert $LOAD_PATH.include?(File.join(plugin_fixture_path('default/acts/acts_as_chunky_bacon'), 'lib'))
-  end
-
-  private
-
-    def load_plugins!
-      @initializer.add_plugin_load_paths
-      @initializer.load_plugins
->>>>>>> 1681ede6
-    end
-end
-
-class InitializerSetupI18nTests < Test::Unit::TestCase
-  def test_no_config_locales_dir_present_should_return_empty_load_path
-    File.stubs(:exist?).returns(false)
-    assert_equal [], Rails::Configuration.new.i18n.load_path
-  end
-
-  def test_config_locales_dir_present_should_be_added_to_load_path
-    File.stubs(:exist?).returns(true)
-    Dir.stubs(:[]).returns([ "my/test/locale.yml" ])
-    assert_equal [ "my/test/locale.yml" ], Rails::Configuration.new.i18n.load_path
-  end
-
-<<<<<<< HEAD
-    def test_config_locales_dir_present_should_be_added_to_load_path
-      File.stubs(:exist?).returns(true)
-      Dir.stubs(:[]).returns([ "my/test/locale.yml" ])
-      assert_equal [ "my/test/locale.yml" ], Rails::Configuration.new.i18n.load_path
-    end
-    
-    def test_config_defaults_should_be_added_with_config_settings
-      File.stubs(:exist?).returns(true)
-      Dir.stubs(:[]).returns([ "my/test/locale.yml" ])
 
   def test_load_view_paths_doesnt_perform_anything_when_action_view_not_in_frameworks
     @config.frameworks -= [:action_view]
@@ -493,126 +431,6 @@
     assert_equal RAILS_ROOT, Rails.root.to_s
   end
 
-=======
-  def test_config_defaults_should_be_added_with_config_settings
-    File.stubs(:exist?).returns(true)
-    Dir.stubs(:[]).returns([ "my/test/locale.yml" ])
-
-    config = Rails::Configuration.new
-    config.i18n.load_path << "my/other/locale.yml"
-
-    assert_equal [ "my/test/locale.yml", "my/other/locale.yml" ], config.i18n.load_path
-  end
-
-  def test_config_defaults_and_settings_should_be_added_to_i18n_defaults
-    File.stubs(:exist?).returns(true)
-    Dir.stubs(:[]).returns([ "my/test/locale.yml" ])
-
-    config = Rails::Configuration.new
-    config.i18n.load_path << "my/other/locale.yml"
-
-    Rails::Initializer.run(:initialize_i18n, config)
-    assert_equal [
-     File.expand_path(File.dirname(__FILE__) + "/../../activesupport/lib/active_support/locale/en.yml"),
-     File.expand_path(File.dirname(__FILE__) + "/../../actionpack/lib/action_view/locale/en.yml"),
-     File.expand_path(File.dirname(__FILE__) + "/../../activerecord/lib/active_record/locale/en.yml"),
-     # FIXME: should clean I18n.load_path between each test
-     File.expand_path(File.dirname(__FILE__) + "/../../railties/test/fixtures/plugins/engines/engine/config/locales/en.yml"),
-     "my/test/locale.yml",
-     "my/other/locale.yml" ], I18n.load_path.collect { |path| path =~ /^\./ ? File.expand_path(path) : path }
-  end
-
-  def test_setting_another_default_locale
-    config = Rails::Configuration.new
-    config.i18n.default_locale = :de
-    Rails::Initializer.run(:initialize_i18n, config)
-    assert_equal :de, I18n.default_locale
-  end
-end
-
-class InitializerDatabaseMiddlewareTest < Test::Unit::TestCase
-  def setup
-    @config = Rails::Configuration.new
-    @config.frameworks = [:active_record, :action_controller, :action_view]
-  end
-
-  def test_initialize_database_middleware_doesnt_perform_anything_when_active_record_not_in_frameworks
-    @config.frameworks.clear
-    @config.expects(:middleware).never
-    Rails::Initializer.run(:initialize_database_middleware, @config)
-  end
-
-  def test_database_middleware_initializes_when_session_store_is_active_record
-    store = ActionController::Base.session_store
-    ActionController::Base.session_store = ActiveRecord::SessionStore
-
-    @config.middleware.expects(:insert_before).with(:"ActiveRecord::SessionStore", ActiveRecord::ConnectionAdapters::ConnectionManagement)
-    @config.middleware.expects(:insert_before).with(:"ActiveRecord::SessionStore", ActiveRecord::QueryCache)
-
-    Rails::Initializer.run(:initialize_database_middleware, @config)
-  ensure
-    ActionController::Base.session_store = store
-  end
-
-  def test_database_middleware_doesnt_initialize_when_session_store_is_not_active_record
-    store = ActionController::Base.session_store
-    ActionController::Base.session_store = ActionController::Session::CookieStore
-
-    # Define the class, so we don't have to actually make it load
-    eval("class ActiveRecord::ConnectionAdapters::ConnectionManagement; end")
-
-    @config.middleware.expects(:use).with(ActiveRecord::ConnectionAdapters::ConnectionManagement)
-    @config.middleware.expects(:use).with(ActiveRecord::QueryCache)
-
-    Rails::Initializer.run(:initialize_database_middleware, @config)
-  ensure
-    ActionController::Base.session_store = store
-  end
-
-  def test_ensure_database_middleware_doesnt_use_action_controller_on_initializing
-    @config.frameworks -= [:action_controller]
-    store = ActionController::Base.session_store
-    ActionController::Base.session_store = ActiveRecord::SessionStore
-
-    @config.middleware.expects(:use).with(ActiveRecord::ConnectionAdapters::ConnectionManagement)
-    @config.middleware.expects(:use).with(ActiveRecord::QueryCache)
-
-    Rails::Initializer.run(:initialize_database_middleware, @config)
-  ensure
-    ActionController::Base.session_store = store
-    @config.frameworks += [:action_controller]
-  end
-end
-
-class InitializerViewPathsTest  < Test::Unit::TestCase
-  def setup
-    @config = Rails::Configuration.new
-    @config.frameworks = [:action_view, :action_controller, :action_mailer]
-
-    ActionController::Base.stubs(:view_paths).returns(stub)
-    ActionMailer::Base.stubs(:view_paths).returns(stub)
-  end
-
-  def test_load_view_paths_doesnt_perform_anything_when_action_view_not_in_frameworks
-    @config.frameworks -= [:action_view]
-    ActionController::Base.view_paths.expects(:load!).never
-    ActionMailer::Base.view_paths.expects(:load!).never
-    Rails::Initializer.run(:load_view_paths, @config)
-  end
-  
-  def test_load_view_paths_loads_view_paths
-    ActionController::Base.view_paths.expects(:load!)
-    ActionMailer::Base.view_paths.expects(:load!)
-    Rails::Initializer.run(:load_view_paths, @config)
-  end
-end
-
-class RailsRootTest < Test::Unit::TestCase
-  def test_rails_dot_root_equals_rails_root
-    assert_equal RAILS_ROOT, Rails.root.to_s
-  end
-
->>>>>>> 1681ede6
   def test_rails_dot_root_should_be_a_pathname
     assert_equal File.join(RAILS_ROOT, 'app', 'controllers'), Rails.root.join('app', 'controllers').to_s
   end
