--- conflicted
+++ resolved
@@ -6,11 +6,7 @@
       def initialize(app)
         @app = app
 
-<<<<<<< HEAD
-        ARGV.clear # clear ARGV so that script/server options aren't passed to IRB
-=======
         ARGV.clear # clear ARGV so that rails server options aren't passed to IRB
->>>>>>> c09c8be3
 
         require_library_or_gem 'ruby-debug'
         ::Debugger.start
