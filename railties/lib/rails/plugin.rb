--- conflicted
+++ resolved
@@ -17,54 +17,9 @@
   # Rails::Plugin is that plugins automatically load the file "init.rb" at the plugin
   # root during the boot process.
   #
-<<<<<<< HEAD
-  #   plugin = Rails::Plugin.new(path_to_my_plugin)
-  #   plugin.about["author"] # => "James Adam"
-  #   plugin.about["url"] # => "http://interblah.net"
-  class Plugin
-    include Comparable
-    
-    attr_reader :directory, :name
-    
-    def initialize(directory)
-      @directory = directory
-      @name      = File.basename(@directory) rescue nil
-      @loaded    = false
-    end
-    
-    def valid?
-      File.directory?(directory) && (has_app_directory? || has_lib_directory? || has_init_file?)
-    end
-  
-    # Returns a list of paths this plugin wishes to make available in <tt>$LOAD_PATH</tt>.
-    def load_paths
-      report_nonexistant_or_empty_plugin! unless valid?
-      
-      [].tap do |load_paths|
-        load_paths << lib_path  if has_lib_directory?
-        load_paths << app_paths if has_app_directory?
-      end.flatten
-    end
-    
-    # Evaluates a plugin's init.rb file.
-    def load(initializer)
-      return if loaded?
-      report_nonexistant_or_empty_plugin! unless valid?
-      evaluate_init_rb(initializer)
-      @loaded = true
-    end
-    
-    def loaded?
-      @loaded
-    end
-    
-    def <=>(other_plugin)
-      name <=> other_plugin.name
-=======
   class Plugin < Engine
     def self.inherited(base)
       raise "You cannot inherit from Rails::Plugin"
->>>>>>> c09c8be3
     end
 
     def self.all(list, paths)
@@ -82,14 +37,7 @@
       end
     end
 
-<<<<<<< HEAD
-    # Returns true if there is any localization file in locale_path
-    def localized?
-      locale_files.any?
-    end
-=======
     attr_reader :name, :path
->>>>>>> c09c8be3
 
     def load_tasks
       super
@@ -112,53 +60,6 @@
     def config
       @config ||= Engine::Configuration.new
     end
-<<<<<<< HEAD
-
-    def locale_path
-      File.join(directory, 'config', 'locales')
-    end
-
-    def locale_files
-      Dir[ File.join(locale_path, '*.{rb,yml}') ]
-    end
-    
-
-    private
-      def load_about_information
-        about_yml_path = File.join(@directory, "about.yml")
-        parsed_yml = File.exist?(about_yml_path) ? YAML.load(File.read(about_yml_path)) : {}
-        parsed_yml || {}
-      rescue Exception
-        {}
-      end
-
-      def report_nonexistant_or_empty_plugin!
-        raise LoadError, "Can not find the plugin named: #{name}"
-      end
-
-      
-      def app_paths
-        [ File.join(directory, 'app', 'models'), File.join(directory, 'app', 'helpers'), controller_path, metal_path ]
-      end
-      
-      def lib_path
-        File.join(directory, 'lib')
-      end
-
-      def classic_init_path
-        File.join(directory, 'init.rb')
-      end
-
-      def gem_init_path
-        File.join(directory, 'rails', 'init.rb')
-      end
-
-      def init_path
-        File.file?(gem_init_path) ? gem_init_path : classic_init_path
-      end
-
-=======
->>>>>>> c09c8be3
 
     initializer :handle_lib_autoload, :before => :set_load_path do |app|
       paths = if app.config.reload_plugins
