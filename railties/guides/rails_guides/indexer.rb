--- conflicted
+++ resolved
@@ -1,9 +1,6 @@
 require 'active_support/core_ext/object/blank'
 require 'active_support/ordered_hash'
-<<<<<<< HEAD
-=======
 require 'active_support/core_ext/string/inflections'
->>>>>>> c09c8be3
 
 module RailsGuides
   class Indexer
@@ -62,11 +59,7 @@
     end
 
     def title_to_idx(title)
-<<<<<<< HEAD
-      idx = title.strip.downcase.gsub(/\s+|_/, '-').delete('^a-z0-9-').sub(/^[^a-z]*/, '')
-=======
       idx = title.strip.parameterize.sub(/^\d+/, '')
->>>>>>> c09c8be3
       if warnings && idx.blank?
         puts "BLANK ID: please put an explicit ID for section #{title}, as in h5(#my-id)"
       end
