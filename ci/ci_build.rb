--- conflicted
+++ resolved
@@ -42,38 +42,18 @@
   puts
   puts "[CruiseControl] Building RailTies"
   puts
-<<<<<<< HEAD
-  build_results[:activerecord_mysql] = system 'rake mysql:rebuild_databases && rake test_mysql'
-=======
   build_results[:railties] = rake 'test'
->>>>>>> c09c8be3
 end
 
 cd "#{root_dir}/actionpack" do
   puts
   puts "[CruiseControl] Building ActionPack"
   puts
-<<<<<<< HEAD
-  build_results[:activerecord_postgresql8] = system 'rake postgresql:rebuild_databases && rake test_postgresql'
-end
-
-if RUBY_VERSION < '1.9.0'
-  cd "#{root_dir}/activerecord" do
-   puts
-   puts "[CruiseControl] Building ActiveRecord with SQLite 2"
-   puts
-   build_results[:activerecord_sqlite] = system 'rake test_sqlite'
-  end
-end
-
-cd "#{root_dir}/activerecord" do
-=======
   build_results[:actionpack] = rake 'test'
   # build_results[:actionpack_isolated] = rake 'test:isolated'
 end
 
 cd "#{root_dir}/actionmailer" do
->>>>>>> c09c8be3
   puts
   puts "[CruiseControl] Building ActionMailer"
   puts
