--- conflicted
+++ resolved
@@ -225,8 +225,6 @@
     assert_raise(ActiveResource::SSLError) { @conn.get('/people/1.xml') }
   end
 
-<<<<<<< HEAD
-=======
   def test_auth_type_can_be_string
     @conn.auth_type = 'digest'
     assert_equal(:digest, @conn.auth_type)
@@ -242,7 +240,6 @@
     assert_equal(:basic, @conn.auth_type)
   end
 
->>>>>>> c09c8be3
   protected
     def assert_response_raises(klass, code)
       assert_raise(klass, "Expected response code #{code} to raise #{klass}") do
