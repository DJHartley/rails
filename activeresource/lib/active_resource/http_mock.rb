--- conflicted
+++ resolved
@@ -248,10 +248,6 @@
         headers.dup.merge(format_header => req.headers[format_header]) == req.headers
       end
     end
-<<<<<<< HEAD
-
-=======
->>>>>>> c09c8be3
   end
 
   class Response
