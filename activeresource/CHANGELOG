--- conflicted
+++ resolved
@@ -1,28 +1,3 @@
-<<<<<<< HEAD
-*2.3.10 (October 15, 2010)*
-*2.3.9 (September 4, 2010)*
-*2.3.8 (May 24, 2010)*
-*2.3.7 (May 24, 2010)*
-
-* Version bump.
-
-
-*2.3.6 (May 23, 2010)*
-
-* No changes, just a version bump.
-
-
-*2.3.5 (November 25, 2009)*
-
-* Minor Bug Fixes and deprecation warnings
-
-* More flexible content type handling when parsing responses.
-  
-  Ensures that ARes will handle responses like test/xml, or content types
-  with charsets included.
-
-*2.3.4 (September 4, 2009)*
-=======
 *Rails 3.0.2 (November 15, 2010)*
 
 * No changes.
@@ -36,7 +11,6 @@
 *Rails 3.0.0 (August 29, 2010)*
 
 * JSON: set Base.include_root_in_json = true to include a root value in the JSON: {"post": {"title": ...}}. Mirrors the Active Record option.  [Santiago Pastorino]
->>>>>>> c09c8be3
 
 * Add support for errors in JSON format.  #1956 [Fabien Jakimowicz]
 
@@ -47,14 +21,6 @@
 * HTTP proxy support.  #2133 [Marshall Huss, Sébastien Dabet]
 
 
-<<<<<<< HEAD
-*2.3.3 (July 12, 2009)*
-
-* No changes, just a version bump.
-
-
-=======
->>>>>>> c09c8be3
 *2.3.2 [Final] (March 15, 2009)*
 
 * Nothing new, just included in 2.3.2
@@ -62,47 +28,10 @@
 
 *2.2.1 [RC2] (November 14th, 2008)*
 
-* Version bump.
-
-
-*2.3.6 (May 23, 2010)*
-
-* No changes, just a version bump.
-
-
-*2.3.5 (November 25, 2009)*
-
-* Minor Bug Fixes and deprecation warnings
-
-* More flexible content type handling when parsing responses.
-  
-  Ensures that ARes will handle responses like test/xml, or content types
-  with charsets included.
-
-*2.3.4 (September 4, 2009)*
-
-* Add support for errors in JSON format.  #1956 [Fabien Jakimowicz]
-
-* Recognizes 410 as Resource Gone. #2316 [Jordan Brough, Jatinder Singh]
-
-* More thorough SSL support.  #2370 [Roy Nicholson]
-
-* HTTP proxy support.  #2133 [Marshall Huss, Sébastien Dabet]
-
-
-*2.3.3 (July 12, 2009)*
-
-* No changes, just a version bump.
-
-
-*2.3.2 [Final] (March 15, 2009)*
-
-* Nothing new, just included in 2.3.2
-
-
-*2.2.1 [RC2] (November 14th, 2008)*
-
 * Fixed that ActiveResource#post would post an empty string when it shouldn't be posting anything #525 [Paolo Angelini]
+
+
+*2.2.0 [RC1] (October 24th, 2008)*
 
 * Add ActiveResource::Base#to_xml and ActiveResource::Base#to_json. #1011 [Rasik Pandey, Cody Fauser]
 
