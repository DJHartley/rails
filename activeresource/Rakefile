--- conflicted
+++ resolved
@@ -2,25 +2,6 @@
 require 'rake/testtask'
 require 'rake/packagetask'
 require 'rake/gempackagetask'
-<<<<<<< HEAD
-
-require File.join(File.dirname(__FILE__), 'lib', 'active_resource', 'version')
-
-PKG_BUILD     = ENV['PKG_BUILD'] ? '.' + ENV['PKG_BUILD'] : ''
-PKG_NAME      = 'activeresource'
-PKG_VERSION   = ActiveResource::VERSION::STRING + PKG_BUILD
-PKG_FILE_NAME = "#{PKG_NAME}-#{PKG_VERSION}"
-
-RELEASE_NAME  = "REL #{PKG_VERSION}"
-
-RUBY_FORGE_PROJECT = "activerecord"
-RUBY_FORGE_USER    = "webster132"
-
-PKG_FILES = FileList[
-    "lib/**/*", "test/**/*", "[A-Z]*", "Rakefile"
-].exclude(/\bCVS\b|~$/)
-=======
->>>>>>> c09c8be3
 
 desc "Default Task"
 task :default => [ :test ]
@@ -41,12 +22,7 @@
       system(ruby, '-w', "-Ilib:test:#{activesupport_path}", file)
     end or raise "Failures"
   end
-<<<<<<< HEAD
-  
-  s.add_dependency('activesupport', '= 2.3.10' + PKG_BUILD)
-=======
 end
->>>>>>> c09c8be3
 
 spec = eval(File.read('activeresource.gemspec'))
 
@@ -81,34 +57,9 @@
 
 # Publishing ------------------------------------------------------
 
-<<<<<<< HEAD
-desc "Publish the beta gem"
-task :pgem => [:package] do 
-  require 'rake/contrib/sshpublisher'
-  Rake::SshFilePublisher.new("gems.rubyonrails.org", "/u/sites/gems/gems", "pkg", "#{PKG_FILE_NAME}.gem").upload
-  `ssh gems.rubyonrails.org '/u/sites/gems/gemupdate.sh'`
-end
-
-desc "Publish the API documentation"
-task :pdoc => [:rdoc] do 
-  require 'rake/contrib/sshpublisher'
-  Rake::SshDirPublisher.new("wrath.rubyonrails.org", "public_html/ar", "doc").upload
-end
-
-desc "Publish the release files to RubyForge."
-task :release => [ :package ] do
-  `rubyforge login`
-
-  for ext in %w( gem tgz zip )
-    release_command = "rubyforge add_release #{PKG_NAME} #{PKG_NAME} 'REL #{PKG_VERSION}' pkg/#{PKG_NAME}-#{PKG_VERSION}.#{ext}"
-    puts release_command
-    system(release_command)
-  end
-=======
 desc "Release to gemcutter"
 task :release => :package do
   require 'rake/gemcutter'
   Rake::Gemcutter::Tasks.new(spec).define
   Rake::Task['gem:push'].invoke
->>>>>>> c09c8be3
 end