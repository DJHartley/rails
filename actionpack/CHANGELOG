--- conflicted
+++ resolved
@@ -1,89 +1,3 @@
-<<<<<<< HEAD
-*2.3.10 (October 15, 2010)*
-
-*2.3.9 (September 4, 2010)*
-
-* Version bump.
-
-
-*2.3.8 (May 24, 2010)*
-
-* HTML safety: fix compatibility *without* the optional rails_xss plugin.
-
-
-*2.3.7 (May 24, 2010)*
-
-* HTML safety: fix compatibility with the optional rails_xss plugin.  [Nathan Weizenbaum, Santiago Pastorino]
-
-
-*2.3.6 (May 23, 2010)*
-
-* JSON: set Base.include_root_in_json = true to include a root value in the JSON: {"post": {"title": ...}}. Mirrors the Active Record option.  #2584 [Matthew Moore, Joe Martinez, Elad Meidar, Santiago Pastorino]
-
-* Ruby 1.9: ERB template encoding using a magic comment at the top of the file.  [Jeremy Kemper]
-    <%# encoding: utf-8 %>
-
-* Fixed that default locale templates should be used if the current locale template is missing [DHH]
-
-* Fixed that PrototypeHelper#update_page should return html_safe [DHH]
-
-* Fixed that much of DateHelper wouldn't return html_safe? strings [DHH]
-
-* Fixed that fragment caching should return a cache hit as html_safe (or it would all just get escaped) [DHH]
-
-* Introduce String#html_safe for rails_xss plugin and forward-compatibility with Rails 3.  [Michael Koziarski, Santiago Pastorino, José Ignacio Costa]
-
-* Added :alert, :notice, and :flash as options to ActionController::Base#redirect_to that'll automatically set the proper flash before the redirection [DHH]. Examples:
-
-    flash[:notice] = 'Post was created'
-    redirect_to(@post)
-  
-  ...becomes:
-  
-    redirect_to(@post, :notice => 'Post was created')
-
-* Added ActionController::Base#notice/= and ActionController::Base#alert/= as a convenience accessors in both the controller and the view for flash[:notice]/= and flash[:alert]/= [DHH]
-
-* Added cookies.permanent, cookies.signed, and cookies.permanent.signed accessor for common cookie actions [DHH]. Examples:
-
-    cookies.permanent[:prefers_open_id] = true
-    # => Set-Cookie: prefers_open_id=true; path=/; expires=Sun, 16-Dec-2029 03:24:16 GMT
-
-    cookies.signed[:discount] = 45
-    # => Set-Cookie: discount=BAhpMg==--2c1c6906c90a3bc4fd54a51ffb41dffa4bf6b5f7; path=/
-
-    cookies.signed[:discount]
-    # => 45 (if the cookie was changed, you'll get a InvalidSignature exception)
-
-    cookies.permanent.signed[:remember_me] = current_user.id
-    # => Set-Cookie: discount=BAhU--848956038e692d7046deab32b7131856ab20e14e; path=/; expires=Sun, 16-Dec-2029 03:24:16 GMT
-    
-  ...to use the signed cookies, you need to set a secret to ActionController::Base.cookie_verifier_secret (automatically done in config/initializers/cookie_verification_secret.rb for new Rails applications).
-
-
-*2.3.5 (November 25, 2009)*
-
-* Minor Bug Fixes and deprecation warnings
-
-* Ruby 1.9 Support
-
-* Fix filtering parameters when there are Fixnum or other un-dupable values.
-
-* Improvements to ActionView::TestCase
-
-* Compatiblity with the rails_xss plugin 
-
-*2.3.4 (September 4, 2009)*
-
-* Sanitize multibyte strings before escaping them with escape_once. CVE-2009-3009
-
-* Introduce grouped_collection_select helper.  #1249 [Dan Codeape, Erik Ostrom]
-
-* Ruby 1.9: fix Content-Length for multibyte send_data streaming.  #2661 [Sava Chankov]
-
-
-*2.3.3 (July 12, 2009)*
-=======
 *Rails 3.0.3 (November 16, 2010)*
 
 * When ActiveRecord::Base objects are sent to predicate methods, the id of the object should be sent to ARel, not the ActiveRecord::Base object.
@@ -258,7 +172,6 @@
   After  :  get '/path', {}, 'HTTP_ACCEPT' => 'text/javascript'
 
 * Instead of checking Rails.env.test? in Failsafe middleware, check env["rails.raise_exceptions"] [Bryan Helmkamp]
->>>>>>> c09c8be3
 
 * Fixed that TestResponse.cookies was returning cookies unescaped #1867 [Doug McInnes]
 
@@ -417,6 +330,9 @@
 * Fixed regex in redirect_to to fully support URI schemes #1247 [Seth Fitzsimmons]
 
 * Fixed bug with asset timestamping when using relative_url_root #1265 [Joe Goldwasser]
+
+
+*2.2.0 [RC1] (October 24th, 2008)*
 
 * Fix incorrect closing CDATA delimiter and that HTML::Node.parse would blow up on unclosed CDATA sections [packagethief]
 
