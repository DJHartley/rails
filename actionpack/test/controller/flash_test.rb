require 'abstract_unit'

class FlashTest < ActionController::TestCase
  class TestController < ActionController::Base
    def set_flash
      flash["that"] = "hello"
      render :inline => "hello"
    end

    def set_flash_now
      flash.now["that"] = "hello"
      flash.now["foo"] ||= "bar"
      flash.now["foo"] ||= "err"
      @flashy = flash.now["that"]
      @flash_copy = {}.update flash
      render :inline => "hello"
    end

    def attempt_to_use_flash_now
      @flash_copy = {}.update flash
      @flashy = flash["that"]
      render :inline => "hello"
    end

    def use_flash
      @flash_copy = {}.update flash
      @flashy = flash["that"]
      render :inline => "hello"
    end

    def use_flash_and_keep_it
      @flash_copy = {}.update flash
      @flashy = flash["that"]
      flash.keep
      render :inline => "hello"
    end

    def use_flash_and_update_it
      flash.update("this" => "hello again")
      @flash_copy = {}.update flash
      render :inline => "hello"
    end

    def use_flash_after_reset_session
      flash["that"] = "hello"
      @flashy_that = flash["that"]
      reset_session
      @flashy_that_reset = flash["that"]
      flash["this"] = "good-bye"
      @flashy_this = flash["this"]
      render :inline => "hello"
    end

    def rescue_action(e)
      raise unless ActionView::MissingTemplate === e
    end

    # methods for test_sweep_after_halted_filter_chain
    before_filter :halt_and_redir, :only => "filter_halting_action"

    def std_action
      @flash_copy = {}.update(flash)
      render :nothing => true
    end

    def filter_halting_action
      @flash_copy = {}.update(flash)
    end

    def halt_and_redir
      flash["foo"] = "bar"
      redirect_to :action => "std_action"
      @flash_copy = {}.update(flash)
    end
<<<<<<< HEAD
    
    def redirect_with_alert
      redirect_to '/nowhere', :alert => "Beware the nowheres!"
    end
    
=======

    def redirect_with_alert
      redirect_to '/nowhere', :alert => "Beware the nowheres!"
    end

>>>>>>> c09c8be3
    def redirect_with_notice
      redirect_to '/somewhere', :notice => "Good luck in the somewheres!"
    end

<<<<<<< HEAD
=======
    def render_with_flash_now_alert
      flash.now.alert = "Beware the nowheres now!"
      render :inline => "hello"
    end

    def render_with_flash_now_notice
      flash.now.notice = "Good luck in the somewheres now!"
      render :inline => "hello"
    end

>>>>>>> c09c8be3
    def redirect_with_other_flashes
      redirect_to '/wonderland', :flash => { :joyride => "Horses!" }
    end
  end

  tests TestController

  def test_flash
    get :set_flash

    get :use_flash
    assert_equal "hello", assigns["flash_copy"]["that"]
    assert_equal "hello", assigns["flashy"]

    get :use_flash
    assert_nil assigns["flash_copy"]["that"], "On second flash"
  end

  def test_keep_flash
    get :set_flash

    get :use_flash_and_keep_it
    assert_equal "hello", assigns["flash_copy"]["that"]
    assert_equal "hello", assigns["flashy"]

    get :use_flash
    assert_equal "hello", assigns["flash_copy"]["that"], "On second flash"

    get :use_flash
    assert_nil assigns["flash_copy"]["that"], "On third flash"
  end

  def test_flash_now
    get :set_flash_now
    assert_equal "hello", assigns["flash_copy"]["that"]
    assert_equal "bar"  , assigns["flash_copy"]["foo"]
    assert_equal "hello", assigns["flashy"]

    get :attempt_to_use_flash_now
    assert_nil assigns["flash_copy"]["that"]
    assert_nil assigns["flash_copy"]["foo"]
    assert_nil assigns["flashy"]
  end

  def test_update_flash
    get :set_flash
    get :use_flash_and_update_it
    assert_equal "hello",       assigns["flash_copy"]["that"]
    assert_equal "hello again", assigns["flash_copy"]["this"]
    get :use_flash
    assert_nil                  assigns["flash_copy"]["that"], "On second flash"
    assert_equal "hello again", assigns["flash_copy"]["this"], "On second flash"
  end

  def test_flash_after_reset_session
    get :use_flash_after_reset_session
    assert_equal "hello",    assigns["flashy_that"]
    assert_equal "good-bye", assigns["flashy_this"]
    assert_nil   assigns["flashy_that_reset"]
  end

  def test_does_not_set_the_session_if_the_flash_is_empty
    get :std_action
    assert_nil session["flash"]
  end

  def test_sweep_after_halted_filter_chain
    get :std_action
    assert_nil assigns["flash_copy"]["foo"]
    get :filter_halting_action
    assert_equal "bar", assigns["flash_copy"]["foo"]
    get :std_action # follow redirection
    assert_equal "bar", assigns["flash_copy"]["foo"]
    get :std_action
    assert_nil assigns["flash_copy"]["foo"]
  end

<<<<<<< HEAD
  def test_does_not_set_the_session_if_the_flash_is_empty
    get :std_action
    assert_nil session["flash"]
  end
  
=======
  def test_keep_and_discard_return_values
    flash = ActionDispatch::Flash::FlashHash.new
    flash.update(:foo => :foo_indeed, :bar => :bar_indeed)

    assert_equal(:foo_indeed, flash.discard(:foo)) # valid key passed
    assert_nil flash.discard(:unknown) # non existant key passed
    assert_equal({:foo => :foo_indeed, :bar => :bar_indeed}, flash.discard()) # nothing passed
    assert_equal({:foo => :foo_indeed, :bar => :bar_indeed}, flash.discard(nil)) # nothing passed

    assert_equal(:foo_indeed, flash.keep(:foo)) # valid key passed
    assert_nil flash.keep(:unknown) # non existant key passed
    assert_equal({:foo => :foo_indeed, :bar => :bar_indeed}, flash.keep()) # nothing passed
    assert_equal({:foo => :foo_indeed, :bar => :bar_indeed}, flash.keep(nil)) # nothing passed
  end

>>>>>>> c09c8be3
  def test_redirect_to_with_alert
    get :redirect_with_alert
    assert_equal "Beware the nowheres!", @controller.send(:flash)[:alert]
  end
<<<<<<< HEAD
  
=======

>>>>>>> c09c8be3
  def test_redirect_to_with_notice
    get :redirect_with_notice
    assert_equal "Good luck in the somewheres!", @controller.send(:flash)[:notice]
  end
<<<<<<< HEAD
  
=======

  def test_render_with_flash_now_alert
    get :render_with_flash_now_alert
    assert_equal "Beware the nowheres now!", @controller.send(:flash)[:alert]
  end

  def test_render_with_flash_now_notice
    get :render_with_flash_now_notice
    assert_equal "Good luck in the somewheres now!", @controller.send(:flash)[:notice]
  end

>>>>>>> c09c8be3
  def test_redirect_to_with_other_flashes
    get :redirect_with_other_flashes
    assert_equal "Horses!", @controller.send(:flash)[:joyride]
  end
<<<<<<< HEAD
=======
end

class FlashIntegrationTest < ActionController::IntegrationTest
  SessionKey = '_myapp_session'
  SessionSecret = 'b3c631c314c0bbca50c1b2843150fe33'

  class TestController < ActionController::Base
    def set_flash
      flash["that"] = "hello"
      head :ok
    end

    def use_flash
      render :inline => "flash: #{flash["that"]}"
    end
  end

  def test_flash
    with_test_route_set do
      get '/set_flash'
      assert_response :success
      assert_equal "hello", @request.flash["that"]

      get '/use_flash'
      assert_response :success
      assert_equal "flash: hello", @response.body
    end
  end

  def test_just_using_flash_does_not_stream_a_cookie_back
    with_test_route_set do
      get '/use_flash'
      assert_response :success
      assert_nil @response.headers["Set-Cookie"]
      assert_equal "flash: ", @response.body
    end
  end

  private

    # Overwrite get to send SessionSecret in env hash
    def get(path, parameters = nil, env = {})
      env["action_dispatch.secret_token"] ||= SessionSecret
      super
    end

    def with_test_route_set
      with_routing do |set|
        set.draw do |map|
          match ':action', :to => FlashIntegrationTest::TestController
        end

        @app = self.class.build_app(set) do |middleware|
          middleware.use ActionDispatch::Session::CookieStore, :key => SessionKey
          middleware.use ActionDispatch::Flash
          middleware.delete "ActionDispatch::ShowExceptions"
        end

        yield
      end
    end
>>>>>>> c09c8be3
end<|MERGE_RESOLUTION|>--- conflicted
+++ resolved
@@ -72,25 +72,15 @@
       redirect_to :action => "std_action"
       @flash_copy = {}.update(flash)
     end
-<<<<<<< HEAD
-    
+
     def redirect_with_alert
       redirect_to '/nowhere', :alert => "Beware the nowheres!"
     end
-    
-=======
-
-    def redirect_with_alert
-      redirect_to '/nowhere', :alert => "Beware the nowheres!"
-    end
-
->>>>>>> c09c8be3
+
     def redirect_with_notice
       redirect_to '/somewhere', :notice => "Good luck in the somewheres!"
     end
 
-<<<<<<< HEAD
-=======
     def render_with_flash_now_alert
       flash.now.alert = "Beware the nowheres now!"
       render :inline => "hello"
@@ -101,7 +91,6 @@
       render :inline => "hello"
     end
 
->>>>>>> c09c8be3
     def redirect_with_other_flashes
       redirect_to '/wonderland', :flash => { :joyride => "Horses!" }
     end
@@ -179,13 +168,6 @@
     assert_nil assigns["flash_copy"]["foo"]
   end
 
-<<<<<<< HEAD
-  def test_does_not_set_the_session_if_the_flash_is_empty
-    get :std_action
-    assert_nil session["flash"]
-  end
-  
-=======
   def test_keep_and_discard_return_values
     flash = ActionDispatch::Flash::FlashHash.new
     flash.update(:foo => :foo_indeed, :bar => :bar_indeed)
@@ -201,23 +183,15 @@
     assert_equal({:foo => :foo_indeed, :bar => :bar_indeed}, flash.keep(nil)) # nothing passed
   end
 
->>>>>>> c09c8be3
   def test_redirect_to_with_alert
     get :redirect_with_alert
     assert_equal "Beware the nowheres!", @controller.send(:flash)[:alert]
   end
-<<<<<<< HEAD
-  
-=======
-
->>>>>>> c09c8be3
+
   def test_redirect_to_with_notice
     get :redirect_with_notice
     assert_equal "Good luck in the somewheres!", @controller.send(:flash)[:notice]
   end
-<<<<<<< HEAD
-  
-=======
 
   def test_render_with_flash_now_alert
     get :render_with_flash_now_alert
@@ -229,13 +203,10 @@
     assert_equal "Good luck in the somewheres now!", @controller.send(:flash)[:notice]
   end
 
->>>>>>> c09c8be3
   def test_redirect_to_with_other_flashes
     get :redirect_with_other_flashes
     assert_equal "Horses!", @controller.send(:flash)[:joyride]
   end
-<<<<<<< HEAD
-=======
 end
 
 class FlashIntegrationTest < ActionController::IntegrationTest
@@ -297,5 +268,4 @@
         yield
       end
     end
->>>>>>> c09c8be3
 end