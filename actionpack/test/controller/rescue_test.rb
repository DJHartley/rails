require 'abstract_unit'

module ActionDispatch
  class ShowExceptions
    private
      def public_path
        "#{FIXTURE_LOAD_PATH}/public"
      end

      # Silence logger
      def logger
        nil
      end
  end
end

class RescueController < ActionController::Base
  class NotAuthorized < StandardError
  end
  class NotAuthorizedToRescueAsString < StandardError
  end

  class RecordInvalid < StandardError
  end
  class RecordInvalidToRescueAsString < StandardError
  end

  class NotAllowed < StandardError
  end
  class NotAllowedToRescueAsString < StandardError
  end

  class InvalidRequest < StandardError
  end
  class InvalidRequestToRescueAsString < StandardError
  end

  class BadGateway < StandardError
  end
  class BadGatewayToRescueAsString < StandardError
  end

  class ResourceUnavailable < StandardError
  end
  class ResourceUnavailableToRescueAsString < StandardError
  end

  # We use a fully-qualified name in some strings, and a relative constant
  # name in some other to test correct handling of both cases.

  rescue_from NotAuthorized, :with => :deny_access
  rescue_from 'RescueController::NotAuthorizedToRescueAsString', :with => :deny_access

  rescue_from RecordInvalid, :with => :show_errors
  rescue_from 'RescueController::RecordInvalidToRescueAsString', :with => :show_errors

  rescue_from NotAllowed, :with => proc { head :forbidden }
  rescue_from 'RescueController::NotAllowedToRescueAsString', :with => proc { head :forbidden }

  rescue_from InvalidRequest, :with => proc { |exception| render :text => exception.message }
  rescue_from 'InvalidRequestToRescueAsString', :with => proc { |exception| render :text => exception.message }

  rescue_from BadGateway do
    head :status => 502
  end
  rescue_from 'BadGatewayToRescueAsString' do
    head :status => 502
  end

  rescue_from ResourceUnavailable do |exception|
    render :text => exception.message
  end
  rescue_from 'ResourceUnavailableToRescueAsString' do |exception|
    render :text => exception.message
  end

  # This is a Dispatcher exception and should be in ApplicationController.
  rescue_from ActionController::RoutingError do
    render :text => 'no way'
  end

  rescue_from ActionView::TemplateError do
    render :text => 'action_view templater error'
  end

  rescue_from IOError do
    render :text => 'io error'
  end

  before_filter(:only => :before_filter_raises) { raise 'umm nice' }

  def before_filter_raises
  end

  def raises
    render :text => 'already rendered'
    raise "don't panic!"
  end

  def method_not_allowed
    raise ActionController::MethodNotAllowed.new(:get, :head, :put)
  end

  def not_implemented
    raise ActionController::NotImplemented.new(:get, :put)
  end

  def not_authorized
    raise NotAuthorized
  end
  def not_authorized_raise_as_string
    raise NotAuthorizedToRescueAsString
  end

  def not_allowed
    raise NotAllowed
  end
  def not_allowed_raise_as_string
    raise NotAllowedToRescueAsString
  end

  def invalid_request
    raise InvalidRequest
  end
  def invalid_request_raise_as_string
    raise InvalidRequestToRescueAsString
  end

  def record_invalid
    raise RecordInvalid
  end
  def record_invalid_raise_as_string
    raise RecordInvalidToRescueAsString
  end

  def bad_gateway
    raise BadGateway
  end
  def bad_gateway_raise_as_string
    raise BadGatewayToRescueAsString
  end

  def resource_unavailable
    raise ResourceUnavailable
  end
  def resource_unavailable_raise_as_string
    raise ResourceUnavailableToRescueAsString
  end

  def missing_template
  end

  def io_error_in_view
    raise ActionView::TemplateError.new(nil, {}, IOError.new('this is io error'))
  end

  def zero_division_error_in_view
    raise ActionView::TemplateError.new(nil, {}, ZeroDivisionError.new('this is zero division error'))
  end

  protected
    def deny_access
      head :forbidden
    end

    def show_errors(exception)
      head :unprocessable_entity
    end
end

class ExceptionInheritanceRescueController < ActionController::Base

  class ParentException < StandardError
  end

  class ChildException < ParentException
  end

  class GrandchildException < ChildException
  end

  rescue_from ChildException,      :with => lambda { head :ok }
  rescue_from ParentException,     :with => lambda { head :created }
  rescue_from GrandchildException, :with => lambda { head :no_content }

  def raise_parent_exception
    raise ParentException
  end

  def raise_child_exception
    raise ChildException
  end

  def raise_grandchild_exception
    raise GrandchildException
  end
end

class ExceptionInheritanceRescueControllerTest < ActionController::TestCase
  def test_bottom_first
    get :raise_grandchild_exception
    assert_response :no_content
  end

  def test_inheritance_works
    get :raise_child_exception
    assert_response :created
  end
end

class ControllerInheritanceRescueController < ExceptionInheritanceRescueController
  class FirstExceptionInChildController < StandardError
  end

  class SecondExceptionInChildController < StandardError
  end

  rescue_from FirstExceptionInChildController, 'SecondExceptionInChildController', :with => lambda { head :gone }

  def raise_first_exception_in_child_controller
    raise FirstExceptionInChildController
  end

  def raise_second_exception_in_child_controller
    raise SecondExceptionInChildController
  end
end

<<<<<<< HEAD
  def test_local_request_when_remote_addr_is_localhost
    @controller.expects(:request).returns(@request).at_least(10)
    ['127.0.0.1', '127.0.0.127', '::1', '0:0:0:0:0:0:0:1', '0:0:0:0:0:0:0:1%0'].each do |ip_address|
      with_remote_addr ip_address do
        assert @controller.send(:local_request?)
      end
    end
  end

  def test_local_request_when_remote_addr_isnt_locahost
    @controller.expects(:request).returns(@request).at_least(4)
    with_remote_addr '1.2.3.4' do
      assert !@controller.send(:local_request?)
    end
    with_remote_addr '2002::102:304' do
      assert !@controller.send(:local_request?)
    end
=======
class ControllerInheritanceRescueControllerTest < ActionController::TestCase
  def test_first_exception_in_child_controller
    get :raise_first_exception_in_child_controller
    assert_response :gone
  end

  def test_second_exception_in_child_controller
    get :raise_second_exception_in_child_controller
    assert_response :gone
>>>>>>> c09c8be3
  end

  def test_exception_in_parent_controller
    get :raise_parent_exception
    assert_response :created
  end
end

class RescueControllerTest < ActionController::TestCase

  def test_io_error_in_view
    get :io_error_in_view
    assert_equal 'io error', @response.body
  end

  def test_zero_division_error_in_view
    get :zero_division_error_in_view
    assert_equal 'action_view templater error', @response.body
  end

  def test_rescue_handler
    get :not_authorized
    assert_response :forbidden
  end
  def test_rescue_handler_string
    get :not_authorized_raise_as_string
    assert_response :forbidden
  end

  def test_rescue_handler_with_argument
    @controller.expects(:show_errors).once.with { |e| e.is_a?(Exception) }
    get :record_invalid
  end
  def test_rescue_handler_with_argument_as_string
    @controller.expects(:show_errors).once.with { |e| e.is_a?(Exception) }
    get :record_invalid_raise_as_string
  end

  def test_proc_rescue_handler
    get :not_allowed
    assert_response :forbidden
  end
  def test_proc_rescue_handler_as_string
    get :not_allowed_raise_as_string
    assert_response :forbidden
  end

  def test_proc_rescue_handle_with_argument
    get :invalid_request
    assert_equal "RescueController::InvalidRequest", @response.body
  end
  def test_proc_rescue_handle_with_argument_as_string
    get :invalid_request_raise_as_string
    assert_equal "RescueController::InvalidRequestToRescueAsString", @response.body
  end

  def test_block_rescue_handler
    get :bad_gateway
    assert_response 502
  end
  def test_block_rescue_handler_as_string
    get :bad_gateway_raise_as_string
    assert_response 502
  end

  def test_block_rescue_handler_with_argument
    get :resource_unavailable
    assert_equal "RescueController::ResourceUnavailable", @response.body
  end

  def test_block_rescue_handler_with_argument_as_string
    get :resource_unavailable_raise_as_string
    assert_equal "RescueController::ResourceUnavailableToRescueAsString", @response.body
  end
end

class RescueTest < ActionController::IntegrationTest
  class TestController < ActionController::Base
    class RecordInvalid < StandardError
      def message
        'invalid'
      end
    end
    rescue_from RecordInvalid, :with => :show_errors

    def foo
      render :text => "foo"
    end

    def invalid
      raise RecordInvalid
    end

    def b00m
      raise 'b00m'
    end

    protected
      def show_errors(exception)
        render :text => exception.message
      end
  end

  test 'normal request' do
    with_test_routing do
      get '/foo'
      assert_equal 'foo', response.body
    end
  end

  test 'rescue exceptions inside controller' do
    with_test_routing do
      get '/invalid'
      assert_equal 'invalid', response.body
    end
  end

  test 'rescue routing exceptions' do
    raiser = proc { |env| raise ActionController::RoutingError, "Did not handle the request" }
    @app = ActionDispatch::Rescue.new(raiser) do
      rescue_from ActionController::RoutingError, lambda { |env| [200, {"Content-Type" => "text/html"}, ["Gotcha!"]] }
    end

    get '/b00m'
    assert_equal "Gotcha!", response.body
  end

  test 'unrescued exception' do
    raiser = proc { |env| raise ActionController::RoutingError, "Did not handle the request" }
    @app = ActionDispatch::Rescue.new(raiser)
    assert_raise(ActionController::RoutingError) { get '/b00m' }
  end

  private
    def with_test_routing
      with_routing do |set|
        set.draw do |map|
          match 'foo', :to => ::RescueTest::TestController.action(:foo)
          match 'invalid', :to => ::RescueTest::TestController.action(:invalid)
          match 'b00m', :to => ::RescueTest::TestController.action(:b00m)
        end
        yield
      end
    end
end<|MERGE_RESOLUTION|>--- conflicted
+++ resolved
@@ -226,25 +226,6 @@
   end
 end
 
-<<<<<<< HEAD
-  def test_local_request_when_remote_addr_is_localhost
-    @controller.expects(:request).returns(@request).at_least(10)
-    ['127.0.0.1', '127.0.0.127', '::1', '0:0:0:0:0:0:0:1', '0:0:0:0:0:0:0:1%0'].each do |ip_address|
-      with_remote_addr ip_address do
-        assert @controller.send(:local_request?)
-      end
-    end
-  end
-
-  def test_local_request_when_remote_addr_isnt_locahost
-    @controller.expects(:request).returns(@request).at_least(4)
-    with_remote_addr '1.2.3.4' do
-      assert !@controller.send(:local_request?)
-    end
-    with_remote_addr '2002::102:304' do
-      assert !@controller.send(:local_request?)
-    end
-=======
 class ControllerInheritanceRescueControllerTest < ActionController::TestCase
   def test_first_exception_in_child_controller
     get :raise_first_exception_in_child_controller
@@ -254,7 +235,6 @@
   def test_second_exception_in_child_controller
     get :raise_second_exception_in_child_controller
     assert_response :gone
->>>>>>> c09c8be3
   end
 
   def test_exception_in_parent_controller
