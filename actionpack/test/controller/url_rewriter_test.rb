require 'abstract_unit'
require 'controller/fake_controllers'

class UrlRewriterTests < ActionController::TestCase
  class Rewriter
    def initialize(request)
      @options = {
        :host => request.host_with_port,
        :protocol => request.protocol
      }
    end

    def rewrite(routes, options)
      routes.url_for(@options.merge(options))
    end
  end

  def setup
    @request = ActionController::TestRequest.new
    @params = {}
    @rewriter = Rewriter.new(@request) #.new(@request, @params)
  end

  def test_port
    assert_equal('http://test.host:1271/c/a/i',
      @rewriter.rewrite(@routes, :controller => 'c', :action => 'a', :id => 'i', :port => 1271)
    )
  end

  def test_protocol_with_and_without_separator
    assert_equal('https://test.host/c/a/i',
      @rewriter.rewrite(@routes, :protocol => 'https', :controller => 'c', :action => 'a', :id => 'i')
    )

    assert_equal('https://test.host/c/a/i',
      @rewriter.rewrite(@routes, :protocol => 'https://', :controller => 'c', :action => 'a', :id => 'i')
    )
  end

  def test_user_name_and_password
    assert_equal(
      'http://david:secret@test.host/c/a/i',
      @rewriter.rewrite(@routes, :user => "david", :password => "secret", :controller => 'c', :action => 'a', :id => 'i')
    )
  end

  def test_user_name_and_password_with_escape_codes
    assert_equal(
      'http://openid.aol.com%2Fnextangler:one+two%3F@test.host/c/a/i',
      @rewriter.rewrite(@routes, :user => "openid.aol.com/nextangler", :password => "one two?", :controller => 'c', :action => 'a', :id => 'i')
    )
  end

  def test_anchor
    assert_equal(
      'http://test.host/c/a/i#anchor',
      @rewriter.rewrite(@routes, :controller => 'c', :action => 'a', :id => 'i', :anchor => 'anchor')
    )
  end

  def test_anchor_should_call_to_param
    assert_equal(
      'http://test.host/c/a/i#anchor',
<<<<<<< HEAD
      @rewriter.rewrite(:controller => 'c', :action => 'a', :id => 'i', :anchor => Struct.new(:to_param).new('anchor'))
    )
  end

  def test_anchor_should_be_cgi_escaped
    assert_equal(
      'http://test.host/c/a/i#anc%2Fhor',
      @rewriter.rewrite(:controller => 'c', :action => 'a', :id => 'i', :anchor => Struct.new(:to_param).new('anc/hor'))
    )
  end

  def test_overwrite_params
    @params[:controller] = 'hi'
    @params[:action] = 'bye'
    @params[:id] = '2'

    assert_deprecated /overwrite_params/ do
      assert_equal '/hi/hi/2', @rewriter.rewrite(:only_path => true, :overwrite_params => {:action => 'hi'})
      u = @rewriter.rewrite(:only_path => false, :overwrite_params => {:action => 'hi'})
      assert_match %r(/hi/hi/2$), u
    end
  end

  def test_overwrite_removes_original
    @params[:controller] = 'search'
    @params[:action] = 'list'
    @params[:list_page] = 1

    assert_deprecated /overwrite_params/ do
      assert_equal '/search/list?list_page=2', @rewriter.rewrite(:only_path => true, :overwrite_params => {"list_page" => 2})
      u = @rewriter.rewrite(:only_path => false, :overwrite_params => {:list_page => 2})
      assert_equal 'http://test.host/search/list?list_page=2', u
    end
=======
      @rewriter.rewrite(@routes, :controller => 'c', :action => 'a', :id => 'i', :anchor => Struct.new(:to_param).new('anchor'))
    )
>>>>>>> c09c8be3
  end

  def test_anchor_should_be_cgi_escaped
    assert_equal(
      'http://test.host/c/a/i#anc%2Fhor',
      @rewriter.rewrite(@routes, :controller => 'c', :action => 'a', :id => 'i', :anchor => Struct.new(:to_param).new('anc/hor'))
    )
  end

  def test_trailing_slash
    options = {:controller => 'foo', :action => 'bar', :id => '3', :only_path => true}
    assert_equal '/foo/bar/3', @rewriter.rewrite(@routes, options)
    assert_equal '/foo/bar/3?query=string', @rewriter.rewrite(@routes, options.merge({:query => 'string'}))
    options.update({:trailing_slash => true})
    assert_equal '/foo/bar/3/', @rewriter.rewrite(@routes, options)
    options.update({:query => 'string'})
    assert_equal '/foo/bar/3/?query=string', @rewriter.rewrite(@routes, options)
  end
end
<<<<<<< HEAD

class UrlWriterTests < ActionController::TestCase
  class W
    include ActionController::UrlWriter
  end

  def teardown
    W.default_url_options.clear
  end

  def add_host!
    W.default_url_options[:host] = 'www.basecamphq.com'
  end

  def test_exception_is_thrown_without_host
    assert_raise RuntimeError do
      W.new.url_for :controller => 'c', :action => 'a', :id => 'i'
    end
  end

  def test_anchor
    assert_equal('/c/a#anchor',
      W.new.url_for(:only_path => true, :controller => 'c', :action => 'a', :anchor => 'anchor')
    )
  end

  def test_anchor_should_call_to_param
    assert_equal('/c/a#anchor',
      W.new.url_for(:only_path => true, :controller => 'c', :action => 'a', :anchor => Struct.new(:to_param).new('anchor'))
    )
  end

  def test_anchor_should_escape_unsafe_pchar
    assert_equal('/c/a#%23anchor',
      W.new.url_for(:only_path => true, :controller => 'c', :action => 'a', :anchor => Struct.new(:to_param).new('#anchor'))
    )
  end

  def test_anchor_should_not_escape_safe_pchar
    assert_equal('/c/a#name=user&email=user@domain.com',
      W.new.url_for(:only_path => true, :controller => 'c', :action => 'a', :anchor => Struct.new(:to_param).new('name=user&email=user@domain.com'))
    )
  end

  def test_default_host
    add_host!
    assert_equal('http://www.basecamphq.com/c/a/i',
      W.new.url_for(:controller => 'c', :action => 'a', :id => 'i')
    )
  end

  def test_host_may_be_overridden
    add_host!
    assert_equal('http://37signals.basecamphq.com/c/a/i',
      W.new.url_for(:host => '37signals.basecamphq.com', :controller => 'c', :action => 'a', :id => 'i')
    )
  end

  def test_port
    add_host!
    assert_equal('http://www.basecamphq.com:3000/c/a/i',
      W.new.url_for(:controller => 'c', :action => 'a', :id => 'i', :port => 3000)
    )
  end

  def test_protocol
    add_host!
    assert_equal('https://www.basecamphq.com/c/a/i',
      W.new.url_for(:controller => 'c', :action => 'a', :id => 'i', :protocol => 'https')
    )
  end

  def test_protocol_with_and_without_separator
    add_host!
    assert_equal('https://www.basecamphq.com/c/a/i',
      W.new.url_for(:controller => 'c', :action => 'a', :id => 'i', :protocol => 'https')
    )
    assert_equal('https://www.basecamphq.com/c/a/i',
      W.new.url_for(:controller => 'c', :action => 'a', :id => 'i', :protocol => 'https://')
    )
  end

  def test_trailing_slash
    add_host!
    options = {:controller => 'foo', :trailing_slash => true, :action => 'bar', :id => '33'}
    assert_equal('http://www.basecamphq.com/foo/bar/33/', W.new.url_for(options) )
  end

  def test_trailing_slash_with_protocol
    add_host!
    options = { :trailing_slash => true,:protocol => 'https', :controller => 'foo', :action => 'bar', :id => '33'}
    assert_equal('https://www.basecamphq.com/foo/bar/33/', W.new.url_for(options) )
    assert_equal 'https://www.basecamphq.com/foo/bar/33/?query=string', W.new.url_for(options.merge({:query => 'string'}))
  end

  def test_trailing_slash_with_only_path
    options = {:controller => 'foo', :trailing_slash => true}
    assert_equal '/foo/', W.new.url_for(options.merge({:only_path => true}))
    options.update({:action => 'bar', :id => '33'})
    assert_equal '/foo/bar/33/', W.new.url_for(options.merge({:only_path => true}))
    assert_equal '/foo/bar/33/?query=string', W.new.url_for(options.merge({:query => 'string',:only_path => true}))
  end

  def test_trailing_slash_with_anchor
    options = {:trailing_slash => true, :controller => 'foo', :action => 'bar', :id => '33', :only_path => true, :anchor=> 'chapter7'}
    assert_equal '/foo/bar/33/#chapter7', W.new.url_for(options)
    assert_equal '/foo/bar/33/?query=string#chapter7', W.new.url_for(options.merge({:query => 'string'}))
  end

  def test_trailing_slash_with_params
    url = W.new.url_for(:trailing_slash => true, :only_path => true, :controller => 'cont', :action => 'act', :p1 => 'cafe', :p2 => 'link')
    params = extract_params(url)
    assert_equal params[0], { :p1 => 'cafe' }.to_query
    assert_equal params[1], { :p2 => 'link' }.to_query
  end

  def test_relative_url_root_is_respected
    orig_relative_url_root = ActionController::Base.relative_url_root
    ActionController::Base.relative_url_root = '/subdir'

    add_host!
    assert_equal('https://www.basecamphq.com/subdir/c/a/i',
      W.new.url_for(:controller => 'c', :action => 'a', :id => 'i', :protocol => 'https')
    )
  ensure
    ActionController::Base.relative_url_root = orig_relative_url_root
  end

  def test_named_routes
    ActionController::Routing::Routes.draw do |map|
      map.no_args '/this/is/verbose', :controller => 'home', :action => 'index'
      map.home '/home/sweet/home/:user', :controller => 'home', :action => 'index'
      map.connect ':controller/:action/:id'
    end

    # We need to create a new class in order to install the new named route.
    kls = Class.new { include ActionController::UrlWriter }
    controller = kls.new
    assert controller.respond_to?(:home_url)
    assert_equal 'http://www.basecamphq.com/home/sweet/home/again',
      controller.send(:home_url, :host => 'www.basecamphq.com', :user => 'again')

    assert_equal("/home/sweet/home/alabama", controller.send(:home_path, :user => 'alabama', :host => 'unused'))
    assert_equal("http://www.basecamphq.com/home/sweet/home/alabama", controller.send(:home_url, :user => 'alabama', :host => 'www.basecamphq.com'))
    assert_equal("http://www.basecamphq.com/this/is/verbose", controller.send(:no_args_url, :host=>'www.basecamphq.com'))
  ensure
    ActionController::Routing::Routes.load!
  end

  def test_relative_url_root_is_respected_for_named_routes
    orig_relative_url_root = ActionController::Base.relative_url_root
    ActionController::Base.relative_url_root = '/subdir'

    ActionController::Routing::Routes.draw do |map|
      map.home '/home/sweet/home/:user', :controller => 'home', :action => 'index'
    end

    kls = Class.new { include ActionController::UrlWriter }
    controller = kls.new

    assert_equal 'http://www.basecamphq.com/subdir/home/sweet/home/again',
      controller.send(:home_url, :host => 'www.basecamphq.com', :user => 'again')
  ensure
    ActionController::Routing::Routes.load!
    ActionController::Base.relative_url_root = orig_relative_url_root
  end

  def test_only_path
    ActionController::Routing::Routes.draw do |map|
      map.home '/home/sweet/home/:user', :controller => 'home', :action => 'index'
      map.connect ':controller/:action/:id'
    end

    # We need to create a new class in order to install the new named route.
    kls = Class.new { include ActionController::UrlWriter }
    controller = kls.new
    assert controller.respond_to?(:home_url)
    assert_equal '/brave/new/world',
      controller.send(:url_for, :controller => 'brave', :action => 'new', :id => 'world', :only_path => true)

    assert_equal("/home/sweet/home/alabama", controller.send(:home_url, :user => 'alabama', :host => 'unused', :only_path => true))
    assert_equal("/home/sweet/home/alabama", controller.send(:home_path, 'alabama'))
  ensure
    ActionController::Routing::Routes.load!
  end

  def test_one_parameter
    assert_equal('/c/a?param=val',
      W.new.url_for(:only_path => true, :controller => 'c', :action => 'a', :param => 'val')
    )
  end

  def test_two_parameters
    url = W.new.url_for(:only_path => true, :controller => 'c', :action => 'a', :p1 => 'X1', :p2 => 'Y2')
    params = extract_params(url)
    assert_equal params[0], { :p1 => 'X1' }.to_query
    assert_equal params[1], { :p2 => 'Y2' }.to_query
  end

  def test_hash_parameter
    url = W.new.url_for(:only_path => true, :controller => 'c', :action => 'a', :query => {:name => 'Bob', :category => 'prof'})
    params = extract_params(url)
    assert_equal params[0], { 'query[category]' => 'prof' }.to_query
    assert_equal params[1], { 'query[name]'     => 'Bob'  }.to_query
  end

  def test_array_parameter
    url = W.new.url_for(:only_path => true, :controller => 'c', :action => 'a', :query => ['Bob', 'prof'])
    params = extract_params(url)
    assert_equal params[0], { 'query[]' => 'Bob'  }.to_query
    assert_equal params[1], { 'query[]' => 'prof' }.to_query
  end

  def test_hash_recursive_parameters
    url = W.new.url_for(:only_path => true, :controller => 'c', :action => 'a', :query => {:person => {:name => 'Bob', :position => 'prof'}, :hobby => 'piercing'})
    params = extract_params(url)
    assert_equal params[0], { 'query[hobby]'            => 'piercing' }.to_query
    assert_equal params[1], { 'query[person][name]'     => 'Bob'      }.to_query
    assert_equal params[2], { 'query[person][position]' => 'prof'     }.to_query
  end

  def test_hash_recursive_and_array_parameters
    url = W.new.url_for(:only_path => true, :controller => 'c', :action => 'a', :id => 101, :query => {:person => {:name => 'Bob', :position => ['prof', 'art director']}, :hobby => 'piercing'})
    assert_match %r(^/c/a/101), url
    params = extract_params(url)
    assert_equal params[0], { 'query[hobby]'              => 'piercing'     }.to_query
    assert_equal params[1], { 'query[person][name]'       => 'Bob'          }.to_query
    assert_equal params[2], { 'query[person][position][]' => 'prof'         }.to_query
    assert_equal params[3], { 'query[person][position][]' => 'art director' }.to_query
  end

  def test_path_generation_for_symbol_parameter_keys
    assert_generates("/image", :controller=> :image)
  end

  def test_named_routes_with_nil_keys
    ActionController::Routing::Routes.clear!
    ActionController::Routing::Routes.draw do |map|
      map.main '', :controller => 'posts', :format => nil
      map.resources :posts
      map.connect ':controller/:action/:id'
    end
    # We need to create a new class in order to install the new named route.
    kls = Class.new { include ActionController::UrlWriter }
    kls.default_url_options[:host] = 'www.basecamphq.com'

    controller = kls.new
    params = {:action => :index, :controller => :posts, :format => :xml}
    assert_equal("http://www.basecamphq.com/posts.xml", controller.send(:url_for, params))
    params[:format] = nil
    assert_equal("http://www.basecamphq.com/", controller.send(:url_for, params))
  ensure
    ActionController::Routing::Routes.load!
  end

  def test_formatted_url_methods_are_deprecated
    ActionController::Routing::Routes.draw do |map|
      map.resources :posts
    end
    # We need to create a new class in order to install the new named route.
    kls = Class.new { include ActionController::UrlWriter }
    controller = kls.new
    params = {:id => 1, :format => :xml}
    assert_deprecated do
      assert_equal("/posts/1.xml", controller.send(:formatted_post_path, params))    
    end
    assert_deprecated do
      assert_equal("/posts/1.xml", controller.send(:formatted_post_path, 1, :xml))    
    end
  ensure
    ActionController::Routing::Routes.load!
  end

  def test_multiple_includes_maintain_distinct_options
    first_class = Class.new { include ActionController::UrlWriter }
    second_class = Class.new { include ActionController::UrlWriter }

    first_host, second_host = 'firsthost.com', 'secondhost.com'

    first_class.default_url_options[:host] = first_host
    second_class.default_url_options[:host] = second_host

    assert_equal first_class.default_url_options[:host], first_host
    assert_equal second_class.default_url_options[:host], second_host
  end

  private
    def extract_params(url)
      url.split('?', 2).last.split('&')
    end
end
=======
>>>>>>> c09c8be3
<|MERGE_RESOLUTION|>--- conflicted
+++ resolved
@@ -61,44 +61,8 @@
   def test_anchor_should_call_to_param
     assert_equal(
       'http://test.host/c/a/i#anchor',
-<<<<<<< HEAD
-      @rewriter.rewrite(:controller => 'c', :action => 'a', :id => 'i', :anchor => Struct.new(:to_param).new('anchor'))
-    )
-  end
-
-  def test_anchor_should_be_cgi_escaped
-    assert_equal(
-      'http://test.host/c/a/i#anc%2Fhor',
-      @rewriter.rewrite(:controller => 'c', :action => 'a', :id => 'i', :anchor => Struct.new(:to_param).new('anc/hor'))
-    )
-  end
-
-  def test_overwrite_params
-    @params[:controller] = 'hi'
-    @params[:action] = 'bye'
-    @params[:id] = '2'
-
-    assert_deprecated /overwrite_params/ do
-      assert_equal '/hi/hi/2', @rewriter.rewrite(:only_path => true, :overwrite_params => {:action => 'hi'})
-      u = @rewriter.rewrite(:only_path => false, :overwrite_params => {:action => 'hi'})
-      assert_match %r(/hi/hi/2$), u
-    end
-  end
-
-  def test_overwrite_removes_original
-    @params[:controller] = 'search'
-    @params[:action] = 'list'
-    @params[:list_page] = 1
-
-    assert_deprecated /overwrite_params/ do
-      assert_equal '/search/list?list_page=2', @rewriter.rewrite(:only_path => true, :overwrite_params => {"list_page" => 2})
-      u = @rewriter.rewrite(:only_path => false, :overwrite_params => {:list_page => 2})
-      assert_equal 'http://test.host/search/list?list_page=2', u
-    end
-=======
       @rewriter.rewrite(@routes, :controller => 'c', :action => 'a', :id => 'i', :anchor => Struct.new(:to_param).new('anchor'))
     )
->>>>>>> c09c8be3
   end
 
   def test_anchor_should_be_cgi_escaped
@@ -118,297 +82,3 @@
     assert_equal '/foo/bar/3/?query=string', @rewriter.rewrite(@routes, options)
   end
 end
-<<<<<<< HEAD
-
-class UrlWriterTests < ActionController::TestCase
-  class W
-    include ActionController::UrlWriter
-  end
-
-  def teardown
-    W.default_url_options.clear
-  end
-
-  def add_host!
-    W.default_url_options[:host] = 'www.basecamphq.com'
-  end
-
-  def test_exception_is_thrown_without_host
-    assert_raise RuntimeError do
-      W.new.url_for :controller => 'c', :action => 'a', :id => 'i'
-    end
-  end
-
-  def test_anchor
-    assert_equal('/c/a#anchor',
-      W.new.url_for(:only_path => true, :controller => 'c', :action => 'a', :anchor => 'anchor')
-    )
-  end
-
-  def test_anchor_should_call_to_param
-    assert_equal('/c/a#anchor',
-      W.new.url_for(:only_path => true, :controller => 'c', :action => 'a', :anchor => Struct.new(:to_param).new('anchor'))
-    )
-  end
-
-  def test_anchor_should_escape_unsafe_pchar
-    assert_equal('/c/a#%23anchor',
-      W.new.url_for(:only_path => true, :controller => 'c', :action => 'a', :anchor => Struct.new(:to_param).new('#anchor'))
-    )
-  end
-
-  def test_anchor_should_not_escape_safe_pchar
-    assert_equal('/c/a#name=user&email=user@domain.com',
-      W.new.url_for(:only_path => true, :controller => 'c', :action => 'a', :anchor => Struct.new(:to_param).new('name=user&email=user@domain.com'))
-    )
-  end
-
-  def test_default_host
-    add_host!
-    assert_equal('http://www.basecamphq.com/c/a/i',
-      W.new.url_for(:controller => 'c', :action => 'a', :id => 'i')
-    )
-  end
-
-  def test_host_may_be_overridden
-    add_host!
-    assert_equal('http://37signals.basecamphq.com/c/a/i',
-      W.new.url_for(:host => '37signals.basecamphq.com', :controller => 'c', :action => 'a', :id => 'i')
-    )
-  end
-
-  def test_port
-    add_host!
-    assert_equal('http://www.basecamphq.com:3000/c/a/i',
-      W.new.url_for(:controller => 'c', :action => 'a', :id => 'i', :port => 3000)
-    )
-  end
-
-  def test_protocol
-    add_host!
-    assert_equal('https://www.basecamphq.com/c/a/i',
-      W.new.url_for(:controller => 'c', :action => 'a', :id => 'i', :protocol => 'https')
-    )
-  end
-
-  def test_protocol_with_and_without_separator
-    add_host!
-    assert_equal('https://www.basecamphq.com/c/a/i',
-      W.new.url_for(:controller => 'c', :action => 'a', :id => 'i', :protocol => 'https')
-    )
-    assert_equal('https://www.basecamphq.com/c/a/i',
-      W.new.url_for(:controller => 'c', :action => 'a', :id => 'i', :protocol => 'https://')
-    )
-  end
-
-  def test_trailing_slash
-    add_host!
-    options = {:controller => 'foo', :trailing_slash => true, :action => 'bar', :id => '33'}
-    assert_equal('http://www.basecamphq.com/foo/bar/33/', W.new.url_for(options) )
-  end
-
-  def test_trailing_slash_with_protocol
-    add_host!
-    options = { :trailing_slash => true,:protocol => 'https', :controller => 'foo', :action => 'bar', :id => '33'}
-    assert_equal('https://www.basecamphq.com/foo/bar/33/', W.new.url_for(options) )
-    assert_equal 'https://www.basecamphq.com/foo/bar/33/?query=string', W.new.url_for(options.merge({:query => 'string'}))
-  end
-
-  def test_trailing_slash_with_only_path
-    options = {:controller => 'foo', :trailing_slash => true}
-    assert_equal '/foo/', W.new.url_for(options.merge({:only_path => true}))
-    options.update({:action => 'bar', :id => '33'})
-    assert_equal '/foo/bar/33/', W.new.url_for(options.merge({:only_path => true}))
-    assert_equal '/foo/bar/33/?query=string', W.new.url_for(options.merge({:query => 'string',:only_path => true}))
-  end
-
-  def test_trailing_slash_with_anchor
-    options = {:trailing_slash => true, :controller => 'foo', :action => 'bar', :id => '33', :only_path => true, :anchor=> 'chapter7'}
-    assert_equal '/foo/bar/33/#chapter7', W.new.url_for(options)
-    assert_equal '/foo/bar/33/?query=string#chapter7', W.new.url_for(options.merge({:query => 'string'}))
-  end
-
-  def test_trailing_slash_with_params
-    url = W.new.url_for(:trailing_slash => true, :only_path => true, :controller => 'cont', :action => 'act', :p1 => 'cafe', :p2 => 'link')
-    params = extract_params(url)
-    assert_equal params[0], { :p1 => 'cafe' }.to_query
-    assert_equal params[1], { :p2 => 'link' }.to_query
-  end
-
-  def test_relative_url_root_is_respected
-    orig_relative_url_root = ActionController::Base.relative_url_root
-    ActionController::Base.relative_url_root = '/subdir'
-
-    add_host!
-    assert_equal('https://www.basecamphq.com/subdir/c/a/i',
-      W.new.url_for(:controller => 'c', :action => 'a', :id => 'i', :protocol => 'https')
-    )
-  ensure
-    ActionController::Base.relative_url_root = orig_relative_url_root
-  end
-
-  def test_named_routes
-    ActionController::Routing::Routes.draw do |map|
-      map.no_args '/this/is/verbose', :controller => 'home', :action => 'index'
-      map.home '/home/sweet/home/:user', :controller => 'home', :action => 'index'
-      map.connect ':controller/:action/:id'
-    end
-
-    # We need to create a new class in order to install the new named route.
-    kls = Class.new { include ActionController::UrlWriter }
-    controller = kls.new
-    assert controller.respond_to?(:home_url)
-    assert_equal 'http://www.basecamphq.com/home/sweet/home/again',
-      controller.send(:home_url, :host => 'www.basecamphq.com', :user => 'again')
-
-    assert_equal("/home/sweet/home/alabama", controller.send(:home_path, :user => 'alabama', :host => 'unused'))
-    assert_equal("http://www.basecamphq.com/home/sweet/home/alabama", controller.send(:home_url, :user => 'alabama', :host => 'www.basecamphq.com'))
-    assert_equal("http://www.basecamphq.com/this/is/verbose", controller.send(:no_args_url, :host=>'www.basecamphq.com'))
-  ensure
-    ActionController::Routing::Routes.load!
-  end
-
-  def test_relative_url_root_is_respected_for_named_routes
-    orig_relative_url_root = ActionController::Base.relative_url_root
-    ActionController::Base.relative_url_root = '/subdir'
-
-    ActionController::Routing::Routes.draw do |map|
-      map.home '/home/sweet/home/:user', :controller => 'home', :action => 'index'
-    end
-
-    kls = Class.new { include ActionController::UrlWriter }
-    controller = kls.new
-
-    assert_equal 'http://www.basecamphq.com/subdir/home/sweet/home/again',
-      controller.send(:home_url, :host => 'www.basecamphq.com', :user => 'again')
-  ensure
-    ActionController::Routing::Routes.load!
-    ActionController::Base.relative_url_root = orig_relative_url_root
-  end
-
-  def test_only_path
-    ActionController::Routing::Routes.draw do |map|
-      map.home '/home/sweet/home/:user', :controller => 'home', :action => 'index'
-      map.connect ':controller/:action/:id'
-    end
-
-    # We need to create a new class in order to install the new named route.
-    kls = Class.new { include ActionController::UrlWriter }
-    controller = kls.new
-    assert controller.respond_to?(:home_url)
-    assert_equal '/brave/new/world',
-      controller.send(:url_for, :controller => 'brave', :action => 'new', :id => 'world', :only_path => true)
-
-    assert_equal("/home/sweet/home/alabama", controller.send(:home_url, :user => 'alabama', :host => 'unused', :only_path => true))
-    assert_equal("/home/sweet/home/alabama", controller.send(:home_path, 'alabama'))
-  ensure
-    ActionController::Routing::Routes.load!
-  end
-
-  def test_one_parameter
-    assert_equal('/c/a?param=val',
-      W.new.url_for(:only_path => true, :controller => 'c', :action => 'a', :param => 'val')
-    )
-  end
-
-  def test_two_parameters
-    url = W.new.url_for(:only_path => true, :controller => 'c', :action => 'a', :p1 => 'X1', :p2 => 'Y2')
-    params = extract_params(url)
-    assert_equal params[0], { :p1 => 'X1' }.to_query
-    assert_equal params[1], { :p2 => 'Y2' }.to_query
-  end
-
-  def test_hash_parameter
-    url = W.new.url_for(:only_path => true, :controller => 'c', :action => 'a', :query => {:name => 'Bob', :category => 'prof'})
-    params = extract_params(url)
-    assert_equal params[0], { 'query[category]' => 'prof' }.to_query
-    assert_equal params[1], { 'query[name]'     => 'Bob'  }.to_query
-  end
-
-  def test_array_parameter
-    url = W.new.url_for(:only_path => true, :controller => 'c', :action => 'a', :query => ['Bob', 'prof'])
-    params = extract_params(url)
-    assert_equal params[0], { 'query[]' => 'Bob'  }.to_query
-    assert_equal params[1], { 'query[]' => 'prof' }.to_query
-  end
-
-  def test_hash_recursive_parameters
-    url = W.new.url_for(:only_path => true, :controller => 'c', :action => 'a', :query => {:person => {:name => 'Bob', :position => 'prof'}, :hobby => 'piercing'})
-    params = extract_params(url)
-    assert_equal params[0], { 'query[hobby]'            => 'piercing' }.to_query
-    assert_equal params[1], { 'query[person][name]'     => 'Bob'      }.to_query
-    assert_equal params[2], { 'query[person][position]' => 'prof'     }.to_query
-  end
-
-  def test_hash_recursive_and_array_parameters
-    url = W.new.url_for(:only_path => true, :controller => 'c', :action => 'a', :id => 101, :query => {:person => {:name => 'Bob', :position => ['prof', 'art director']}, :hobby => 'piercing'})
-    assert_match %r(^/c/a/101), url
-    params = extract_params(url)
-    assert_equal params[0], { 'query[hobby]'              => 'piercing'     }.to_query
-    assert_equal params[1], { 'query[person][name]'       => 'Bob'          }.to_query
-    assert_equal params[2], { 'query[person][position][]' => 'prof'         }.to_query
-    assert_equal params[3], { 'query[person][position][]' => 'art director' }.to_query
-  end
-
-  def test_path_generation_for_symbol_parameter_keys
-    assert_generates("/image", :controller=> :image)
-  end
-
-  def test_named_routes_with_nil_keys
-    ActionController::Routing::Routes.clear!
-    ActionController::Routing::Routes.draw do |map|
-      map.main '', :controller => 'posts', :format => nil
-      map.resources :posts
-      map.connect ':controller/:action/:id'
-    end
-    # We need to create a new class in order to install the new named route.
-    kls = Class.new { include ActionController::UrlWriter }
-    kls.default_url_options[:host] = 'www.basecamphq.com'
-
-    controller = kls.new
-    params = {:action => :index, :controller => :posts, :format => :xml}
-    assert_equal("http://www.basecamphq.com/posts.xml", controller.send(:url_for, params))
-    params[:format] = nil
-    assert_equal("http://www.basecamphq.com/", controller.send(:url_for, params))
-  ensure
-    ActionController::Routing::Routes.load!
-  end
-
-  def test_formatted_url_methods_are_deprecated
-    ActionController::Routing::Routes.draw do |map|
-      map.resources :posts
-    end
-    # We need to create a new class in order to install the new named route.
-    kls = Class.new { include ActionController::UrlWriter }
-    controller = kls.new
-    params = {:id => 1, :format => :xml}
-    assert_deprecated do
-      assert_equal("/posts/1.xml", controller.send(:formatted_post_path, params))    
-    end
-    assert_deprecated do
-      assert_equal("/posts/1.xml", controller.send(:formatted_post_path, 1, :xml))    
-    end
-  ensure
-    ActionController::Routing::Routes.load!
-  end
-
-  def test_multiple_includes_maintain_distinct_options
-    first_class = Class.new { include ActionController::UrlWriter }
-    second_class = Class.new { include ActionController::UrlWriter }
-
-    first_host, second_host = 'firsthost.com', 'secondhost.com'
-
-    first_class.default_url_options[:host] = first_host
-    second_class.default_url_options[:host] = second_host
-
-    assert_equal first_class.default_url_options[:host], first_host
-    assert_equal second_class.default_url_options[:host], second_host
-  end
-
-  private
-    def extract_params(url)
-      url.split('?', 2).last.split('&')
-    end
-end
-=======
->>>>>>> c09c8be3
