require 'fileutils'
require 'abstract_unit'
require 'active_record_unit'

CACHE_DIR = 'test_cache'
# Don't change '/../temp/' cavalierly or you might hose something you don't want hosed
FILE_STORE_PATH = File.join(File.dirname(__FILE__), '/../temp/', CACHE_DIR)
ActionController::Base.page_cache_directory = FILE_STORE_PATH

<<<<<<< HEAD
# Force sweeper classes to load
ActionController::Caching::Sweeper
ActionController::Caching::Sweeping

class PageCachingTestController < ActionController::Base
=======
class CachingController < ActionController::Base
  abstract!

  self.cache_store = :file_store, FILE_STORE_PATH
end

class PageCachingTestController < CachingController
>>>>>>> c09c8be3
  caches_page :ok, :no_content, :if => Proc.new { |c| !c.request.format.json? }
  caches_page :found, :not_found
  caches_page :about_me

  def about_me
    respond_to do |format|
      format.html {render :text => 'I am html'}
      format.xml {render :text => 'I am xml'}
    end
  end

  def ok
    head :ok
  end

  def no_content
    head :no_content
  end

  def found
    redirect_to :action => 'ok'
  end

  def not_found
    head :not_found
  end

  def custom_path
    render :text => "Super soaker"
    cache_page("Super soaker", "/index.html")
  end

  def expire_custom_path
    expire_page("/index.html")
    head :ok
  end

  def trailing_slash
    render :text => "Sneak attack"
  end
end

class PageCachingTest < ActionController::TestCase
  def setup
<<<<<<< HEAD
    ActionController::Base.perform_caching = true

    ActionController::Routing::Routes.draw do |map|
      map.main '', :controller => 'posts', :format => nil
      map.formatted_posts 'posts.:format', :controller => 'posts'
      map.resources :posts
      map.connect ':controller/:action/:id'
    end
=======
    super
>>>>>>> c09c8be3

    @request = ActionController::TestRequest.new
    @request.host = 'hostname.com'
    @request.env.delete('PATH_INFO')

    @controller = PageCachingTestController.new
    @controller.perform_caching = true
    @controller.cache_store = :file_store, FILE_STORE_PATH

    @response   = ActionController::TestResponse.new

    @params = {:controller => 'posts', :action => 'index', :only_path => true}

    FileUtils.rm_rf(File.dirname(FILE_STORE_PATH))
    FileUtils.mkdir_p(FILE_STORE_PATH)
  end

  def teardown
    FileUtils.rm_rf(File.dirname(FILE_STORE_PATH))
    @controller.perform_caching = false
  end

  def test_should_obey_http_accept_attribute
    @request.env['HTTP_ACCEPT'] = 'text/xml'
    get :about_me
    assert File.exist?("#{FILE_STORE_PATH}/page_caching_test/about_me.xml")
    assert_equal 'I am xml', @response.body
  end

  def test_page_caching_resources_saves_to_correct_path_with_extension_even_if_default_route
    with_routing do |set|
      set.draw do |map|
        match 'posts.:format', :to => 'posts#index', :as => :formatted_posts
        match '/', :to => 'posts#index', :as => :main
      end
      @params[:format] = 'rss'
      assert_equal '/posts.rss', @routes.url_for(@params)
      @params[:format] = nil
      assert_equal '/', @routes.url_for(@params)
    end
  end

  def test_should_cache_get_with_ok_status
    get :ok
    assert_response :ok
    assert_page_cached :ok, "get with ok status should have been cached"
  end

  def test_should_cache_with_custom_path
    get :custom_path
    assert File.exist?("#{FILE_STORE_PATH}/index.html")
  end

  def test_should_expire_cache_with_custom_path
    get :custom_path
    assert File.exist?("#{FILE_STORE_PATH}/index.html")

    get :expire_custom_path
    assert !File.exist?("#{FILE_STORE_PATH}/index.html")
  end

  def test_should_cache_without_trailing_slash_on_url
    @controller.class.cache_page 'cached content', '/page_caching_test/trailing_slash'
    assert File.exist?("#{FILE_STORE_PATH}/page_caching_test/trailing_slash.html")
  end

  def test_should_cache_with_trailing_slash_on_url
    @controller.class.cache_page 'cached content', '/page_caching_test/trailing_slash/'
    assert File.exist?("#{FILE_STORE_PATH}/page_caching_test/trailing_slash.html")
  end

  def test_should_cache_ok_at_custom_path
    @request.env['PATH_INFO'] = '/index.html'
    get :ok
    assert_response :ok
    assert File.exist?("#{FILE_STORE_PATH}/index.html")
  end

  [:ok, :no_content, :found, :not_found].each do |status|
    [:get, :post, :put, :delete].each do |method|
      unless method == :get and status == :ok
        define_method "test_shouldnt_cache_#{method}_with_#{status}_status" do
          send(method, status)
          assert_response status
          assert_page_not_cached status, "#{method} with #{status} status shouldn't have been cached"
        end
      end
    end
  end

  def test_page_caching_conditional_options
    get :ok, :format=>'json'
    assert_page_not_cached :ok
  end

  private
    def assert_page_cached(action, message = "#{action} should have been cached")
      assert page_cached?(action), message
    end

    def assert_page_not_cached(action, message = "#{action} shouldn't have been cached")
      assert !page_cached?(action), message
    end

    def page_cached?(action)
      File.exist? "#{FILE_STORE_PATH}/page_caching_test/#{action}.html"
    end
end

class ActionCachingTestController < CachingController
  rescue_from(Exception) { head 500 }
  if defined? ActiveRecord
    rescue_from(ActiveRecord::RecordNotFound) { head :not_found }
  end

  caches_action :index, :redirected, :forbidden, :if => Proc.new { |c| !c.request.format.json? }, :expires_in => 1.hour
  caches_action :show, :cache_path => 'http://test.host/custom/show'
  caches_action :edit, :cache_path => Proc.new { |c| c.params[:id] ? "http://test.host/#{c.params[:id]};edit" : "http://test.host/edit" }
  caches_action :with_layout
  caches_action :layout_false, :layout => false
  caches_action :record_not_found, :four_oh_four, :simple_runtime_error

  layout 'talk_from_action.erb'

  def index
    @cache_this = MockTime.now.to_f.to_s
    render :text => @cache_this
  end

  def redirected
    redirect_to :action => 'index'
  end

  def forbidden
    render :text => "Forbidden"
    response.status = "403 Forbidden"
  end

  def with_layout
    @cache_this = MockTime.now.to_f.to_s
    render :text => @cache_this, :layout => true
  end

  def record_not_found
    raise ActiveRecord::RecordNotFound, "oops!"
  end

  def four_oh_four
    render :text => "404'd!", :status => 404
  end

  def simple_runtime_error
    raise "oops!"
  end

  alias_method :show, :index
  alias_method :edit, :index
  alias_method :destroy, :index
  alias_method :layout_false, :with_layout

  def expire
    expire_action :controller => 'action_caching_test', :action => 'index'
    render :nothing => true
  end

  def expire_xml
    expire_action :controller => 'action_caching_test', :action => 'index', :format => 'xml'
    render :nothing => true
  end
end

class MockTime < Time
  # Let Time spicy to assure that Time.now != Time.now
  def to_f
    super+rand
  end
end

class ActionCachingMockController
  attr_accessor :mock_url_for
  attr_accessor :mock_path

  def initialize
    yield self if block_given?
  end

  def url_for(*args)
    @mock_url_for
  end

  def params
    request.parameters
  end

  def request
    mocked_path = @mock_path
    Object.new.instance_eval(<<-EVAL)
      def path; '#{@mock_path}' end
      def format; 'all' end
      def parameters; {:format => nil}; end
      self
    EVAL
  end
end

class ActionCacheTest < ActionController::TestCase
  def setup
    super
    reset!
    FileUtils.mkdir_p(FILE_STORE_PATH)
    @path_class = ActionController::Caching::Actions::ActionCachePath
    @mock_controller = ActionCachingMockController.new
  end

  def teardown
    FileUtils.rm_rf(File.dirname(FILE_STORE_PATH))
  end

  def test_simple_action_cache
    get :index
    assert_response :success
    cached_time = content_to_cache
    assert_equal cached_time, @response.body
    assert fragment_exist?('hostname.com/action_caching_test')
    reset!

    get :index
    assert_response :success
    assert_equal cached_time, @response.body
  end

  def test_simple_action_not_cached
    get :destroy
    assert_response :success
    cached_time = content_to_cache
    assert_equal cached_time, @response.body
    assert !fragment_exist?('hostname.com/action_caching_test/destroy')
    reset!

    get :destroy
    assert_response :success
    assert_not_equal cached_time, @response.body
  end

  include RackTestUtils

  def test_action_cache_with_layout
    get :with_layout
    assert_response :success
    cached_time = content_to_cache
    assert_not_equal cached_time, @response.body
    assert fragment_exist?('hostname.com/action_caching_test/with_layout')
    reset!

    get :with_layout
    assert_response :success
    assert_not_equal cached_time, @response.body
    body = body_to_string(read_fragment('hostname.com/action_caching_test/with_layout'))
    assert_equal @response.body, body
  end

  def test_action_cache_with_layout_and_layout_cache_false
    get :layout_false
    assert_response :success
    cached_time = content_to_cache
    assert_not_equal cached_time, @response.body
    assert fragment_exist?('hostname.com/action_caching_test/layout_false')
    reset!

    get :layout_false
    assert_response :success
    assert_not_equal cached_time, @response.body

    body = body_to_string(read_fragment('hostname.com/action_caching_test/layout_false'))
    assert_equal cached_time, body
  end

  def test_action_cache_conditional_options
    @request.env['HTTP_ACCEPT'] = 'application/json'
    get :index
    assert_response :success
    assert !fragment_exist?('hostname.com/action_caching_test')
  end

<<<<<<< HEAD
  uses_mocha 'test action cache' do
    def test_action_cache_with_store_options
      MockTime.expects(:now).returns(12345).once
      @controller.expects(:read_fragment).with('hostname.com/action_caching_test', :expires_in => 1.hour).once
      @controller.expects(:write_fragment).with('hostname.com/action_caching_test', '12345.0', :expires_in => 1.hour).once
      get :index
    end
=======
  def test_action_cache_with_store_options
    MockTime.expects(:now).returns(12345).once
    @controller.expects(:read_fragment).with('hostname.com/action_caching_test', :expires_in => 1.hour).once
    @controller.expects(:write_fragment).with('hostname.com/action_caching_test', '12345.0', :expires_in => 1.hour).once
    get :index
    assert_response :success
>>>>>>> c09c8be3
  end

  def test_action_cache_with_custom_cache_path
    get :show
    assert_response :success
    cached_time = content_to_cache
    assert_equal cached_time, @response.body
    assert fragment_exist?('test.host/custom/show')
    reset!

    get :show
    assert_response :success
    assert_equal cached_time, @response.body
  end

  def test_action_cache_with_custom_cache_path_in_block
    get :edit
    assert_response :success
    assert fragment_exist?('test.host/edit')
    reset!

    get :edit, :id => 1
    assert_response :success
    assert fragment_exist?('test.host/1;edit')
  end

  def test_cache_expiration
    get :index
    assert_response :success
    cached_time = content_to_cache
    reset!

    get :index
    assert_response :success
    assert_equal cached_time, @response.body
    reset!

    get :expire
    assert_response :success
    reset!

    get :index
    assert_response :success
    new_cached_time = content_to_cache
    assert_not_equal cached_time, @response.body
    reset!

    get :index
    assert_response :success
    assert_equal new_cached_time, @response.body
  end

  def test_cache_expiration_isnt_affected_by_request_format
    get :index
    cached_time = content_to_cache
    reset!

    @request.request_uri = "/action_caching_test/expire.xml"
    get :expire, :format => :xml
    assert_response :success
    reset!

    get :index
    assert_response :success
    new_cached_time = content_to_cache
    assert_not_equal cached_time, @response.body
  end

  def test_cache_is_scoped_by_subdomain
    @request.host = 'jamis.hostname.com'
    get :index
    assert_response :success
    jamis_cache = content_to_cache

    reset!

    @request.host = 'david.hostname.com'
    get :index
    assert_response :success
    david_cache = content_to_cache
    assert_not_equal jamis_cache, @response.body

    reset!

    @request.host = 'jamis.hostname.com'
    get :index
    assert_response :success
    assert_equal jamis_cache, @response.body

    reset!

    @request.host = 'david.hostname.com'
    get :index
    assert_response :success
    assert_equal david_cache, @response.body
  end

  def test_redirect_is_not_cached
    get :redirected
    assert_response :redirect
    reset!

    get :redirected
    assert_response :redirect
  end

  def test_forbidden_is_not_cached
    get :forbidden
    assert_response :forbidden
    reset!

    get :forbidden
    assert_response :forbidden
  end

  def test_xml_version_of_resource_is_treated_as_different_cache
    with_routing do |set|
      set.draw do |map|
        match ':controller(/:action(.:format))'
      end

      get :index, :format => 'xml'
      assert_response :success
      cached_time = content_to_cache
      assert_equal cached_time, @response.body
      assert fragment_exist?('hostname.com/action_caching_test/index.xml')
      reset!

      get :index, :format => 'xml'
      assert_response :success
      assert_equal cached_time, @response.body
      assert_equal 'application/xml', @response.content_type
      reset!

      get :expire_xml
      assert_response :success
      reset!

      get :index, :format => 'xml'
      assert_response :success
      assert_not_equal cached_time, @response.body
    end
  end

  def test_correct_content_type_is_returned_for_cache_hit
    # run it twice to cache it the first time
    get :index, :id => 'content-type', :format => 'xml'
    get :index, :id => 'content-type', :format => 'xml'
    assert_response :success
    assert_equal 'application/xml', @response.content_type
  end

  def test_correct_content_type_is_returned_for_cache_hit_on_action_with_string_key
    # run it twice to cache it the first time
    get :show, :format => 'xml'
    get :show, :format => 'xml'
    assert_response :success
    assert_equal 'application/xml', @response.content_type
  end

  def test_correct_content_type_is_returned_for_cache_hit_on_action_with_string_key_from_proc
    # run it twice to cache it the first time
    get :edit, :id => 1, :format => 'xml'
    get :edit, :id => 1, :format => 'xml'
    assert_response :success
    assert_equal 'application/xml', @response.content_type
  end

  def test_empty_path_is_normalized
    @mock_controller.mock_url_for = 'http://example.org/'
    @mock_controller.mock_path    = '/'

    assert_equal 'example.org/index', @path_class.new(@mock_controller, {}).path
  end

  def test_file_extensions
    get :index, :id => 'kitten.jpg'
    get :index, :id => 'kitten.jpg'

    assert_response :success
  end

<<<<<<< HEAD
  def test_record_not_found_returns_404_for_multiple_requests
    get :record_not_found
    assert_response 404
    get :record_not_found
    assert_response 404
=======
  if defined? ActiveRecord
    def test_record_not_found_returns_404_for_multiple_requests
      get :record_not_found
      assert_response 404
      get :record_not_found
      assert_response 404
    end
>>>>>>> c09c8be3
  end

  def test_four_oh_four_returns_404_for_multiple_requests
    get :four_oh_four
    assert_response 404
    get :four_oh_four
    assert_response 404
  end

  def test_simple_runtime_error_returns_500_for_multiple_requests
    get :simple_runtime_error
    assert_response 500
    get :simple_runtime_error
    assert_response 500
  end

  private
    def content_to_cache
      assigns(:cache_this)
    end

    def reset!
      @request    = ActionController::TestRequest.new
      @response   = ActionController::TestResponse.new
      @controller = ActionCachingTestController.new
      @controller.singleton_class.send(:include, @routes.url_helpers)
      @request.host = 'hostname.com'
    end

    def fragment_exist?(path)
      @controller.fragment_exist?(path)
    end

    def read_fragment(path)
      @controller.read_fragment(path)
    end
end

class FragmentCachingTestController < CachingController
  def some_action; end;
end

class FragmentCachingTest < ActionController::TestCase
  def setup
    super
    @store = ActiveSupport::Cache::MemoryStore.new
    @controller = FragmentCachingTestController.new
    @controller.perform_caching = true
    @controller.cache_store = @store
    @params = {:controller => 'posts', :action => 'index'}
    @request = ActionController::TestRequest.new
    @response = ActionController::TestResponse.new
    @controller.params = @params
    @controller.request = @request
    @controller.response = @response
    @controller.send(:initialize_template_class, @response)
    @controller.send(:assign_shortcuts, @request, @response)
  end

  def test_fragment_cache_key
    assert_equal 'views/what a key', @controller.fragment_cache_key('what a key')
    assert_equal "views/test.host/fragment_caching_test/some_action",
                  @controller.fragment_cache_key(:controller => 'fragment_caching_test',:action => 'some_action')
  end

  def test_read_fragment_with_caching_enabled
    @store.write('views/name', 'value')
    assert_equal 'value', @controller.read_fragment('name')
  end

  def test_read_fragment_with_caching_disabled
    @controller.perform_caching = false
    @store.write('views/name', 'value')
    assert_nil @controller.read_fragment('name')
  end

  def test_fragment_exist_with_caching_enabled
    @store.write('views/name', 'value')
    assert @controller.fragment_exist?('name')
    assert !@controller.fragment_exist?('other_name')
  end

  def test_fragment_exist_with_caching_disabled
    @controller.perform_caching = false
    @store.write('views/name', 'value')
    assert !@controller.fragment_exist?('name')
    assert !@controller.fragment_exist?('other_name')
  end

  def test_write_fragment_with_caching_enabled
    assert_nil @store.read('views/name')
    assert_equal 'value', @controller.write_fragment('name', 'value')
    assert_equal 'value', @store.read('views/name')
  end

  def test_write_fragment_with_caching_disabled
    assert_nil @store.read('views/name')
    @controller.perform_caching = false
    assert_equal 'value', @controller.write_fragment('name', 'value')
    assert_nil @store.read('views/name')
  end

  def test_expire_fragment_with_simple_key
    @store.write('views/name', 'value')
    @controller.expire_fragment 'name'
    assert_nil @store.read('views/name')
  end

  def test_expire_fragment_with_regexp
    @store.write('views/name', 'value')
    @store.write('views/another_name', 'another_value')
    @store.write('views/primalgrasp', 'will not expire ;-)')

    @controller.expire_fragment /name/

    assert_nil @store.read('views/name')
    assert_nil @store.read('views/another_name')
    assert_equal 'will not expire ;-)', @store.read('views/primalgrasp')
  end

  def test_fragment_for
    @store.write('views/expensive', 'fragment content')
    fragment_computed = false

<<<<<<< HEAD
    buffer = 'generated till now -> '.html_safe
    @controller.fragment_for(buffer, 'expensive') { fragment_computed = true }
=======
    view_context = @controller.view_context

    buffer = 'generated till now -> '.html_safe
    buffer << view_context.send(:fragment_for, 'expensive') { fragment_computed = true }
>>>>>>> c09c8be3

    assert !fragment_computed
    assert_equal 'generated till now -> fragment content', buffer
  end

  def test_html_safety
    assert_nil @store.read('views/name')
    content = 'value'.html_safe
    assert_equal content, @controller.write_fragment('name', content)

<<<<<<< HEAD
    buffer = 'generated till now -> '.html_safe
    @controller.fragment_for(buffer, 'expensive') { fragment_computed = true }
=======
    cached = @store.read('views/name')
    assert_equal content, cached
    assert_equal String, cached.class
>>>>>>> c09c8be3

    html_safe = @controller.read_fragment('name')
    assert_equal content, html_safe
    assert html_safe.html_safe?
  end

  def test_html_safety
    assert_nil @store.read('views/name')
    content = 'value'.html_safe
    assert_equal content, @controller.write_fragment('name', content)

    cached = @store.read('views/name')
    assert_equal content, cached
    assert_equal String, cached.class

    html_safe = @controller.read_fragment('name')
    assert_equal content, html_safe
    assert html_safe.html_safe?
  end
end

class FunctionalCachingController < CachingController
  def fragment_cached
  end

  def html_fragment_cached_with_partial
    respond_to do |format|
      format.html
    end
  end

  def js_fragment_cached_with_partial
    respond_to do |format|
      format.js
    end
  end

  def formatted_fragment_cached
    respond_to do |format|
      format.html
      format.xml
      format.js
    end
  end

  def rescue_action(e)
    raise e
  end
end

class FunctionalFragmentCachingTest < ActionController::TestCase
  def setup
    super
    @store = ActiveSupport::Cache::MemoryStore.new
    @controller = FunctionalCachingController.new
    @controller.perform_caching = true
    @controller.cache_store = @store
    @request = ActionController::TestRequest.new
    @response = ActionController::TestResponse.new
  end

  def test_fragment_caching
    get :fragment_cached
    assert_response :success
    expected_body = <<-CACHED
Hello
This bit's fragment cached
CACHED
    assert_equal expected_body, @response.body

    assert_equal "This bit's fragment cached", @store.read('views/test.host/functional_caching/fragment_cached')
  end

  def test_fragment_caching_in_partials
    get :html_fragment_cached_with_partial
    assert_response :success
    assert_match /Old fragment caching in a partial/, @response.body
    assert_match "Old fragment caching in a partial", @store.read('views/test.host/functional_caching/html_fragment_cached_with_partial')
  end

  def test_render_inline_before_fragment_caching
    get :inline_fragment_cached
    assert_response :success
    assert_match /Some inline content/, @response.body
    assert_match /Some cached content/, @response.body
    assert_match "Some cached content", @store.read('views/test.host/functional_caching/inline_fragment_cached')
  end

  def test_fragment_caching_in_rjs_partials
    xhr :get, :js_fragment_cached_with_partial
    assert_response :success
    assert_match /Old fragment caching in a partial/, @response.body
    assert_match "Old fragment caching in a partial", @store.read('views/test.host/functional_caching/js_fragment_cached_with_partial')
  end

  def test_html_formatted_fragment_caching
    get :formatted_fragment_cached, :format => "html"
    assert_response :success
    expected_body = "<body>\n<p>ERB</p>\n</body>\n"

    assert_equal expected_body, @response.body

    assert_equal "<p>ERB</p>", @store.read('views/test.host/functional_caching/formatted_fragment_cached')
  end

  def test_xml_formatted_fragment_caching
    get :formatted_fragment_cached, :format => "xml"
    assert_response :success
    expected_body = "<body>\n  <p>Builder</p>\n</body>\n"

    assert_equal expected_body, @response.body

    assert_equal "  <p>Builder</p>\n", @store.read('views/test.host/functional_caching/formatted_fragment_cached')
  end
end<|MERGE_RESOLUTION|>--- conflicted
+++ resolved
@@ -7,13 +7,6 @@
 FILE_STORE_PATH = File.join(File.dirname(__FILE__), '/../temp/', CACHE_DIR)
 ActionController::Base.page_cache_directory = FILE_STORE_PATH
 
-<<<<<<< HEAD
-# Force sweeper classes to load
-ActionController::Caching::Sweeper
-ActionController::Caching::Sweeping
-
-class PageCachingTestController < ActionController::Base
-=======
 class CachingController < ActionController::Base
   abstract!
 
@@ -21,7 +14,6 @@
 end
 
 class PageCachingTestController < CachingController
->>>>>>> c09c8be3
   caches_page :ok, :no_content, :if => Proc.new { |c| !c.request.format.json? }
   caches_page :found, :not_found
   caches_page :about_me
@@ -66,18 +58,7 @@
 
 class PageCachingTest < ActionController::TestCase
   def setup
-<<<<<<< HEAD
-    ActionController::Base.perform_caching = true
-
-    ActionController::Routing::Routes.draw do |map|
-      map.main '', :controller => 'posts', :format => nil
-      map.formatted_posts 'posts.:format', :controller => 'posts'
-      map.resources :posts
-      map.connect ':controller/:action/:id'
-    end
-=======
     super
->>>>>>> c09c8be3
 
     @request = ActionController::TestRequest.new
     @request.host = 'hostname.com'
@@ -362,22 +343,12 @@
     assert !fragment_exist?('hostname.com/action_caching_test')
   end
 
-<<<<<<< HEAD
-  uses_mocha 'test action cache' do
-    def test_action_cache_with_store_options
-      MockTime.expects(:now).returns(12345).once
-      @controller.expects(:read_fragment).with('hostname.com/action_caching_test', :expires_in => 1.hour).once
-      @controller.expects(:write_fragment).with('hostname.com/action_caching_test', '12345.0', :expires_in => 1.hour).once
-      get :index
-    end
-=======
   def test_action_cache_with_store_options
     MockTime.expects(:now).returns(12345).once
     @controller.expects(:read_fragment).with('hostname.com/action_caching_test', :expires_in => 1.hour).once
     @controller.expects(:write_fragment).with('hostname.com/action_caching_test', '12345.0', :expires_in => 1.hour).once
     get :index
     assert_response :success
->>>>>>> c09c8be3
   end
 
   def test_action_cache_with_custom_cache_path
@@ -560,13 +531,6 @@
     assert_response :success
   end
 
-<<<<<<< HEAD
-  def test_record_not_found_returns_404_for_multiple_requests
-    get :record_not_found
-    assert_response 404
-    get :record_not_found
-    assert_response 404
-=======
   if defined? ActiveRecord
     def test_record_not_found_returns_404_for_multiple_requests
       get :record_not_found
@@ -574,7 +538,6 @@
       get :record_not_found
       assert_response 404
     end
->>>>>>> c09c8be3
   end
 
   def test_four_oh_four_returns_404_for_multiple_requests
@@ -699,37 +662,13 @@
     @store.write('views/expensive', 'fragment content')
     fragment_computed = false
 
-<<<<<<< HEAD
-    buffer = 'generated till now -> '.html_safe
-    @controller.fragment_for(buffer, 'expensive') { fragment_computed = true }
-=======
     view_context = @controller.view_context
 
     buffer = 'generated till now -> '.html_safe
     buffer << view_context.send(:fragment_for, 'expensive') { fragment_computed = true }
->>>>>>> c09c8be3
 
     assert !fragment_computed
     assert_equal 'generated till now -> fragment content', buffer
-  end
-
-  def test_html_safety
-    assert_nil @store.read('views/name')
-    content = 'value'.html_safe
-    assert_equal content, @controller.write_fragment('name', content)
-
-<<<<<<< HEAD
-    buffer = 'generated till now -> '.html_safe
-    @controller.fragment_for(buffer, 'expensive') { fragment_computed = true }
-=======
-    cached = @store.read('views/name')
-    assert_equal content, cached
-    assert_equal String, cached.class
->>>>>>> c09c8be3
-
-    html_safe = @controller.read_fragment('name')
-    assert_equal content, html_safe
-    assert html_safe.html_safe?
   end
 
   def test_html_safety
