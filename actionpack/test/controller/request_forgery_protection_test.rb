--- conflicted
+++ resolved
@@ -15,13 +15,10 @@
     render :text => 'pwn'
   end
 
-<<<<<<< HEAD
-=======
   def meta
     render :inline => "<%= csrf_meta_tag %>"
   end
 
->>>>>>> c09c8be3
   def rescue_action(e) raise e end
 end
 
@@ -152,15 +149,11 @@
       delete :index, :format => 'xml'
     end
   end
-  
+
   def test_should_allow_xhr_post_without_token
     assert_nothing_raised { xhr :post, :index }
   end
-<<<<<<< HEAD
-  
-=======
-
->>>>>>> c09c8be3
+
   def test_should_allow_xhr_put_without_token
     assert_nothing_raised { xhr :put, :index }
   end
@@ -168,20 +161,12 @@
   def test_should_allow_xhr_delete_without_token
     assert_nothing_raised { xhr :delete, :index }
   end
-<<<<<<< HEAD
-  
-=======
-
->>>>>>> c09c8be3
+
   def test_should_allow_xhr_post_with_encoded_form_content_type_without_token
     @request.env['CONTENT_TYPE'] = Mime::URL_ENCODED_FORM.to_s
     assert_nothing_raised { xhr :post, :index }
   end
-<<<<<<< HEAD
-  
-=======
-
->>>>>>> c09c8be3
+
   def test_should_allow_post_with_token
     post :index, :authenticity_token => @token
     assert_response :success
@@ -263,14 +248,11 @@
       assert_nothing_raised { send(method, :index)}
     end
   end
-<<<<<<< HEAD
-=======
 
   test 'should not emit a csrf-token meta tag' do
     get :meta
     assert_blank @response.body
   end
->>>>>>> c09c8be3
 end
 
 class CustomAuthenticityParamControllerTest < ActionController::TestCase
