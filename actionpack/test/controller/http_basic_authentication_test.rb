--- conflicted
+++ resolved
@@ -12,10 +12,6 @@
 
     def display
       render :text => 'Definitely Maybe'
-    end
-    
-    def show
-      render :text => 'Only for loooooong credentials'
     end
 
     def show
@@ -37,11 +33,7 @@
         request_http_basic_authentication("SuperSecret")
       end
     end
-<<<<<<< HEAD
-    
-=======
 
->>>>>>> c09c8be3
     def authenticate_long_credentials
       authenticate_or_request_with_http_basic do |username, password|
         username == '1234567890123456789012345678901234567890' && password == '1234567890123456789012345678901234567890'
@@ -64,11 +56,7 @@
     test "successful authentication with #{header.downcase} and long credentials" do
       @request.env[header] = encode_credentials('1234567890123456789012345678901234567890', '1234567890123456789012345678901234567890')
       get :show
-<<<<<<< HEAD
-      
-=======
 
->>>>>>> c09c8be3
       assert_response :success
       assert_equal 'Only for loooooong credentials', @response.body, "Authentication failed for request header #{header} and long credentials"
     end
