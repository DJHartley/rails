--- conflicted
+++ resolved
@@ -198,42 +198,6 @@
       mixin.__send__(:remove_method, :method_missing)
     end
   end
-
-  # RSpec mixes Matchers (which has a #method_missing) into
-  # IntegrationTest's superclass.  Make sure IntegrationTest does not
-  # try to delegate these methods to the session object.
-  def test_does_not_prevent_method_missing_passing_up_to_ancestors
-    mixin = Module.new do
-      def method_missing(name, *args)
-        name.to_s == 'foo' ? 'pass' : super
-      end
-    end
-    @test.class.superclass.__send__(:include, mixin)
-    begin
-      assert_equal 'pass', @test.foo
-    ensure
-      # leave other tests as unaffected as possible
-      mixin.__send__(:remove_method, :method_missing)
-    end
-  end
-end
-
-require 'active_record_unit'
-# Tests that fixtures are accessible in the integration test sessions
-class IntegrationTestWithFixtures < ActiveRecordTestCase
-  include ActionController::Integration::Runner
-
-  fixtures :companies
-
-  def test_fixtures_in_new_session
-    sym = :thirty_seven_signals
-    # fixtures are accessible in main session
-    assert_not_nil companies(sym)
-
-    # create a new session and the fixtures should be accessible in it as well
-    session1 = open_session { |sess| }
-    assert_not_nil session1.companies(sym)
-  end
 end
 
 # Tests that integration tests don't call Controller test methods for processing.
@@ -267,22 +231,6 @@
       render :text => "foo: #{params[:foo]}", :status => 200
     end
 
-    def post_with_multiparameter_params
-      render :text => "foo(1i): #{params[:"foo(1i)"]}, foo(2i): #{params[:"foo(2i)"]}", :status => 200
-    end
-
-    def multipart_post_with_multiparameter_params
-      render :text => "foo(1i): #{params[:"foo(1i)"]}, foo(2i): #{params[:"foo(2i)"]}, filesize: #{params[:file].size}", :status => 200
-    end
-
-    def multipart_post_with_nested_params
-      render :text => "foo: #{params[:foo][0]}, #{params[:foo][1]}; [filesize: #{params[:file_list][0][:content].size}, filesize: #{params[:file_list][1][:content].size}]", :status => 200
-    end
-
-    def multipart_post_with_multiparameter_complex_params
-      render :text => "foo(1i): #{params[:"foo(1i)"]}, foo(2i): #{params[:"foo(2i)"]}, [filesize: #{params[:file_list][0][:content].size}, filesize: #{params[:file_list][1][:content].size}]", :status => 200
-    end
-
     def post
       render :text => "Created", :status => 201
     end
@@ -310,8 +258,6 @@
       redirect_to :action => "get"
     end
   end
-
-  FILES_DIR = File.dirname(__FILE__) + '/../fixtures/multipart'
 
   def test_get
     with_test_route_set do
@@ -350,14 +296,6 @@
       self.cookies['cookie_1'] = "sugar"
       self.cookies['cookie_2'] = "oatmeal"
       get '/cookie_monster'
-<<<<<<< HEAD
-      assert_equal 410, status
-      assert_equal "Gone", status_message
-      assert_response 410
-      assert_response :gone
-      assert_equal({"cookie_1"=>"", "cookie_2"=>"oatmeal", "cookie_3"=>"chocolate"}, cookies)
-      assert_equal "Gone", response.body
-=======
       assert_equal "cookie_1=; path=/\ncookie_3=chocolate; path=/", headers["Set-Cookie"]
       assert_equal({"cookie_1"=>"", "cookie_2"=>"oatmeal", "cookie_3"=>"chocolate"}, cookies.to_hash)
     end
@@ -396,7 +334,6 @@
 
       assert_equal nil, headers["Set-Cookie"]
       assert_equal({"foo"=>"bar"}, cookies.to_hash)
->>>>>>> c09c8be3
     end
   end
 
@@ -458,42 +395,6 @@
     end
   end
 
-  def test_post_with_multiparameter_attribute_parameters
-    with_test_route_set do
-      post '/post_with_multiparameter_params', :"foo(1i)" => "bar", :"foo(2i)" => "baz"
-
-      assert_equal 200, status
-      assert_equal "foo(1i): bar, foo(2i): baz", response.body
-    end
-  end
-
-  def test_multipart_post_with_multiparameter_attribute_parameters
-    with_test_route_set do
-      post '/multipart_post_with_multiparameter_params', :"foo(1i)" => "bar", :"foo(2i)" => "baz", :file => fixture_file_upload(FILES_DIR + "/mona_lisa.jpg", "image/jpg")
-
-      assert_equal 200, status
-      assert_equal "foo(1i): bar, foo(2i): baz, filesize: 159528", response.body
-    end
-  end
-
-  def test_multipart_post_with_nested_params
-    with_test_route_set do
-      post '/multipart_post_with_nested_params', :"foo" => ['a', 'b'], :file_list => [{:content => fixture_file_upload(FILES_DIR + "/mona_lisa.jpg", "image/jpg")}, {:content => fixture_file_upload(FILES_DIR + "/mona_lisa.jpg", "image/jpg")}]
-
-      assert_equal 200, status
-      assert_equal "foo: a, b; [filesize: 159528, filesize: 159528]", response.body
-    end
-  end
-
-  def test_multipart_post_with_multiparameter_complex_attribute_parameters
-    with_test_route_set do
-      post '/multipart_post_with_multiparameter_complex_params', :"foo(1i)" => "bar", :"foo(2i)" => "baz", :file_list => [{:content => fixture_file_upload(FILES_DIR + "/mona_lisa.jpg", "image/jpg")}, {:content => fixture_file_upload(FILES_DIR + "/mona_lisa.jpg", "image/jpg")}]
-
-      assert_equal 200, status
-      assert_equal "foo(1i): bar, foo(2i): baz, [filesize: 159528, filesize: 159528]", response.body
-    end
-  end
-
   def test_head
     with_test_route_set do
       head '/get'
@@ -569,27 +470,6 @@
     assert_response :not_found
     assert_equal '', response.body
   end
-<<<<<<< HEAD
-end
-
-class StringSubclassBodyTest < ActionController::IntegrationTest
-  class SafeString < String
-  end
-
-  class SafeStringMiddleware
-    def self.call(env)
-      [200, {"Content-Type" => "text/plain", "Content-Length" => "12"}, [SafeString.new("Hello World!")]]
-    end
-  end
-
-  def setup
-    @integration_session = ActionController::Integration::Session.new(SafeStringMiddleware)
-  end
-
-  def test_string_subclass_body
-    get '/'
-    assert_equal 'Hello World!', response.body
-=======
 
   def test_generate_url_without_controller
     assert_equal 'http://www.example.com/foo', url_for(:controller => "foo")
@@ -640,6 +520,5 @@
   test "missing route helper after controller access" do
     get '/foo'
     assert_raise(NameError) { missing_path }
->>>>>>> c09c8be3
   end
 end