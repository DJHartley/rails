--- conflicted
+++ resolved
@@ -1,14 +1,7 @@
-<<<<<<< HEAD
-# encoding: us-ascii
-require 'abstract_unit'
-require 'controller/fake_controllers'
-require 'action_controller/routing/route_set'
-=======
 # encoding: utf-8
 require 'abstract_unit'
 require 'controller/fake_controllers'
 require 'active_support/dependencies'
->>>>>>> c09c8be3
 
 class MilestonesController < ActionController::Base
   def index() head :ok end
@@ -58,314 +51,22 @@
   end
 end
 
-<<<<<<< HEAD
-class SegmentTest < Test::Unit::TestCase
-  def test_first_segment_should_interpolate_for_structure
-    s = ROUTING::Segment.new
-    def s.interpolation_statement(array) 'hello' end
-    assert_equal 'hello', s.continue_string_structure([])
-  end
-
-  def test_interpolation_statement
-    s = ROUTING::StaticSegment.new("Hello")
-    assert_equal "Hello", eval(s.interpolation_statement([]))
-    assert_equal "HelloHello", eval(s.interpolation_statement([s]))
-
-    s2 = ROUTING::StaticSegment.new("-")
-    assert_equal "Hello-Hello", eval(s.interpolation_statement([s, s2]))
-
-    s3 = ROUTING::StaticSegment.new("World")
-    assert_equal "Hello-World", eval(s3.interpolation_statement([s, s2]))
-  end
-end
-
-class StaticSegmentTest < Test::Unit::TestCase
-  def test_interpolation_chunk_should_respect_raw
-    s = ROUTING::StaticSegment.new('Hello World')
-    assert !s.raw?
-    assert_equal 'Hello%20World', s.interpolation_chunk
-
-    s = ROUTING::StaticSegment.new('Hello World', :raw => true)
-    assert s.raw?
-    assert_equal 'Hello World', s.interpolation_chunk
-  end
-
-  def test_regexp_chunk_should_escape_specials
-    s = ROUTING::StaticSegment.new('Hello*World')
-    assert_equal 'Hello\*World', s.regexp_chunk
-
-    s = ROUTING::StaticSegment.new('HelloWorld')
-    assert_equal 'HelloWorld', s.regexp_chunk
-  end
-
-  def test_regexp_chunk_should_add_question_mark_for_optionals
-    s = ROUTING::StaticSegment.new("/", :optional => true)
-    assert_equal "/?", s.regexp_chunk
-
-    s = ROUTING::StaticSegment.new("hello", :optional => true)
-    assert_equal "(?:hello)?", s.regexp_chunk
-  end
-end
-
-class DynamicSegmentTest < ActiveSupport::TestCase
-  def setup
-    @segment = nil
-  end
-
-  def segment(options = {})
-    unless @segment
-      @segment = ROUTING::DynamicSegment.new(:a, options)
-    end
-    @segment
-  end
-
-  def test_extract_value
-    s = ROUTING::DynamicSegment.new(:a)
-
-    hash = {:a => '10', :b => '20'}
-    assert_equal '10', eval(s.extract_value)
-
-    hash = {:b => '20'}
-    assert_equal nil, eval(s.extract_value)
-
-    s.default = '20'
-    assert_equal '20', eval(s.extract_value)
-  end
-
-  def test_default_local_name
-    assert_equal 'a_value', segment.local_name,
-      "Unexpected name -- all value_check tests will fail!"
-  end
-
-  def test_presence_value_check
-    a_value = 10
-    assert eval(segment.value_check)
-  end
-
-  def test_regexp_value_check_rejects_nil
-    segment = segment(:regexp => /\d+/)
-
-    a_value = nil
-    assert !eval(segment.value_check)
-  end
-
-  def test_optional_regexp_value_check_should_accept_nil
-    segment = segment(:regexp => /\d+/, :optional => true)
-
-    a_value = nil
-    assert eval(segment.value_check)
-  end
-
-  def test_regexp_value_check_rejects_no_match
-    segment = segment(:regexp => /\d+/)
-
-    a_value = "Hello20World"
-    assert !eval(segment.value_check)
-
-    a_value = "20Hi"
-    assert !eval(segment.value_check)
-  end
-
-  def test_regexp_value_check_accepts_match
-    segment = segment(:regexp => /\d+/)
-    a_value = "30"
-    assert eval(segment.value_check)
-  end
-
-  def test_value_check_fails_on_nil
-    a_value = nil
-    assert ! eval(segment.value_check)
-  end
-
-  def test_optional_value_needs_no_check
-    segment = segment(:optional => true)
-
-    a_value = nil
-    assert_equal nil, segment.value_check
-  end
-
-  def test_regexp_value_check_should_accept_match_with_default
-    segment = segment(:regexp => /\d+/, :default => '200')
-
-    a_value = '100'
-    assert eval(segment.value_check)
-  end
-
-  def test_expiry_should_not_trigger_once_expired
-    expired = true
-    hash = merged = {:a => 2, :b => 3}
-    options = {:b => 3}
-    expire_on = Hash.new { raise 'No!!!' }
-
-    eval(segment.expiry_statement)
-  rescue RuntimeError
-    flunk "Expiry check should not have occurred!"
-  end
-
-  def test_expiry_should_occur_according_to_expire_on
-    expired = false
-    hash = merged = {:a => 2, :b => 3}
-    options = {:b => 3}
-
-    expire_on = {:b => true, :a => false}
-    eval(segment.expiry_statement)
-    assert !expired
-    assert_equal({:a => 2, :b => 3}, hash)
-
-    expire_on = {:b => true, :a => true}
-    eval(segment.expiry_statement)
-    assert expired
-    assert_equal({:b => 3}, hash)
-  end
-
-  def test_extraction_code_should_return_on_nil
-    hash = merged = {:b => 3}
-    options = {:b => 3}
-    a_value = nil
-
-    # Local jump because of return inside eval.
-    assert_raise(LocalJumpError) { eval(segment.extraction_code) }
-  end
-
-  def test_extraction_code_should_return_on_mismatch
-    segment = segment(:regexp => /\d+/)
-    hash = merged = {:a => 'Hi', :b => '3'}
-    options = {:b => '3'}
-    a_value = nil
-
-    # Local jump because of return inside eval.
-    assert_raise(LocalJumpError) { eval(segment.extraction_code) }
-  end
-
-  def test_extraction_code_should_accept_value_and_set_local
-    hash = merged = {:a => 'Hi', :b => '3'}
-    options = {:b => '3'}
-    a_value = nil
-    expired = true
-
-    eval(segment.extraction_code)
-    assert_equal 'Hi', a_value
-  end
-
-  def test_extraction_should_work_without_value_check
-    segment.default = 'hi'
-    hash = merged = {:b => '3'}
-    options = {:b => '3'}
-    a_value = nil
-    expired = true
-
-    eval(segment.extraction_code)
-    assert_equal 'hi', a_value
-  end
-
-  def test_extraction_code_should_perform_expiry
-    expired = false
-    hash = merged = {:a => 'Hi', :b => '3'}
-    options = {:b => '3'}
-    expire_on = {:a => true}
-    a_value = nil
-
-    eval(segment.extraction_code)
-    assert_equal 'Hi', a_value
-    assert expired
-    assert_equal options, hash
-  end
-
-  def test_interpolation_chunk_should_replace_value
-    a_value = 'Hi'
-    assert_equal a_value, eval(%("#{segment.interpolation_chunk}"))
-  end
-
-  def test_interpolation_chunk_should_accept_nil
-    a_value = nil
-    assert_equal '', eval(%("#{segment.interpolation_chunk('a_value')}"))
-  end
-
-  def test_value_regexp_should_be_nil_without_regexp
-    assert_equal nil, segment.value_regexp
-  end
-
-  def test_value_regexp_should_match_exacly
-    segment = segment(:regexp => /\d+/)
-    assert_no_match segment.value_regexp, "Hello 10 World"
-    assert_no_match segment.value_regexp, "Hello 10"
-    assert_no_match segment.value_regexp, "10 World"
-    assert_match segment.value_regexp, "10"
-  end
-
-  def test_regexp_chunk_should_return_string
-    segment = segment(:regexp => /\d+/)
-    assert_kind_of String, segment.regexp_chunk
-  end
-
-  def test_build_pattern_non_optional_with_no_captures
-    # Non optional
-    a_segment = ROUTING::DynamicSegment.new(nil, :regexp => /\d+/)
-    assert_equal "(\\d+)stuff", a_segment.build_pattern('stuff')
-  end
-
-  def test_build_pattern_non_optional_with_captures
-    # Non optional
-    a_segment = ROUTING::DynamicSegment.new(nil, :regexp => /(\d+)(.*?)/)
-    assert_equal "((\\d+)(.*?))stuff", a_segment.build_pattern('stuff')
-  end
-
-  def test_optionality_implied
-    a_segment = ROUTING::DynamicSegment.new(:id)
-    assert a_segment.optionality_implied?
-
-    a_segment = ROUTING::DynamicSegment.new(:action)
-    assert a_segment.optionality_implied?
-  end
-
-  def test_modifiers_must_be_handled_sensibly
-    a_segment = ROUTING::DynamicSegment.new(nil, :regexp => /david|jamis/i)
-    assert_equal "((?i-mx:david|jamis))stuff", a_segment.build_pattern('stuff')
-    a_segment = ROUTING::DynamicSegment.new(nil, :regexp =>  /david|jamis/x)
-    assert_equal "((?x-mi:david|jamis))stuff", a_segment.build_pattern('stuff')
-    a_segment = ROUTING::DynamicSegment.new(nil, :regexp => /david|jamis/)
-    assert_equal "(david|jamis)stuff", a_segment.build_pattern('stuff')
-  end
-end
-
-class ControllerSegmentTest < Test::Unit::TestCase
-  def test_regexp_should_only_match_possible_controllers
-    ActionController::Routing.with_controllers %w(admin/accounts admin/users account pages) do
-      cs = ROUTING::ControllerSegment.new :controller
-      regexp = %r{\A#{cs.regexp_chunk}\Z}
-
-      ActionController::Routing.possible_controllers.each do |name|
-        assert_match regexp, name
-        assert_no_match regexp, "#{name}_fake"
-=======
 class MockController
   def self.build(helpers)
     Class.new do
       def url_for(options)
         options[:protocol] ||= "http"
         options[:host] ||= "test.host"
->>>>>>> c09c8be3
 
         super(options)
       end
 
-<<<<<<< HEAD
-class PathSegmentTest < ActiveSupport::TestCase
-  def setup
-    @segment = nil
-  end
-
-  def segment(options = {})
-    unless @segment
-      @segment = ROUTING::PathSegment.new(:path, options)
-=======
       include helpers
->>>>>>> c09c8be3
     end
   end
 end
 
-class LegacyRouteSetTests < ActiveSupport::TestCase
+class LegacyRouteSetTests < Test::Unit::TestCase
   attr_reader :rs
 
   def setup
@@ -374,10 +75,6 @@
 
   def teardown
     @rs.clear!
-  end
-
-  def test_routes_for_controller_and_action_deprecated
-    assert_deprecated { @rs.routes_for_controller_and_action("controller", "action") }
   end
 
   def test_default_setup
@@ -655,39 +352,7 @@
     rs.draw do |map|
       map.post 'post/:id', :controller=> 'post', :action=> 'show', :requirements => {:id => /\d+/}
     end
-<<<<<<< HEAD
-    exception = assert_raise(ActionController::RoutingError) { rs.generate(:controller => 'post', :action => 'show', :bad_param => "foo", :use_route => "post") }
-    assert_match(/^post_url failed to generate/, exception.message)
-    from_match = exception.message.match(/from \{[^\}]+\}/).to_s
-    assert_match(/:bad_param=>"foo"/,   from_match)
-    assert_match(/:action=>"show"/,     from_match)
-    assert_match(/:controller=>"post"/, from_match)
-
-    expected_match = exception.message.match(/expected: \{[^\}]+\}/).to_s
-    assert_no_match(/:bad_param=>"foo"/,   expected_match)
-    assert_match(   /:action=>"show"/,     expected_match)
-    assert_match(   /:controller=>"post"/, expected_match)
-
-    diff_match = exception.message.match(/diff: \{[^\}]+\}/).to_s
-    assert_match(   /:bad_param=>"foo"/,   diff_match)
-    assert_no_match(/:action=>"show"/,     diff_match)
-    assert_no_match(/:controller=>"post"/, diff_match)
-  end
-
-  # this specifies the case where your formerly would get a very confusing error message with an empty diff
-  def test_should_have_better_error_message_when_options_diff_is_empty
-    rs.draw do |map|
-      map.content '/content/:query', :controller => 'content', :action => 'show'
-    end
-
-    exception = assert_raise(ActionController::RoutingError) { rs.generate(:controller => 'content', :action => 'show', :use_route => "content") }
-    assert_match %r[:action=>"show"], exception.message
-    assert_match %r[:controller=>"content"], exception.message
-    assert_match %r[you may have ambiguous routes, or you may need to supply additional parameters for this route], exception.message
-    assert_match %r[content_url has the following required parameters: \["content", :query\] - are they all satisfied?], exception.message
-=======
     assert_raise(ActionController::RoutingError) { rs.generate(:controller => 'post', :action => 'show', :bad_param => "foo", :use_route => "post") }
->>>>>>> c09c8be3
   end
 
   def test_dynamic_path_allowed
@@ -1051,13 +716,7 @@
     set.draw do |map|
       map.connect '/users/index', :controller => :users, :action => :index
     end
-<<<<<<< HEAD
-    @request = ActionController::TestRequest.new
-    @request.request_uri = '/users/index'
-    assert_nothing_raised { set.recognize(@request) }
-=======
     params = set.recognize_path('/users/index', :method => :get)
->>>>>>> c09c8be3
     assert_equal 1, set.routes.size
   end
 
@@ -1744,20 +1403,6 @@
     end
     assert_equal({:controller => 'pages', :action => 'show', :name => 'JAMIS'}, set.recognize_path('/page/JAMIS'))
   end
-<<<<<<< HEAD
-
-  def test_routes_with_symbols
-    set.draw do |map|
-      map.connect 'unnamed', :controller => :pages, :action => :show, :name => :as_symbol
-      map.named   'named',   :controller => :pages, :action => :show, :name => :as_symbol
-    end
-    assert_equal({:controller => 'pages', :action => 'show', :name => :as_symbol}, set.recognize_path('/unnamed'))
-    assert_equal({:controller => 'pages', :action => 'show', :name => :as_symbol}, set.recognize_path('/named'))
-  end
-
-end
-=======
->>>>>>> c09c8be3
 
   def test_routes_with_symbols
     set.draw do |map|
@@ -2245,14 +1890,6 @@
     assert_equal ['/posts', []], @routes.generate_extras(:controller => 'posts', :action => 'index')
     assert_equal ['/posts', [:foo]], @routes.generate_extras(:controller => 'posts', :action => 'index', :foo => 'bar')
   end
-<<<<<<< HEAD
-
-  def test_load_multiple_configurations
-    routes.add_configuration_file("engines.rb")
-
-    File.expects(:stat).at_least_once.returns(@stat)
-=======
->>>>>>> c09c8be3
 
   def test_extras
     params = {:controller => 'people'}
