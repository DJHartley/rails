require 'abstract_unit'

class HttpDigestAuthenticationTest < ActionController::TestCase
  class DummyDigestController < ActionController::Base
    before_filter :authenticate, :only => :index
    before_filter :authenticate_with_request, :only => :display

    USERS = { 'lifo' => 'world', 'pretty' => 'please',
              'dhh' => ::Digest::MD5::hexdigest(["dhh","SuperSecret","secret"].join(":"))}

    def index
      render :text => "Hello Secret"
    end

    def display
      render :text => 'Definitely Maybe'
    end

    private

    def authenticate
      authenticate_or_request_with_http_digest("SuperSecret") do |username|
        # Return the password
        USERS[username]
      end
    end

    def authenticate_with_request
      if authenticate_with_http_digest("SuperSecret")  { |username| USERS[username] }
        @logged_in = true
      else
        request_http_digest_authentication("SuperSecret", "Authentication Failed")
      end
    end
  end

  AUTH_HEADERS = ['HTTP_AUTHORIZATION', 'X-HTTP_AUTHORIZATION', 'X_HTTP_AUTHORIZATION', 'REDIRECT_X_HTTP_AUTHORIZATION']

  tests DummyDigestController

  setup do
    # Used as secret in generating nonce to prevent tampering of timestamp
    @secret = "session_options_secret"
    @request.env["action_dispatch.secret_token"] = @secret
  end

  teardown do
    # ActionController::Base.session_options[:secret] = @old_secret
  end

  AUTH_HEADERS.each do |header|
    test "successful authentication with #{header.downcase}" do
      @request.env[header] = encode_credentials(:username => 'lifo', :password => 'world')
      get :index

      assert_response :success
      assert_equal 'Hello Secret', @response.body, "Authentication failed for request header #{header}"
    end
  end

  AUTH_HEADERS.each do |header|
    test "unsuccessful authentication with #{header.downcase}" do
      @request.env[header] = encode_credentials(:username => 'h4x0r', :password => 'world')
      get :index

      assert_response :unauthorized
      assert_equal "HTTP Digest: Access denied.\n", @response.body, "Authentication didn't fail for request header #{header}"
    end
  end

  test "authentication request without credential" do
    get :display

    assert_response :unauthorized
    assert_equal "Authentication Failed", @response.body
    credentials = decode_credentials(@response.headers['WWW-Authenticate'])
    assert_equal 'SuperSecret', credentials[:realm]
  end

  test "authentication request with nil credentials" do
    @request.env['HTTP_AUTHORIZATION'] = encode_credentials(:username => nil, :password => nil)
    get :index

    assert_response :unauthorized
    assert_equal "HTTP Digest: Access denied.\n", @response.body, "Authentication didn't fail for request"
    assert_not_equal 'Hello Secret', @response.body, "Authentication didn't fail for request"
  end

  test "authentication request with invalid password" do
    @request.env['HTTP_AUTHORIZATION'] = encode_credentials(:username => 'pretty', :password => 'foo')
    get :display

    assert_response :unauthorized
    assert_equal "Authentication Failed", @response.body
  end

  test "authentication request with invalid nonce" do
    @request.env['HTTP_AUTHORIZATION'] = encode_credentials(:username => 'pretty', :password => 'please', :nonce => "xxyyzz")
    get :display

    assert_response :unauthorized
    assert_equal "Authentication Failed", @response.body
  end

  test "authentication request with missing nonce should return 401" do
    @request.env['HTTP_AUTHORIZATION'] = encode_credentials(:username => 'pretty', :password => 'please', :remove_nonce => true)
    get :display

    assert_response :unauthorized
    assert_equal "Authentication Failed", @response.body
  end

  test "authentication request with Basic auth credentials should return 401" do
    ActionController::Base.session_options[:secret] = "session_options_secret"
    @request.env['HTTP_AUTHORIZATION'] = ActionController::HttpAuthentication::Basic.encode_credentials('pretty', 'please')
    get :display

    assert_response :unauthorized
    assert_equal "Authentication Failed", @response.body
  end

  test "authentication request with invalid opaque" do
    @request.env['HTTP_AUTHORIZATION'] = encode_credentials(:username => 'pretty', :password => 'foo', :opaque => "xxyyzz")
    get :display

    assert_response :unauthorized
    assert_equal "Authentication Failed", @response.body
  end

  test "authentication request with invalid realm" do
    @request.env['HTTP_AUTHORIZATION'] = encode_credentials(:username => 'pretty', :password => 'foo', :realm => "NotSecret")
    get :display

    assert_response :unauthorized
    assert_equal "Authentication Failed", @response.body
  end

  test "authentication request with valid credential" do
    @request.env['HTTP_AUTHORIZATION'] = encode_credentials(:username => 'pretty', :password => 'please')
    get :display

    assert_response :success
    assert assigns(:logged_in)
    assert_equal 'Definitely Maybe', @response.body
  end

  test "authentication request with valid credential and nil session" do
    @request.env['HTTP_AUTHORIZATION'] = encode_credentials(:username => 'pretty', :password => 'please')

    get :display

    assert_response :success
    assert assigns(:logged_in)
    assert_equal 'Definitely Maybe', @response.body
  end

  test "authentication request with request-uri that doesn't match credentials digest-uri" do
    @request.env['HTTP_AUTHORIZATION'] = encode_credentials(:username => 'pretty', :password => 'please')
    @request.env['PATH_INFO'] = "/http_digest_authentication_test/dummy_digest/altered/uri"
    get :display

    assert_response :unauthorized
    assert_equal "Authentication Failed", @response.body
  end

  test "authentication request with absolute request uri (as in webrick)" do
    @request.env['HTTP_AUTHORIZATION'] = encode_credentials(:username => 'pretty', :password => 'please')
<<<<<<< HEAD
    @request.env['REQUEST_URI'] = "http://test.host/http_digest_authentication_test/dummy_digest"
=======
    @request.env["SERVER_NAME"] = "test.host"
    @request.env['PATH_INFO'] = "/http_digest_authentication_test/dummy_digest"
>>>>>>> c09c8be3

    get :display

    assert_response :success
    assert assigns(:logged_in)
    assert_equal 'Definitely Maybe', @response.body
  end

  test "authentication request with absolute uri in credentials (as in IE)" do
    @request.env['HTTP_AUTHORIZATION'] = encode_credentials(:url => "http://test.host/http_digest_authentication_test/dummy_digest",
                                                            :username => 'pretty', :password => 'please')

    get :display

    assert_response :success
    assert assigns(:logged_in)
    assert_equal 'Definitely Maybe', @response.body
  end

  test "authentication request with absolute uri in both request and credentials (as in Webrick with IE)" do
    @request.env['HTTP_AUTHORIZATION'] = encode_credentials(:url => "http://test.host/http_digest_authentication_test/dummy_digest",
                                                            :username => 'pretty', :password => 'please')
<<<<<<< HEAD
    @request.env['REQUEST_URI'] = "http://test.host/http_digest_authentication_test/dummy_digest"
=======
    @request.env['SERVER_NAME'] = "test.host"
    @request.env['PATH_INFO'] = "/http_digest_authentication_test/dummy_digest"
>>>>>>> c09c8be3

    get :display

    assert_response :success
    assert assigns(:logged_in)
    assert_equal 'Definitely Maybe', @response.body
  end

  test "authentication request with password stored as ha1 digest hash" do
    @request.env['HTTP_AUTHORIZATION'] = encode_credentials(:username => 'dhh',
                                           :password => ::Digest::MD5::hexdigest(["dhh","SuperSecret","secret"].join(":")),
                                           :password_is_ha1 => true)
    get :display

    assert_response :success
    assert assigns(:logged_in)
    assert_equal 'Definitely Maybe', @response.body
  end

  test "authentication request with _method" do
    @request.env['HTTP_AUTHORIZATION'] = encode_credentials(:username => 'pretty', :password => 'please', :method => :post)
    @request.env['rack.methodoverride.original_method'] = 'POST'
    put :display

    assert_response :success
    assert assigns(:logged_in)
    assert_equal 'Definitely Maybe', @response.body
  end

  test "validate_digest_response should fail with nil returning password_procedure" do
    @request.env['HTTP_AUTHORIZATION'] = encode_credentials(:username => nil, :password => nil)
    assert !ActionController::HttpAuthentication::Digest.validate_digest_response(@request, "SuperSecret"){nil}
  end

  private

  def encode_credentials(options)
    options.reverse_merge!(:nc => "00000001", :cnonce => "0a4f113b", :password_is_ha1 => false)
    password = options.delete(:password)

    # Perform unauthenticated request to retrieve digest parameters to use on subsequent request
    method = options.delete(:method) || 'GET'

<<<<<<< HEAD
    # Perform unauthenticated request to retrieve digest parameters to use on subsequent request
    method = options.delete(:method) || 'GET'

=======
>>>>>>> c09c8be3
    case method.to_s.upcase
    when 'GET'
      get :index
    when 'POST'
      post :index
    end

    assert_response :unauthorized

    remove_nonce = options.delete(:remove_nonce)

    credentials = decode_credentials(@response.headers['WWW-Authenticate'])
    credentials.merge!(options)
<<<<<<< HEAD
    credentials.merge!(:uri => @request.env['REQUEST_URI'].to_s)

    credentials.delete(:nonce) if remove_nonce

=======
    credentials.merge!(:uri => @request.env['PATH_INFO'].to_s)
>>>>>>> c09c8be3
    ActionController::HttpAuthentication::Digest.encode_credentials(method, credentials, password, options[:password_is_ha1])
  end

  def decode_credentials(header)
    ActionController::HttpAuthentication::Digest.decode_credentials(@response.headers['WWW-Authenticate'])
  end
end<|MERGE_RESOLUTION|>--- conflicted
+++ resolved
@@ -102,23 +102,6 @@
     assert_equal "Authentication Failed", @response.body
   end
 
-  test "authentication request with missing nonce should return 401" do
-    @request.env['HTTP_AUTHORIZATION'] = encode_credentials(:username => 'pretty', :password => 'please', :remove_nonce => true)
-    get :display
-
-    assert_response :unauthorized
-    assert_equal "Authentication Failed", @response.body
-  end
-
-  test "authentication request with Basic auth credentials should return 401" do
-    ActionController::Base.session_options[:secret] = "session_options_secret"
-    @request.env['HTTP_AUTHORIZATION'] = ActionController::HttpAuthentication::Basic.encode_credentials('pretty', 'please')
-    get :display
-
-    assert_response :unauthorized
-    assert_equal "Authentication Failed", @response.body
-  end
-
   test "authentication request with invalid opaque" do
     @request.env['HTTP_AUTHORIZATION'] = encode_credentials(:username => 'pretty', :password => 'foo', :opaque => "xxyyzz")
     get :display
@@ -165,12 +148,8 @@
 
   test "authentication request with absolute request uri (as in webrick)" do
     @request.env['HTTP_AUTHORIZATION'] = encode_credentials(:username => 'pretty', :password => 'please')
-<<<<<<< HEAD
-    @request.env['REQUEST_URI'] = "http://test.host/http_digest_authentication_test/dummy_digest"
-=======
     @request.env["SERVER_NAME"] = "test.host"
     @request.env['PATH_INFO'] = "/http_digest_authentication_test/dummy_digest"
->>>>>>> c09c8be3
 
     get :display
 
@@ -193,12 +172,8 @@
   test "authentication request with absolute uri in both request and credentials (as in Webrick with IE)" do
     @request.env['HTTP_AUTHORIZATION'] = encode_credentials(:url => "http://test.host/http_digest_authentication_test/dummy_digest",
                                                             :username => 'pretty', :password => 'please')
-<<<<<<< HEAD
-    @request.env['REQUEST_URI'] = "http://test.host/http_digest_authentication_test/dummy_digest"
-=======
     @request.env['SERVER_NAME'] = "test.host"
     @request.env['PATH_INFO'] = "/http_digest_authentication_test/dummy_digest"
->>>>>>> c09c8be3
 
     get :display
 
@@ -242,12 +217,6 @@
     # Perform unauthenticated request to retrieve digest parameters to use on subsequent request
     method = options.delete(:method) || 'GET'
 
-<<<<<<< HEAD
-    # Perform unauthenticated request to retrieve digest parameters to use on subsequent request
-    method = options.delete(:method) || 'GET'
-
-=======
->>>>>>> c09c8be3
     case method.to_s.upcase
     when 'GET'
       get :index
@@ -257,18 +226,9 @@
 
     assert_response :unauthorized
 
-    remove_nonce = options.delete(:remove_nonce)
-
     credentials = decode_credentials(@response.headers['WWW-Authenticate'])
     credentials.merge!(options)
-<<<<<<< HEAD
-    credentials.merge!(:uri => @request.env['REQUEST_URI'].to_s)
-
-    credentials.delete(:nonce) if remove_nonce
-
-=======
     credentials.merge!(:uri => @request.env['PATH_INFO'].to_s)
->>>>>>> c09c8be3
     ActionController::HttpAuthentication::Digest.encode_credentials(method, credentials, password, options[:password_is_ha1])
   end
 
