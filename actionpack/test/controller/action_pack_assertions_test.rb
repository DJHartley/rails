--- conflicted
+++ resolved
@@ -13,9 +13,6 @@
 
   # a standard template
   def hello_xml_world() render :template => "test/hello_xml_world"; end
-  
-  # a standard partial
-  def partial() render :partial => 'test/partial'; end
 
   # a standard template rendering PDF
   def hello_xml_world_pdf
@@ -364,30 +361,6 @@
     process :hello_world
     assert_template 'hello_world'
   end
-  
-  def test_assert_template_with_partial
-    get :partial
-    assert_template :partial => '_partial'
-  end
-  
-  def test_assert_template_with_nil
-    get :nothing
-    assert_template nil
-  end
-  
-  def test_assert_template_with_string
-    get :hello_world
-    assert_template 'hello_world'    
-  end
-  
-  def test_assert_template_with_symbol
-    get :hello_world
-    assert_template :hello_world
-  end
-  
-  def test_assert_template_with_bad_argument
-    assert_raise(ArgumentError) { assert_template 1 }    
-  end
 
   # check the redirection location
   def test_redirection_location
@@ -487,11 +460,7 @@
 
   def test_redirected_to_url_no_leading_slash_fails
     process :redirect_to_path
-<<<<<<< HEAD
-    assert_deprecated /leading/ do
-=======
     assert_raise ActiveSupport::TestCase::Assertion do
->>>>>>> c09c8be3
       assert_redirected_to 'some/path'
     end
   end
