require 'abstract_unit'
require 'controller/fake_models'

module Fun
  class GamesController < ActionController::Base
    def hello_world
    end
  end
end

class MockLogger
  attr_reader :logged

  def initialize
    @logged = []
  end

  def method_missing(method, *args)
    @logged << args.first
  end
end

class TestController < ActionController::Base
  protect_from_forgery

  class LabellingFormBuilder < ActionView::Helpers::FormBuilder
  end

  layout :determine_layout

  def hello_world
  end

  def conditional_hello
    if stale?(:last_modified => Time.now.utc.beginning_of_day, :etag => [:foo, 123])
      render :action => 'hello_world'
    end
  end
  
  def conditional_hello_with_public_header
    if stale?(:last_modified => Time.now.utc.beginning_of_day, :etag => [:foo, 123], :public => true)
      render :action => 'hello_world'
    end
  end
  
  def conditional_hello_with_public_header_and_expires_at
    expires_in 1.minute
    if stale?(:last_modified => Time.now.utc.beginning_of_day, :etag => [:foo, 123], :public => true)
      render :action => 'hello_world'
    end
  end
  
  def conditional_hello_with_expires_in
    expires_in 1.minute
    render :action => 'hello_world'
  end
  
  def conditional_hello_with_expires_in_with_public
    expires_in 1.minute, :public => true
    render :action => 'hello_world'
  end
  
  def conditional_hello_with_expires_in_with_public_with_more_keys
    expires_in 1.minute, :public => true, 'max-stale' => 5.hours
    render :action => 'hello_world'
  end
  
  def conditional_hello_with_expires_in_with_public_with_more_keys_old_syntax
    expires_in 1.minute, :public => true, :private => nil, 'max-stale' => 5.hours
    render :action => 'hello_world'
  end

  def conditional_hello_with_bangs
    render :action => 'hello_world'
  end
  before_filter :handle_last_modified_and_etags, :only=>:conditional_hello_with_bangs

  def handle_last_modified_and_etags
    fresh_when(:last_modified => Time.now.utc.beginning_of_day, :etag => [ :foo, 123 ])
  end

  def render_hello_world
    render :template => "test/hello_world"
  end

  def render_hello_world_with_last_modified_set
    response.last_modified = Date.new(2008, 10, 10).to_time
    render :template => "test/hello_world"
  end

  def render_hello_world_with_etag_set
    response.etag = "hello_world"
    render :template => "test/hello_world"
  end

  def render_hello_world_with_forward_slash
    render :template => "/test/hello_world"
  end

  def render_template_in_top_directory
    render :template => 'shared'
  end

  def render_template_in_top_directory_with_slash
    render :template => '/shared'
  end

  def render_hello_world_from_variable
    @person = "david"
    render :text => "hello #{@person}"
  end

  def render_action_hello_world
    render :action => "hello_world"
  end

  def render_action_hello_world_as_string
    render "hello_world"
  end

  def render_action_hello_world_with_symbol
    render :action => :hello_world
  end

  def render_text_hello_world
    render :text => "hello world"
  end

  def render_text_hello_world_with_layout
    @variable_for_layout = ", I'm here!"
    render :text => "hello world", :layout => true
  end

  def hello_world_with_layout_false
    render :layout => false
  end

  def render_file_with_instance_variables
    @secret = 'in the sauce'
    path = File.join(File.dirname(__FILE__), '../fixtures/test/render_file_with_ivar.erb')
    render :file => path
  end

  def render_file_as_string_with_instance_variables
    @secret = 'in the sauce'
    path = File.expand_path(File.join(File.dirname(__FILE__), '../fixtures/test/render_file_with_ivar.erb'))
    render path
  end

  def render_file_not_using_full_path
    @secret = 'in the sauce'
    render :file => 'test/render_file_with_ivar'
  end

  def render_file_not_using_full_path_with_dot_in_path
    @secret = 'in the sauce'
    render :file => 'test/dot.directory/render_file_with_ivar'
  end

  def render_file_using_pathname
    @secret = 'in the sauce'
    render :file => Pathname.new(File.dirname(__FILE__)).join('..', 'fixtures', 'test', 'dot.directory', 'render_file_with_ivar.erb')
  end

  def render_file_from_template
    @secret = 'in the sauce'
    @path = File.expand_path(File.join(File.dirname(__FILE__), '../fixtures/test/render_file_with_ivar.erb'))
  end

  def render_file_with_locals
    path = File.join(File.dirname(__FILE__), '../fixtures/test/render_file_with_locals.erb')
    render :file => path, :locals => {:secret => 'in the sauce'}
  end

  def render_file_as_string_with_locals
    path = File.expand_path(File.join(File.dirname(__FILE__), '../fixtures/test/render_file_with_locals.erb'))
    render path, :locals => {:secret => 'in the sauce'}
  end

  def accessing_request_in_template
    render :inline =>  "Hello: <%= request.host %>"
  end

  def accessing_logger_in_template
    render :inline =>  "<%= logger.class %>"
  end

  def accessing_action_name_in_template
    render :inline =>  "<%= action_name %>"
  end

  def accessing_controller_name_in_template
    render :inline =>  "<%= controller_name %>"
  end

  def render_json_nil
    render :json => nil
  end

  def render_json_hello_world
    render :json => ActiveSupport::JSON.encode(:hello => 'world')
  end

  def render_json_hello_world_with_callback
    render :json => ActiveSupport::JSON.encode(:hello => 'world'), :callback => 'alert'
  end

  def render_json_with_custom_content_type
    render :json => ActiveSupport::JSON.encode(:hello => 'world'), :content_type => 'text/javascript'
  end

  def render_symbol_json
    render :json => ActiveSupport::JSON.encode(:hello => 'world')
  end

  def render_json_with_render_to_string
    render :json => {:hello => render_to_string(:partial => 'partial')}
  end

  def render_custom_code
    render :text => "hello world", :status => 404
  end

  def render_custom_code_rjs
    render :update, :status => 404 do |page|
      page.replace :foo, :partial => 'partial'
    end
  end

  def render_text_with_nil
    render :text => nil
  end

  def render_text_with_false
    render :text => false
  end

  def render_nothing_with_appendix
    render :text => "appended"
  end

  def render_vanilla_js_hello
    render :js => "alert('hello')"
  end

  def render_xml_hello
    @name = "David"
    render :template => "test/hello"
  end

  def render_xml_hello_as_string_template
    @name = "David"
    render "test/hello"
  end

  def render_xml_with_custom_content_type
    render :xml => "<blah/>", :content_type => "application/atomsvc+xml"
  end

  def render_line_offset
    render :inline => '<% raise %>', :locals => {:foo => 'bar'}
  end

  def heading
    head :ok
  end

  def greeting
    # let's just rely on the template
  end

  def blank_response
    render :text => ' '
  end

  def layout_test
    render :action => "hello_world"
  end

  def builder_layout_test
    render :action => "hello", :layout => "layouts/builder"
  end

  def builder_partial_test
    render :action => "hello_world_container"
  end

  def partials_list
    @test_unchanged = 'hello'
    @customers = [ Customer.new("david"), Customer.new("mary") ]
    render :action => "list"
  end

  def partial_only
    render :partial => true
  end

  def hello_in_a_string
    @customers = [ Customer.new("david"), Customer.new("mary") ]
    render :text => "How's there? " + render_to_string(:template => "test/list")
  end

  def accessing_params_in_template
    render :inline => "Hello: <%= params[:name] %>"
  end

  def accessing_local_assigns_in_inline_template
    name = params[:local_name]
    render :inline => "<%= 'Goodbye, ' + local_name %>",
           :locals => { :local_name => name }
  end

  def render_implicit_html_template
  end

  def render_explicit_html_template
  end

  def render_implicit_html_template_from_xhr_request
  end

  def render_implicit_js_template_without_layout
  end

  def render_html_explicit_template_and_layout
    render :template => 'test/render_implicit_html_template_from_xhr_request', :layout => 'layouts/default_html'
  end

  def formatted_html_erb
  end

  def formatted_xml_erb
  end

  def render_to_string_test
    @foo = render_to_string :inline => "this is a test"
  end

  def default_render
    if @alternate_default_render
      @alternate_default_render.call
    else
      super
    end
  end

  def render_action_hello_world_as_symbol
    render :action => :hello_world
  end

  def layout_test_with_different_layout
    render :action => "hello_world", :layout => "standard"
  end

  def layout_test_with_different_layout_and_string_action
    render "hello_world", :layout => "standard"
  end

  def layout_test_with_different_layout_and_symbol_action
    render :hello_world, :layout => "standard"
  end

  def rendering_without_layout
    render :action => "hello_world", :layout => false
  end

  def layout_overriding_layout
    render :action => "hello_world", :layout => "standard"
  end

  def rendering_nothing_on_layout
    render :nothing => true
  end

  def render_to_string_with_assigns
    @before = "i'm before the render"
    render_to_string :text => "foo"
    @after = "i'm after the render"
    render :action => "test/hello_world"
  end

  def render_to_string_with_exception
    render_to_string :file => "exception that will not be caught - this will certainly not work"
  end

  def render_to_string_with_caught_exception
    @before = "i'm before the render"
    begin
      render_to_string :file => "exception that will be caught- hope my future instance vars still work!"
    rescue
    end
    @after = "i'm after the render"
    render :action => "test/hello_world"
  end

  def accessing_params_in_template_with_layout
    render :layout => nil, :inline =>  "Hello: <%= params[:name] %>"
  end

  def render_with_explicit_template
    render :template => "test/hello_world"
  end

  def render_with_explicit_string_template
    render "test/hello_world"
  end

  def render_with_explicit_template_with_locals
    render :template => "test/render_file_with_locals", :locals => { :secret => 'area51' }
  end

  def double_render
    render :text => "hello"
    render :text => "world"
  end

  def double_redirect
    redirect_to :action => "double_render"
    redirect_to :action => "double_render"
  end

  def render_and_redirect
    render :text => "hello"
    redirect_to :action => "double_render"
  end

  def render_to_string_and_render
    @stuff = render_to_string :text => "here is some cached stuff"
    render :text => "Hi web users! #{@stuff}"
  end

  def render_to_string_with_inline_and_render
    render_to_string :inline => "<%= 'dlrow olleh'.reverse %>"
    render :template => "test/hello_world"
  end

  def rendering_with_conflicting_local_vars
    @name = "David"
    def @template.name() nil end
    render :action => "potential_conflicts"
  end

  def hello_world_from_rxml_using_action
    render :action => "hello_world_from_rxml.builder"
  end

  def hello_world_from_rxml_using_template
    render :template => "test/hello_world_from_rxml.builder"
  end

  module RenderTestHelper
    def rjs_helper_method_from_module
      page.visual_effect :highlight
    end
  end

  helper RenderTestHelper
  helper do
    def rjs_helper_method(value)
      page.visual_effect :highlight, value
    end
  end

  def enum_rjs_test
    render :update do |page|
      page.select('.product').each do |value|
        page.rjs_helper_method_from_module
        page.rjs_helper_method(value)
        page.sortable(value, :url => { :action => "order" })
        page.draggable(value)
      end
    end
  end

  def delete_with_js
    @project_id = 4
  end

  def render_js_with_explicit_template
    @project_id = 4
    render :template => 'test/delete_with_js'
  end

  def render_js_with_explicit_action_template
    @project_id = 4
    render :action => 'delete_with_js'
  end

  def update_page
    render :update do |page|
      page.replace_html 'balance', '$37,000,000.00'
      page.visual_effect :highlight, 'balance'
    end
  end

  def update_page_with_instance_variables
    @money = '$37,000,000.00'
    @div_id = 'balance'
    render :update do |page|
      page.replace_html @div_id, @money
      page.visual_effect :highlight, @div_id
    end
  end

  def update_page_with_view_method
    render :update do |page|
      page.replace_html 'person', pluralize(2, 'person')
    end
  end

  def action_talk_to_layout
    # Action template sets variable that's picked up by layout
  end

  def render_text_with_assigns
    @hello = "world"
    render :text => "foo"
  end

  def yield_content_for
    render :action => "content_for", :layout => "yield"
  end

  def render_content_type_from_body
    response.content_type = Mime::RSS
    render :text => "hello world!"
  end

  def head_with_location_header
    head :location => "/foo"
  end

  def head_with_symbolic_status
    head :status => params[:status].intern
  end

  def head_with_integer_status
    head :status => params[:status].to_i
  end

  def head_with_string_status
    head :status => params[:status]
  end

  def head_with_custom_header
    head :x_custom_header => "something"
  end

  def head_with_status_code_first
    head :forbidden, :x_custom_header => "something"
  end

  def render_with_location
    render :xml => "<hello/>", :location => "http://example.com", :status => 201
  end

  def render_with_object_location
    customer = Customer.new("Some guy", 1)
    render :xml => "<customer/>", :location => customer_url(customer), :status => :created
  end

  def render_with_to_xml
    to_xmlable = Class.new do
      def to_xml
        "<i-am-xml/>"
      end
    end.new

    render :xml => to_xmlable
  end

  def render_using_layout_around_block
    render :action => "using_layout_around_block"
  end

  def render_using_layout_around_block_with_args
    render :action => "using_layout_around_block_with_args"
  end

  def render_using_layout_around_block_in_main_layout_and_within_content_for_layout
    render :action => "using_layout_around_block", :layout => "layouts/block_with_layout"
  end

  def partial_dot_html
    render :partial => 'partial.html.erb'
  end

  def partial_as_rjs
    render :update do |page|
      page.replace :foo, :partial => 'partial'
    end
  end

  def respond_to_partial_as_rjs
    respond_to do |format|
      format.js do
        render :update do |page|
          page.replace :foo, :partial => 'partial'
        end
      end
    end
  end

  def partial
    render :partial => 'partial'
  end

  def render_alternate_default
    # For this test, the method "default_render" is overridden:
    @alternate_default_render = lambda do
      render :update do |page|
        page.replace :foo, :partial => 'partial'
      end
    end
  end

  def partial_only_with_layout
    render :partial => "partial_only", :layout => true
  end

  def render_to_string_with_partial
    @partial_only = render_to_string :partial => "partial_only"
    @partial_with_locals = render_to_string :partial => "customer", :locals => { :customer => Customer.new("david") }
    render :action => "test/hello_world"
  end

  def partial_with_counter
    render :partial => "counter", :locals => { :counter_counter => 5 }
  end

  def partial_with_locals
    render :partial => "customer", :locals => { :customer => Customer.new("david") }
  end

  def partial_with_form_builder
    render :partial => ActionView::Helpers::FormBuilder.new(:post, nil, @template, {}, Proc.new {})
  end

  def partial_with_form_builder_subclass
    render :partial => LabellingFormBuilder.new(:post, nil, @template, {}, Proc.new {})
  end

  def partial_collection
    render :partial => "customer", :collection => [ Customer.new("david"), Customer.new("mary") ]
  end

  def partial_collection_with_as
    render :partial => "customer_with_var", :collection => [ Customer.new("david"), Customer.new("mary") ], :as => :customer
  end

  def partial_collection_with_counter
    render :partial => "customer_counter", :collection => [ Customer.new("david"), Customer.new("mary") ]
  end

  def partial_collection_with_as_and_counter
    render :partial => "customer_counter_with_as", :collection => [ Customer.new("david"), Customer.new("mary") ], :as => :client
  end

  def partial_collection_with_locals
    render :partial => "customer_greeting", :collection => [ Customer.new("david"), Customer.new("mary") ], :locals => { :greeting => "Bonjour" }
  end

  def partial_collection_with_spacer
    render :partial => "customer", :spacer_template => "partial_only", :collection => [ Customer.new("david"), Customer.new("mary") ]
  end

  def partial_collection_shorthand_with_locals
    render :partial => [ Customer.new("david"), Customer.new("mary") ], :locals => { :greeting => "Bonjour" }
  end

  def partial_collection_shorthand_with_different_types_of_records
    render :partial => [
        BadCustomer.new("mark"),
        GoodCustomer.new("craig"),
        BadCustomer.new("john"),
        GoodCustomer.new("zach"),
        GoodCustomer.new("brandon"),
        BadCustomer.new("dan") ],
      :locals => { :greeting => "Bonjour" }
  end

  def empty_partial_collection
    render :partial => "customer", :collection => []
  end

  def partial_collection_shorthand_with_different_types_of_records_with_counter
    partial_collection_shorthand_with_different_types_of_records
  end

  def missing_partial
    render :partial => 'thisFileIsntHere'
  end

  def partial_with_hash_object
    render :partial => "hash_object", :object => {:first_name => "Sam"}
  end

  def partial_with_nested_object
    render :partial => "quiz/questions/question", :object => Quiz::Question.new("first")
  end

  def partial_with_nested_object_shorthand
    render Quiz::Question.new("first")
  end

  def partial_hash_collection
    render :partial => "hash_object", :collection => [ {:first_name => "Pratik"}, {:first_name => "Amy"} ]
  end

  def partial_hash_collection_with_locals
    render :partial => "hash_greeting", :collection => [ {:first_name => "Pratik"}, {:first_name => "Amy"} ], :locals => { :greeting => "Hola" }
  end

  def partial_with_implicit_local_assignment
    @customer = Customer.new("Marcel")
    render :partial => "customer"
  end

  def partial_with_implicit_local_assignment_and_nil_local
    @customer = Customer.new("Marcel")
    render :partial => "customer", :locals => { :customer => nil }
  end

  def render_call_to_partial_with_layout
    render :action => "calling_partial_with_layout"
  end

  def render_call_to_partial_with_layout_in_main_layout_and_within_content_for_layout
    render :action => "calling_partial_with_layout", :layout => "layouts/partial_with_layout"
  end

  def rescue_action(e)
    raise
  end

  private
    def determine_layout
      case action_name
        when "hello_world", "layout_test", "rendering_without_layout",
             "rendering_nothing_on_layout", "render_text_hello_world",
             "render_text_hello_world_with_layout",
             "hello_world_with_layout_false",
             "partial_only", "partial_only_with_layout",
             "accessing_params_in_template",
             "accessing_params_in_template_with_layout",
             "render_with_explicit_template",
             "render_with_explicit_string_template",
             "render_js_with_explicit_template",
             "render_js_with_explicit_action_template",
             "delete_with_js", "update_page", "update_page_with_instance_variables"

          "layouts/standard"
        when "render_implicit_js_template_without_layout"
          "layouts/default_html"
        when "action_talk_to_layout", "layout_overriding_layout"
          "layouts/talk_from_action"
        when "render_implicit_html_template_from_xhr_request"
          (request.xhr? ? 'layouts/xhr' : 'layouts/standard')
      end
    end
end

class RenderTest < ActionController::TestCase
  tests TestController

  def setup
    # enable a logger so that (e.g.) the benchmarking stuff runs, so we can get
    # a more accurate simulation of what happens in "real life".
    @controller.logger = Logger.new(nil)

    @request.host = "www.nextangle.com"
  end

  def test_simple_show
    get :hello_world
    assert_response 200
    assert_response :success
    assert_template "test/hello_world"
    assert_equal "<html>Hello world!</html>", @response.body
  end

  def test_renders_default_template_for_missing_action
    get :'hyphen-ated'
    assert_template 'test/hyphen-ated'
  end

  def test_render
    get :render_hello_world
    assert_template "test/hello_world"
  end

  def test_line_offset
    begin
      get :render_line_offset
      flunk "the action should have raised an exception"
    rescue RuntimeError => exc
      line = exc.backtrace.first
      assert(line =~ %r{:(\d+):})
      assert_equal "1", $1,
        "The line offset is wrong, perhaps the wrong exception has been raised, exception was: #{exc.inspect}"
    end
  end

  def test_render_with_forward_slash
    get :render_hello_world_with_forward_slash
    assert_template "test/hello_world"
  end

  def test_render_in_top_directory
    get :render_template_in_top_directory
    assert_template "shared"
    assert_equal "Elastica", @response.body
  end

  def test_render_in_top_directory_with_slash
    get :render_template_in_top_directory_with_slash
    assert_template "shared"
    assert_equal "Elastica", @response.body
  end

  def test_render_from_variable
    get :render_hello_world_from_variable
    assert_equal "hello david", @response.body
  end

  def test_render_action
    get :render_action_hello_world
    assert_template "test/hello_world"
  end

  def test_render_action_hello_world_as_string
    get :render_action_hello_world_as_string
    assert_equal "Hello world!", @response.body
    assert_template "test/hello_world"
  end

  def test_render_action_with_symbol
    get :render_action_hello_world_with_symbol
    assert_template "test/hello_world"
  end

  def test_render_text
    get :render_text_hello_world
    assert_equal "hello world", @response.body
  end

  def test_do_with_render_text_and_layout
    get :render_text_hello_world_with_layout
    assert_equal "<html>hello world, I'm here!</html>", @response.body
  end

  def test_xhr_with_render_text_and_layout
    xhr :get, :render_text_hello_world_with_layout
    assert_equal "<html>hello world, I'm here!</html>", @response.body
  end

  def test_do_with_render_action_and_layout_false
    get :hello_world_with_layout_false
    assert_equal 'Hello world!', @response.body
  end

  def test_render_file_with_instance_variables
    get :render_file_with_instance_variables
    assert_equal "The secret is in the sauce\n", @response.body
  end

  def test_render_file_as_string_with_instance_variables
    get :render_file_as_string_with_instance_variables
    assert_equal "The secret is in the sauce\n", @response.body
  end

  def test_render_file_not_using_full_path
    get :render_file_not_using_full_path
    assert_equal "The secret is in the sauce\n", @response.body
  end

  def test_render_file_not_using_full_path_with_dot_in_path
    get :render_file_not_using_full_path_with_dot_in_path
    assert_equal "The secret is in the sauce\n", @response.body
  end

  def test_render_file_using_pathname
    get :render_file_using_pathname
    assert_equal "The secret is in the sauce\n", @response.body
  end

  def test_render_file_with_locals
    get :render_file_with_locals
    assert_equal "The secret is in the sauce\n", @response.body
  end

  def test_render_file_as_string_with_locals
    get :render_file_as_string_with_locals
    assert_equal "The secret is in the sauce\n", @response.body
  end

  def test_render_file_from_template
    get :render_file_from_template
    assert_equal "The secret is in the sauce\n", @response.body
  end

  def test_render_json_nil
    get :render_json_nil
    assert_equal 'null', @response.body
    assert_equal 'application/json', @response.content_type
  end

  def test_render_json
    get :render_json_hello_world
    assert_equal '{"hello":"world"}', @response.body
    assert_equal 'application/json', @response.content_type
  end

  def test_render_json_with_callback
    get :render_json_hello_world_with_callback
    assert_equal 'alert({"hello":"world"})', @response.body
    assert_equal 'application/json', @response.content_type
  end

  def test_render_json_with_custom_content_type
    get :render_json_with_custom_content_type
    assert_equal '{"hello":"world"}', @response.body
    assert_equal 'text/javascript', @response.content_type
  end

  def test_render_symbol_json
    get :render_symbol_json
    assert_equal '{"hello":"world"}', @response.body
    assert_equal 'application/json', @response.content_type
  end

  def test_render_json_with_render_to_string
    get :render_json_with_render_to_string
    assert_equal '{"hello":"partial html"}', @response.body
    assert_equal 'application/json', @response.content_type
  end

  def test_render_custom_code
    get :render_custom_code
    assert_response 404
    assert_response :missing
    assert_equal 'hello world', @response.body
  end

  def test_render_custom_code_rjs
    get :render_custom_code_rjs
    assert_response 404
    assert_equal %(Element.replace("foo", "partial html");), @response.body
  end

  def test_render_text_with_nil
    get :render_text_with_nil
    assert_response 200
    assert_equal ' ', @response.body
  end

  def test_render_text_with_false
    get :render_text_with_false
    assert_equal 'false', @response.body
  end

  def test_render_nothing_with_appendix
    get :render_nothing_with_appendix
    assert_response 200
    assert_equal 'appended', @response.body
  end

  def test_attempt_to_access_object_method
    assert_raise(ActionController::UnknownAction, "No action responded to [clone]") { get :clone }
  end

  def test_private_methods
    assert_raise(ActionController::UnknownAction, "No action responded to [determine_layout]") { get :determine_layout }
  end

  def test_access_to_request_in_view
    get :accessing_request_in_template
    assert_equal "Hello: www.nextangle.com", @response.body
  end

  def test_access_to_logger_in_view
    get :accessing_logger_in_template
    assert_equal "Logger", @response.body
  end

  def test_access_to_action_name_in_view
    get :accessing_action_name_in_template
    assert_equal "accessing_action_name_in_template", @response.body
  end

  def test_access_to_controller_name_in_view
    get :accessing_controller_name_in_template
    assert_equal "test", @response.body # name is explicitly set to 'test' inside the controller.
  end

  def test_render_vanilla_js
    get :render_vanilla_js_hello
    assert_equal "alert('hello')", @response.body
    assert_equal "text/javascript", @response.content_type
  end

  def test_render_xml
    assert_deprecated do
      get :render_xml_hello
    end

    assert_equal "<html>\n  <p>Hello David</p>\n<p>This is grand!</p>\n</html>\n", @response.body
    assert_equal "application/xml", @response.content_type
  end

  def test_render_xml_as_string_template
    get :render_xml_hello_as_string_template
    assert_equal "<html>\n  <p>Hello David</p>\n<p>This is grand!</p>\n</html>\n", @response.body
    assert_equal "application/xml", @response.content_type
  end

  def test_render_xml_as_string_template
    get :render_xml_hello_as_string_template
    assert_equal "<html>\n  <p>Hello David</p>\n<p>This is grand!</p>\n</html>\n", @response.body
    assert_equal "application/xml", @response.content_type
  end

  def test_render_xml_with_default
    get :greeting
    assert_equal "<p>This is grand!</p>\n", @response.body
  end

  def test_render_xml_with_partial
    get :builder_partial_test
    assert_equal "<test>\n  <hello/>\n</test>\n", @response.body
  end

  def test_enum_rjs_test
    ActiveSupport::SecureRandom.stubs(:base64).returns("asdf")
    get :enum_rjs_test
    body = %{
      $$(".product").each(function(value, index) {
      new Effect.Highlight(element,{});
      new Effect.Highlight(value,{});
      Sortable.create(value, {onUpdate:function(){new Ajax.Request('/test/order', {asynchronous:true, evalScripts:true, parameters:Sortable.serialize(value) + '&authenticity_token=' + encodeURIComponent('asdf')})}});
      new Draggable(value, {});
      });
    }.gsub(/^      /, '').strip
    assert_equal body, @response.body
  end

  def test_layout_rendering
    get :layout_test
    assert_equal "<html>Hello world!</html>", @response.body
  end

  def test_render_xml_with_layouts
    assert_deprecated do
      get :builder_layout_test
    end

    assert_equal "<wrapper>\n<html>\n  <p>Hello </p>\n<p>This is grand!</p>\n</html>\n</wrapper>\n", @response.body
  end

  def test_partials_list
    get :partials_list
    assert_equal "goodbyeHello: davidHello: marygoodbye\n", @response.body
  end

  def test_render_to_string
    get :hello_in_a_string
    assert_equal "How's there? goodbyeHello: davidHello: marygoodbye\n", @response.body
  end

  def test_render_to_string_resets_assigns
    get :render_to_string_test
    assert_equal "The value of foo is: ::this is a test::\n", @response.body
  end

  def test_render_to_string_inline
    get :render_to_string_with_inline_and_render
    assert_template "test/hello_world"
  end

  def test_nested_rendering
    @controller = Fun::GamesController.new
    get :hello_world
    assert_equal "Living in a nested world", @response.body
  end

  def test_accessing_params_in_template
    get :accessing_params_in_template, :name => "David"
    assert_equal "Hello: David", @response.body
  end

  def test_accessing_local_assigns_in_inline_template
    get :accessing_local_assigns_in_inline_template, :local_name => "Local David"
    assert_equal "Goodbye, Local David", @response.body
  end

  def test_render_in_an_rjs_template_should_pick_html_templates_when_available
    [:js, "js"].each do |format|
      assert_nothing_raised do
        get :render_implicit_html_template, :format => format
        assert_equal %(document.write("Hello world\\n");), @response.body
      end
    end
  end

  def test_explicitly_rendering_an_html_template_with_implicit_html_template_renders_should_be_possible_from_an_rjs_template
    [:js, "js"].each do |format|
      assert_nothing_raised do
        get :render_explicit_html_template, :format => format
        assert_equal %(document.write("Hello world\\n");), @response.body
      end
    end
  end

  def test_should_implicitly_render_html_template_from_xhr_request
    xhr :get, :render_implicit_html_template_from_xhr_request
    assert_equal "XHR!\nHello HTML!", @response.body
  end

  def test_should_render_explicit_html_template_with_html_layout
    xhr :get, :render_html_explicit_template_and_layout
    assert_equal "<html>Hello HTML!</html>\n", @response.body
  end

  def test_should_implicitly_render_js_template_without_layout
    get :render_implicit_js_template_without_layout, :format => :js
    assert_no_match /<html>/, @response.body
  end

  def test_should_render_formatted_template
    get :formatted_html_erb
    assert_equal 'formatted html erb', @response.body
  end

  def test_should_render_formatted_xml_erb_template
    get :formatted_xml_erb, :format => :xml
    assert_equal '<test>passed formatted xml erb</test>', @response.body
  end

  def test_should_render_formatted_html_erb_template
    get :formatted_xml_erb
    assert_equal '<test>passed formatted html erb</test>', @response.body
  end

  def test_should_render_formatted_html_erb_template_with_faulty_accepts_header
    @request.accept = "image/gif, image/x-xbitmap, image/jpeg, image/pjpeg, appliction/x-shockwave-flash, */*"
    get :formatted_xml_erb
    assert_equal '<test>passed formatted html erb</test>', @response.body
  end

  def test_should_render_xml_but_keep_custom_content_type
    get :render_xml_with_custom_content_type
    assert_equal "application/atomsvc+xml", @response.content_type
  end

  def test_render_with_default_from_accept_header
    xhr :get, :greeting
    assert_equal "$(\"body\").visualEffect(\"highlight\");", @response.body
  end

  def test_render_rjs_with_default
    get :delete_with_js
    assert_equal %!Element.remove("person");\nnew Effect.Highlight(\"project-4\",{});!, @response.body
  end

  def test_render_rjs_template_explicitly
    get :render_js_with_explicit_template
    assert_equal %!Element.remove("person");\nnew Effect.Highlight(\"project-4\",{});!, @response.body
  end

  def test_rendering_rjs_action_explicitly
    get :render_js_with_explicit_action_template
    assert_equal %!Element.remove("person");\nnew Effect.Highlight(\"project-4\",{});!, @response.body
  end

  def test_layout_test_with_different_layout
    get :layout_test_with_different_layout
    assert_equal "<html>Hello world!</html>", @response.body
  end

  def test_layout_test_with_different_layout_and_string_action
    get :layout_test_with_different_layout_and_string_action
    assert_equal "<html>Hello world!</html>", @response.body
  end

  def test_layout_test_with_different_layout_and_symbol_action
    get :layout_test_with_different_layout_and_symbol_action
    assert_equal "<html>Hello world!</html>", @response.body
  end

  def test_rendering_without_layout
    get :rendering_without_layout
    assert_equal "Hello world!", @response.body
  end

  def test_layout_overriding_layout
    get :layout_overriding_layout
    assert_no_match %r{<title>}, @response.body
  end

  def test_rendering_nothing_on_layout
    get :rendering_nothing_on_layout
    assert_equal " ", @response.body
  end

  def test_render_to_string
    assert_not_deprecated { get :hello_in_a_string }
    assert_equal "How's there? goodbyeHello: davidHello: marygoodbye\n", @response.body
  end

  def test_render_to_string_doesnt_break_assigns
    get :render_to_string_with_assigns
    assert_equal "i'm before the render", assigns(:before)
    assert_equal "i'm after the render", assigns(:after)
  end

  def test_bad_render_to_string_still_throws_exception
    assert_raise(ActionView::MissingTemplate) { get :render_to_string_with_exception }
  end

  def test_render_to_string_that_throws_caught_exception_doesnt_break_assigns
    assert_nothing_raised { get :render_to_string_with_caught_exception }
    assert_equal "i'm before the render", assigns(:before)
    assert_equal "i'm after the render", assigns(:after)
  end

  def test_accessing_params_in_template_with_layout
    get :accessing_params_in_template_with_layout, :name => "David"
    assert_equal "<html>Hello: David</html>", @response.body
  end

  def test_render_with_explicit_template
    get :render_with_explicit_template
    assert_response :success
  end

  def test_render_with_explicit_string_template
    get :render_with_explicit_string_template
    assert_equal "<html>Hello world!</html>", @response.body
  end

  def test_double_render
    assert_raise(ActionController::DoubleRenderError) { get :double_render }
  end

  def test_double_redirect
    assert_raise(ActionController::DoubleRenderError) { get :double_redirect }
  end

  def test_render_and_redirect
    assert_raise(ActionController::DoubleRenderError) { get :render_and_redirect }
  end

  # specify the one exception to double render rule - render_to_string followed by render
  def test_render_to_string_and_render
    get :render_to_string_and_render
    assert_equal("Hi web users! here is some cached stuff", @response.body)
  end

  def test_rendering_with_conflicting_local_vars
    get :rendering_with_conflicting_local_vars
    assert_equal("First: David\nSecond: Stephan\nThird: David\nFourth: David\nFifth: ", @response.body)
  end

  def test_action_talk_to_layout
    get :action_talk_to_layout
    assert_equal "<title>Talking to the layout</title>\nAction was here!", @response.body
  end

  def test_render_text_with_assigns
    get :render_text_with_assigns
    assert_equal "world", assigns["hello"]
  end

  def test_template_with_locals
    get :render_with_explicit_template_with_locals
    assert_equal "The secret is area51\n", @response.body
  end

  def test_update_page
    get :update_page
    assert_template nil
    assert_equal 'text/javascript; charset=utf-8', @response.headers['Content-Type']
    assert_equal 2, @response.body.split($/).length
  end

  def test_update_page_with_instance_variables
    get :update_page_with_instance_variables
    assert_template nil
    assert_equal 'text/javascript; charset=utf-8', @response.headers["Content-Type"]
    assert_match /balance/, @response.body
    assert_match /\$37/, @response.body
  end

  def test_update_page_with_view_method
    get :update_page_with_view_method
    assert_template nil
    assert_equal 'text/javascript; charset=utf-8', @response.headers["Content-Type"]
    assert_match /2 people/, @response.body
  end

  def test_yield_content_for
    assert_not_deprecated { get :yield_content_for }
    assert_equal "<title>Putting stuff in the title!</title>\n\nGreat stuff!\n", @response.body
  end

  def test_overwritting_rendering_relative_file_with_extension
    get :hello_world_from_rxml_using_template
    assert_equal "<html>\n  <p>Hello</p>\n</html>\n", @response.body

    get :hello_world_from_rxml_using_action
    assert_equal "<html>\n  <p>Hello</p>\n</html>\n", @response.body
  end

  def test_head_with_location_header
    get :head_with_location_header
    assert @response.body.blank?
    assert_equal "/foo", @response.headers["Location"]
    assert_response :ok
  end

  def test_head_with_custom_header
    get :head_with_custom_header
    assert @response.body.blank?
    assert_equal "something", @response.headers["X-Custom-Header"]
    assert_response :ok
  end

  def test_head_with_symbolic_status
    get :head_with_symbolic_status, :status => "ok"
    assert_equal "200 OK", @response.status
    assert_response :ok

    get :head_with_symbolic_status, :status => "not_found"
    assert_equal "404 Not Found", @response.status
    assert_response :not_found

    get :head_with_symbolic_status, :status => "no_content"
    assert_equal "204 No Content", @response.status
    assert !@response.headers.include?('Content-Length')
    assert_response :no_content

    ActionController::StatusCodes::SYMBOL_TO_STATUS_CODE.each do |status, code|
      get :head_with_symbolic_status, :status => status.to_s
      assert_equal code, @response.response_code
      assert_response status
    end
  end

  def test_head_with_integer_status
    ActionController::StatusCodes::STATUS_CODES.each do |code, message|
      get :head_with_integer_status, :status => code.to_s
      assert_equal message, @response.message
    end
  end

  def test_head_with_string_status
    get :head_with_string_status, :status => "404 Eat Dirt"
    assert_equal 404, @response.response_code
    assert_equal "Eat Dirt", @response.message
    assert_response :not_found
  end

  def test_head_with_status_code_first
    get :head_with_status_code_first
    assert_equal 403, @response.response_code
    assert_equal "Forbidden", @response.message
    assert_equal "something", @response.headers["X-Custom-Header"]
    assert_response :forbidden
  end

  def test_rendering_with_location_should_set_header
    get :render_with_location
    assert_equal "http://example.com", @response.headers["Location"]
  end

  def test_rendering_xml_should_call_to_xml_if_possible
    get :render_with_to_xml
    assert_equal "<i-am-xml/>", @response.body
  end

  def test_rendering_with_object_location_should_set_header_with_url_for
    ActionController::Routing::Routes.draw do |map|
      map.resources :customers
      map.connect ':controller/:action/:id'
    end

    get :render_with_object_location
    assert_equal "http://www.nextangle.com/customers/1", @response.headers["Location"]
  end

  def test_should_use_implicit_content_type
    get :implicit_content_type, :format => 'atom'
    assert_equal Mime::ATOM, @response.content_type
  end

  def test_using_layout_around_block
    get :render_using_layout_around_block
    assert_equal "Before (David)\nInside from block\nAfter", @response.body
  end

  def test_using_layout_around_block_in_main_layout_and_within_content_for_layout
    get :render_using_layout_around_block_in_main_layout_and_within_content_for_layout
    assert_equal "Before (Anthony)\nInside from first block in layout\nAfter\nBefore (David)\nInside from block\nAfter\nBefore (Ramm)\nInside from second block in layout\nAfter\n", @response.body
  end

  def test_using_layout_around_block_with_args
    get :render_using_layout_around_block_with_args
    assert_equal "Before\narg1arg2\nAfter", @response.body
  end

  def test_partial_only
    get :partial_only
    assert_equal "only partial", @response.body
  end

  def test_should_render_html_formatted_partial
    get :partial
    assert_equal 'partial html', @response.body
  end

  def test_should_render_html_partial_with_dot
    get :partial_dot_html
    assert_equal 'partial html', @response.body
  end

  def test_should_render_html_formatted_partial_with_rjs
    xhr :get, :partial_as_rjs
    assert_equal %(Element.replace("foo", "partial html");), @response.body
  end

  def test_should_render_html_formatted_partial_with_rjs_and_js_format
    xhr :get, :respond_to_partial_as_rjs
    assert_equal %(Element.replace("foo", "partial html");), @response.body
  end

  def test_should_render_js_partial
    xhr :get, :partial, :format => 'js'
    assert_equal 'partial js', @response.body
  end

  def test_should_render_with_alternate_default_render
    xhr :get, :render_alternate_default
    assert_equal %(Element.replace("foo", "partial html");), @response.body
  end

  def test_partial_only_with_layout
    get :partial_only_with_layout
    assert_equal "<html>only partial</html>", @response.body
  end

  def test_render_to_string_partial
    get :render_to_string_with_partial
    assert_equal "only partial", assigns(:partial_only)
    assert_equal "Hello: david", assigns(:partial_with_locals)
  end

  def test_partial_with_counter
    get :partial_with_counter
    assert_equal "5", @response.body
  end

  def test_partial_with_locals
    get :partial_with_locals
    assert_equal "Hello: david", @response.body
  end

  def test_partial_with_form_builder
    get :partial_with_form_builder
    assert_match(/<label/, @response.body)
    assert_template('test/_form')
  end

  def test_partial_with_form_builder_subclass
    get :partial_with_form_builder_subclass
    assert_match(/<label/, @response.body)
    assert_template('test/_labelling_form')
  end

  def test_partial_collection
    get :partial_collection
    assert_equal "Hello: davidHello: mary", @response.body
  end

  def test_partial_collection_with_as
    get :partial_collection_with_as
    assert_equal "david david davidmary mary mary", @response.body
  end

  def test_partial_collection_with_counter
    get :partial_collection_with_counter
    assert_equal "david0mary1", @response.body
  end

  def test_partial_collection_with_as_and_counter
    get :partial_collection_with_as_and_counter
    assert_equal "david0mary1", @response.body
  end

  def test_partial_collection_with_locals
    get :partial_collection_with_locals
    assert_equal "Bonjour: davidBonjour: mary", @response.body
  end

  def test_partial_collection_with_spacer
    get :partial_collection_with_spacer
    assert_equal "Hello: davidonly partialHello: mary", @response.body
    assert_template :partial => 'test/_partial_only'
    assert_template :partial => '_customer'
  end

  def test_partial_collection_shorthand_with_locals
    get :partial_collection_shorthand_with_locals
    assert_equal "Bonjour: davidBonjour: mary", @response.body
    assert_template :partial => 'customers/_customer', :count => 2
    assert_template :partial => '_completely_fake_and_made_up_template_that_cannot_possibly_be_rendered', :count => 0
  end

  def test_partial_collection_shorthand_with_different_types_of_records
    get :partial_collection_shorthand_with_different_types_of_records
    assert_equal "Bonjour bad customer: mark0Bonjour good customer: craig1Bonjour bad customer: john2Bonjour good customer: zach3Bonjour good customer: brandon4Bonjour bad customer: dan5", @response.body
    assert_template :partial => 'good_customers/_good_customer', :count => 3
    assert_template :partial => 'bad_customers/_bad_customer', :count => 3
  end

  def test_empty_partial_collection
    get :empty_partial_collection
    assert_equal " ", @response.body
    assert_template :partial => false
  end

  def test_partial_with_hash_object
    get :partial_with_hash_object
    assert_equal "Sam\nmaS\n", @response.body
  end

  def test_partial_with_nested_object
    get :partial_with_nested_object
    assert_equal "first", @response.body
  end

  def test_partial_with_nested_object_shorthand
    get :partial_with_nested_object_shorthand
    assert_equal "first", @response.body
  end

  def test_hash_partial_collection
    get :partial_hash_collection
    assert_equal "Pratik\nkitarP\nAmy\nymA\n", @response.body
  end

  def test_partial_hash_collection_with_locals
    get :partial_hash_collection_with_locals
    assert_equal "Hola: PratikHola: Amy", @response.body
  end

  def test_partial_with_implicit_local_assignment
    assert_deprecated do
      get :partial_with_implicit_local_assignment
      assert_equal "Hello: Marcel", @response.body
    end
  end

  def test_partial_with_implicit_local_assignment_and_nil_local
    assert_not_deprecated do
      get :partial_with_implicit_local_assignment_and_nil_local
      assert_equal "Hello: Anonymous", @response.body
    end
  end

  def test_render_missing_partial_template
    assert_raise(ActionView::MissingTemplate) do
      get :missing_partial
    end
  end

  def test_render_call_to_partial_with_layout
    get :render_call_to_partial_with_layout
    assert_equal "Before (David)\nInside from partial (David)\nAfter", @response.body
  end

  def test_render_call_to_partial_with_layout_in_main_layout_and_within_content_for_layout
    get :render_call_to_partial_with_layout_in_main_layout_and_within_content_for_layout
    assert_equal "Before (Anthony)\nInside from partial (Anthony)\nAfter\nBefore (David)\nInside from partial (David)\nAfter\nBefore (Ramm)\nInside from partial (Ramm)\nAfter", @response.body
  end
end

class ExpiresInRenderTest < ActionController::TestCase
  tests TestController

  def setup
    @request.host = "www.nextangle.com"
  end
  
  def test_expires_in_header
    get :conditional_hello_with_expires_in
    assert_equal "max-age=60, private", @response.headers["Cache-Control"]
  end
  
  def test_expires_in_header_with_public
    get :conditional_hello_with_expires_in_with_public
    assert_equal "max-age=60, public", @response.headers["Cache-Control"]
  end
  
  def test_expires_in_header_with_additional_headers
    get :conditional_hello_with_expires_in_with_public_with_more_keys
    assert_equal "max-age=60, public, max-stale=18000", @response.headers["Cache-Control"]
  end
  
  def test_expires_in_old_syntax
    get :conditional_hello_with_expires_in_with_public_with_more_keys_old_syntax
    assert_equal "max-age=60, public, max-stale=18000", @response.headers["Cache-Control"]
  end
end

<<<<<<< HEAD

class EtagRenderTest < ActionController::TestCase
  tests TestController

=======

class EtagRenderTest < ActionController::TestCase
  tests TestController

>>>>>>> 1681ede6
  def setup
    @request.host = "www.nextangle.com"
    @expected_bang_etag = etag_for(expand_key([:foo, 123]))
  end

  def test_render_blank_body_shouldnt_set_etag
    get :blank_response
    assert !@response.etag?, @response.headers.inspect
  end

  def test_render_200_should_set_etag
    get :render_hello_world_from_variable
    assert_equal etag_for("hello david"), @response.headers['ETag']
    assert_equal "private, max-age=0, must-revalidate", @response.headers['Cache-Control']
  end

  def test_render_against_etag_request_should_304_when_match
    @request.if_none_match = etag_for("hello david")
    get :render_hello_world_from_variable
    assert_equal "304 Not Modified", @response.status
    assert @response.body.empty?
  end

  def test_render_against_etag_request_should_have_no_content_length_when_match
    @request.if_none_match = etag_for("hello david")
    get :render_hello_world_from_variable
    assert_nil @response.headers["Content-Length"], @response.headers.inspect
  end

  def test_render_against_etag_request_should_200_when_no_match
    @request.if_none_match = etag_for("hello somewhere else")
    get :render_hello_world_from_variable
    assert_equal "200 OK", @response.status
    assert !@response.body.empty?
  end

  def test_render_should_not_set_etag_when_last_modified_has_been_specified
    get :render_hello_world_with_last_modified_set
    assert_equal "200 OK", @response.status
    assert_not_nil @response.last_modified
    assert_nil @response.etag
    assert @response.body.present?
  end

  def test_render_with_etag
    get :render_hello_world_from_variable
    expected_etag = etag_for('hello david')
    assert_equal expected_etag, @response.headers['ETag']
    @response = ActionController::TestResponse.new

    @request.if_none_match = expected_etag
    get :render_hello_world_from_variable
    assert_equal "304 Not Modified", @response.status

    @request.if_none_match = "\"diftag\""
    get :render_hello_world_from_variable
    assert_equal "200 OK", @response.status
  end

  def render_with_404_shouldnt_have_etag
    get :render_custom_code
    assert_nil @response.headers['ETag']
  end

  def test_etag_should_not_be_changed_when_already_set
    get :render_hello_world_with_etag_set
    assert_equal etag_for("hello_world"), @response.headers['ETag']
  end

  def test_etag_should_govern_renders_with_layouts_too
    assert_deprecated do
      get :builder_layout_test
    end

    assert_equal "<wrapper>\n<html>\n  <p>Hello </p>\n<p>This is grand!</p>\n</html>\n</wrapper>\n", @response.body
    assert_equal etag_for("<wrapper>\n<html>\n  <p>Hello </p>\n<p>This is grand!</p>\n</html>\n</wrapper>\n"), @response.headers['ETag']
  end

  def test_etag_with_bang_should_set_etag
    get :conditional_hello_with_bangs
    assert_equal @expected_bang_etag, @response.headers["ETag"]
    assert_response :success
  end

  def test_etag_with_bang_should_obey_if_none_match
    @request.if_none_match = @expected_bang_etag
    get :conditional_hello_with_bangs
    assert_response :not_modified
  end
  
  def test_etag_with_public_true_should_set_header
    get :conditional_hello_with_public_header
    assert_equal "public", @response.headers['Cache-Control']
  end
  
  def test_etag_with_public_true_should_set_header_and_retain_other_headers
    get :conditional_hello_with_public_header_and_expires_at
    assert_equal "max-age=60, public", @response.headers['Cache-Control']
  end

  protected
    def etag_for(text)
      %("#{Digest::MD5.hexdigest(text)}")
    end

    def expand_key(args)
      ActiveSupport::Cache.expand_cache_key(args)
    end
end

class LastModifiedRenderTest < ActionController::TestCase
  tests TestController

  def setup
    @request.host = "www.nextangle.com"
    @last_modified = Time.now.utc.beginning_of_day.httpdate
  end

  def test_responds_with_last_modified
    get :conditional_hello
    assert_equal @last_modified, @response.headers['Last-Modified']
  end

  def test_request_not_modified
    @request.if_modified_since = @last_modified
    get :conditional_hello
    assert_equal "304 Not Modified", @response.status
    assert @response.body.blank?, @response.body
    assert_equal @last_modified, @response.headers['Last-Modified']
  end

  def test_request_not_modified_but_etag_differs
    @request.if_modified_since = @last_modified
    @request.if_none_match = "234"
    get :conditional_hello
    assert_response :success
  end

  def test_request_modified
    @request.if_modified_since = 'Thu, 16 Jul 2008 00:00:00 GMT'
    get :conditional_hello
    assert_equal "200 OK", @response.status
    assert !@response.body.blank?
    assert_equal @last_modified, @response.headers['Last-Modified']
  end

  def test_request_with_bang_gets_last_modified
    get :conditional_hello_with_bangs
    assert_equal @last_modified, @response.headers['Last-Modified']
    assert_response :success
  end

  def test_request_with_bang_obeys_last_modified
    @request.if_modified_since = @last_modified
    get :conditional_hello_with_bangs
    assert_response :not_modified
  end

  def test_last_modified_works_with_less_than_too
    @request.if_modified_since = 5.years.ago.httpdate
    get :conditional_hello_with_bangs
    assert_response :success
  end
end

class RenderingLoggingTest < ActionController::TestCase
  tests TestController

  def setup
    @request.host = "www.nextangle.com"
  end

  def test_logger_prints_layout_and_template_rendering_info
    @controller.logger = MockLogger.new
    get :layout_test
    logged = @controller.logger.logged.find_all {|l| l =~ /render/i }
    assert_equal "Rendering template within layouts/standard", logged[0]
    assert_equal "Rendering test/hello_world", logged[1]
  end
end<|MERGE_RESOLUTION|>--- conflicted
+++ resolved
@@ -1612,17 +1612,9 @@
   end
 end
 
-<<<<<<< HEAD
-
 class EtagRenderTest < ActionController::TestCase
   tests TestController
 
-=======
-
-class EtagRenderTest < ActionController::TestCase
-  tests TestController
-
->>>>>>> 1681ede6
   def setup
     @request.host = "www.nextangle.com"
     @expected_bang_etag = etag_for(expand_key([:foo, 123]))
