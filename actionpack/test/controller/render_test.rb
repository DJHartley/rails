require 'abstract_unit'
require 'controller/fake_models'
require 'pathname'

module Fun
  class GamesController < ActionController::Base
    # :ported:
    def hello_world
    end

    def nested_partial_with_form_builder
      render :partial => ActionView::Helpers::FormBuilder.new(:post, nil, view_context, {}, Proc.new {})
    end
  end
end

class TestController < ActionController::Base
  protect_from_forgery

  class LabellingFormBuilder < ActionView::Helpers::FormBuilder
  end

  layout :determine_layout

  def name
    nil
  end

  private :name
  helper_method :name

  def hello_world
  end

  def hello_world_file
    render :file => File.expand_path("../../fixtures/hello.html", __FILE__)
  end

  def conditional_hello
    if stale?(:last_modified => Time.now.utc.beginning_of_day, :etag => [:foo, 123])
      render :action => 'hello_world'
    end
  end

  def conditional_hello_with_public_header
    if stale?(:last_modified => Time.now.utc.beginning_of_day, :etag => [:foo, 123], :public => true)
      render :action => 'hello_world'
    end
  end

  def conditional_hello_with_public_header_and_expires_at
    expires_in 1.minute
    if stale?(:last_modified => Time.now.utc.beginning_of_day, :etag => [:foo, 123], :public => true)
      render :action => 'hello_world'
    end
  end

  def conditional_hello_with_expires_in
    expires_in 60.1.seconds
    render :action => 'hello_world'
  end

  def conditional_hello_with_expires_in_with_public
    expires_in 1.minute, :public => true
    render :action => 'hello_world'
  end

  def conditional_hello_with_expires_in_with_public_with_more_keys
    expires_in 1.minute, :public => true, 'max-stale' => 5.hours
    render :action => 'hello_world'
  end

  def conditional_hello_with_expires_in_with_public_with_more_keys_old_syntax
    expires_in 1.minute, :public => true, :private => nil, 'max-stale' => 5.hours
    render :action => 'hello_world'
  end

  def conditional_hello_with_expires_now
    expires_now
    render :action => 'hello_world'
  end

  def conditional_hello_with_bangs
    render :action => 'hello_world'
  end
  before_filter :handle_last_modified_and_etags, :only=>:conditional_hello_with_bangs

  def handle_last_modified_and_etags
    fresh_when(:last_modified => Time.now.utc.beginning_of_day, :etag => [ :foo, 123 ])
  end

  # :ported:
  def render_hello_world
    render :template => "test/hello_world"
  end

  def render_hello_world_with_last_modified_set
    response.last_modified = Date.new(2008, 10, 10).to_time
    render :template => "test/hello_world"
  end

  def render_hello_world_with_etag_set
    response.etag = "hello_world"
    render :template => "test/hello_world"
  end

  # :ported: compatibility
  def render_hello_world_with_forward_slash
    render :template => "/test/hello_world"
  end

  # :ported:
  def render_template_in_top_directory
    render :template => 'shared'
  end

  # :deprecated:
  def render_template_in_top_directory_with_slash
    render :template => '/shared'
  end

  # :ported:
  def render_hello_world_from_variable
    @person = "david"
    render :text => "hello #{@person}"
  end

  # :ported:
  def render_action_hello_world
    render :action => "hello_world"
  end

  def render_action_hello_world_as_string
    render "hello_world"
  end

  def render_action_hello_world_with_symbol
    render :action => :hello_world
  end

  # :ported:
  def render_text_hello_world
    render :text => "hello world"
  end

  # :ported:
  def render_text_hello_world_with_layout
    @variable_for_layout = ", I'm here!"
    render :text => "hello world", :layout => true
  end

  def hello_world_with_layout_false
    render :layout => false
  end

  # :ported:
  def render_file_with_instance_variables
    @secret = 'in the sauce'
    path = File.join(File.dirname(__FILE__), '../fixtures/test/render_file_with_ivar.erb')
    render :file => path
  end

  # :ported:
  def render_file_as_string_with_instance_variables
    @secret = 'in the sauce'
    path = File.expand_path(File.join(File.dirname(__FILE__), '../fixtures/test/render_file_with_ivar.erb'))
    render path
  end

  # :ported:
  def render_file_not_using_full_path
    @secret = 'in the sauce'
    render :file => 'test/render_file_with_ivar'
  end

  def render_file_not_using_full_path_with_dot_in_path
    @secret = 'in the sauce'
    render :file => 'test/dot.directory/render_file_with_ivar'
  end

  def render_file_using_pathname
    @secret = 'in the sauce'
    render :file => Pathname.new(File.dirname(__FILE__)).join('..', 'fixtures', 'test', 'dot.directory', 'render_file_with_ivar.erb')
  end

  def render_file_from_template
    @secret = 'in the sauce'
    @path = File.expand_path(File.join(File.dirname(__FILE__), '../fixtures/test/render_file_with_ivar.erb'))
  end

  def render_file_with_locals
    path = File.join(File.dirname(__FILE__), '../fixtures/test/render_file_with_locals.erb')
    render :file => path, :locals => {:secret => 'in the sauce'}
  end

  def render_file_as_string_with_locals
    path = File.expand_path(File.join(File.dirname(__FILE__), '../fixtures/test/render_file_with_locals.erb'))
    render path, :locals => {:secret => 'in the sauce'}
  end

  def accessing_request_in_template
    render :inline =>  "Hello: <%= request.host %>"
  end

  def accessing_logger_in_template
    render :inline =>  "<%= logger.class %>"
  end

  def accessing_action_name_in_template
    render :inline =>  "<%= action_name %>"
  end

  def accessing_controller_name_in_template
    render :inline =>  "<%= controller_name %>"
  end

<<<<<<< HEAD
  def render_json_nil
    render :json => nil
  end

  def render_json_hello_world
    render :json => ActiveSupport::JSON.encode(:hello => 'world')
  end

  def render_json_hello_world_with_callback
    render :json => ActiveSupport::JSON.encode(:hello => 'world'), :callback => 'alert'
  end

  def render_json_with_custom_content_type
    render :json => ActiveSupport::JSON.encode(:hello => 'world'), :content_type => 'text/javascript'
  end

  def render_symbol_json
    render :json => ActiveSupport::JSON.encode(:hello => 'world')
  end

  def render_json_with_render_to_string
    render :json => {:hello => render_to_string(:partial => 'partial')}
  end

=======
  # :ported:
>>>>>>> c09c8be3
  def render_custom_code
    render :text => "hello world", :status => 404
  end

  # :ported:
  def render_text_with_nil
    render :text => nil
  end

  # :ported:
  def render_text_with_false
    render :text => false
  end

  def render_text_with_resource
    render :text => Customer.new("David")
  end

  # :ported:
  def render_nothing_with_appendix
    render :text => "appended"
  end

  # This test is testing 3 things:
  #   render :file in AV      :ported:
  #   render :template in AC  :ported:
  #   setting content type
  def render_xml_hello
    @name = "David"
    render :template => "test/hello"
  end

  def render_xml_hello_as_string_template
    @name = "David"
    render "test/hello"
  end

  def render_line_offset
    render :inline => '<% raise %>', :locals => {:foo => 'bar'}
  end

  def heading
    head :ok
  end

  def greeting
    # let's just rely on the template
  end

  # :ported:
  def blank_response
    render :text => ' '
  end

  # :ported:
  def layout_test
    render :action => "hello_world"
  end

  # :ported:
  def builder_layout_test
    render :action => "hello", :layout => "layouts/builder"
  end

  # :move: test this in Action View
  def builder_partial_test
    render :action => "hello_world_container"
  end

  # :ported:
  def partials_list
    @test_unchanged = 'hello'
    @customers = [ Customer.new("david"), Customer.new("mary") ]
    render :action => "list"
  end

  def partial_only
    render :partial => true
  end

  def hello_in_a_string
    @customers = [ Customer.new("david"), Customer.new("mary") ]
    render :text => "How's there? " + render_to_string(:template => "test/list")
  end

  def accessing_params_in_template
    render :inline => "Hello: <%= params[:name] %>"
  end

  def accessing_local_assigns_in_inline_template
    name = params[:local_name]
    render :inline => "<%= 'Goodbye, ' + local_name %>",
           :locals => { :local_name => name }
  end

  def render_implicit_html_template_from_xhr_request
  end

  def render_implicit_js_template_without_layout
  end

  def formatted_html_erb
  end

  def formatted_xml_erb
  end

  def render_to_string_test
    @foo = render_to_string :inline => "this is a test"
  end

  def default_render
    if @alternate_default_render
      @alternate_default_render.call
    else
      super
    end
  end

  def render_action_hello_world_as_symbol
    render :action => :hello_world
  end

  def layout_test_with_different_layout
    render :action => "hello_world", :layout => "standard"
  end

  def layout_test_with_different_layout_and_string_action
    render "hello_world", :layout => "standard"
  end

  def layout_test_with_different_layout_and_symbol_action
    render :hello_world, :layout => "standard"
  end

  def rendering_without_layout
    render :action => "hello_world", :layout => false
  end

  def layout_overriding_layout
    render :action => "hello_world", :layout => "standard"
  end

  def rendering_nothing_on_layout
    render :nothing => true
  end

  def render_to_string_with_assigns
    @before = "i'm before the render"
    render_to_string :text => "foo"
    @after = "i'm after the render"
    render :template => "test/hello_world"
  end

  def render_to_string_with_exception
    render_to_string :file => "exception that will not be caught - this will certainly not work"
  end

  def render_to_string_with_caught_exception
    @before = "i'm before the render"
    begin
      render_to_string :file => "exception that will be caught- hope my future instance vars still work!"
    rescue
    end
    @after = "i'm after the render"
    render :template => "test/hello_world"
  end

  def accessing_params_in_template_with_layout
    render :layout => true, :inline =>  "Hello: <%= params[:name] %>"
  end

  # :ported:
  def render_with_explicit_template
    render :template => "test/hello_world"
  end

  def render_with_explicit_string_template
    render "test/hello_world"
  end

  # :ported:
  def render_with_explicit_template_with_locals
    render :template => "test/render_file_with_locals", :locals => { :secret => 'area51' }
  end

  # :ported:
  def double_render
    render :text => "hello"
    render :text => "world"
  end

  def double_redirect
    redirect_to :action => "double_render"
    redirect_to :action => "double_render"
  end

  def render_and_redirect
    render :text => "hello"
    redirect_to :action => "double_render"
  end

  def render_to_string_and_render
    @stuff = render_to_string :text => "here is some cached stuff"
    render :text => "Hi web users! #{@stuff}"
  end

  def render_to_string_with_inline_and_render
    render_to_string :inline => "<%= 'dlrow olleh'.reverse %>"
    render :template => "test/hello_world"
  end

  def rendering_with_conflicting_local_vars
    @name = "David"
    render :action => "potential_conflicts"
  end

  # :deprecated:
  # Tests being able to pick a .builder template over a .erb
  # For instance, being able to have hello.xml.builder and hello.xml.erb
  # and select one via "hello.builder" or "hello.erb"
  def hello_world_from_rxml_using_action
    render :action => "hello_world_from_rxml.builder"
  end

  # :deprecated:
  def hello_world_from_rxml_using_template
    render :template => "test/hello_world_from_rxml.builder"
  end

  def action_talk_to_layout
    # Action template sets variable that's picked up by layout
  end

  # :addressed:
  def render_text_with_assigns
    @hello = "world"
    render :text => "foo"
  end

  def yield_content_for
    render :action => "content_for", :layout => "yield"
  end

  def render_content_type_from_body
    response.content_type = Mime::RSS
    render :text => "hello world!"
  end

  def head_with_location_header
    head :location => "/foo"
  end

  def head_with_location_object
    head :location => Customer.new("david", 1)
  end

  def head_with_symbolic_status
    head :status => params[:status].intern
  end

  def head_with_integer_status
    head :status => params[:status].to_i
  end

  def head_with_string_status
    head :status => params[:status]
  end

  def head_with_custom_header
    head :x_custom_header => "something"
  end

  def head_with_status_code_first
    head :forbidden, :x_custom_header => "something"
  end

  def render_using_layout_around_block
    render :action => "using_layout_around_block"
  end

  def render_using_layout_around_block_in_main_layout_and_within_content_for_layout
    render :action => "using_layout_around_block", :layout => "layouts/block_with_layout"
  end

  def partial_dot_html
    render :partial => 'partial.html.erb'
  end

  def partial
    render :partial => 'partial'
  end

  def render_alternate_default
    # For this test, the method "default_render" is overridden:
    @alternate_default_render = lambda do
      render :update do |page|
        page.replace :foo, :partial => 'partial'
      end
    end
  end

  def render_to_string_with_partial
    @partial_only = render_to_string :partial => "partial_only"
    @partial_with_locals = render_to_string :partial => "customer", :locals => { :customer => Customer.new("david") }
    render :template => "test/hello_world"
  end

  def partial_with_counter
    render :partial => "counter", :locals => { :counter_counter => 5 }
  end

  def partial_with_locals
    render :partial => "customer", :locals => { :customer => Customer.new("david") }
  end

  def partial_with_form_builder
    render :partial => ActionView::Helpers::FormBuilder.new(:post, nil, view_context, {}, Proc.new {})
  end

  def partial_with_form_builder_subclass
    render :partial => LabellingFormBuilder.new(:post, nil, view_context, {}, Proc.new {})
  end

  def partial_collection
    render :partial => "customer", :collection => [ Customer.new("david"), Customer.new("mary") ]
  end

  def partial_collection_with_as
    render :partial => "customer_with_var", :collection => [ Customer.new("david"), Customer.new("mary") ], :as => :customer
  end

  def partial_collection_with_counter
    render :partial => "customer_counter", :collection => [ Customer.new("david"), Customer.new("mary") ]
  end

  def partial_collection_with_as_and_counter
    render :partial => "customer_counter_with_as", :collection => [ Customer.new("david"), Customer.new("mary") ], :as => :client
  end

  def partial_collection_with_locals
    render :partial => "customer_greeting", :collection => [ Customer.new("david"), Customer.new("mary") ], :locals => { :greeting => "Bonjour" }
  end

  def partial_collection_with_spacer
    render :partial => "customer", :spacer_template => "partial_only", :collection => [ Customer.new("david"), Customer.new("mary") ]
  end

  def partial_collection_shorthand_with_locals
    render :partial => [ Customer.new("david"), Customer.new("mary") ], :locals => { :greeting => "Bonjour" }
  end

  def partial_collection_shorthand_with_different_types_of_records
    render :partial => [
        BadCustomer.new("mark"),
        GoodCustomer.new("craig"),
        BadCustomer.new("john"),
        GoodCustomer.new("zach"),
        GoodCustomer.new("brandon"),
        BadCustomer.new("dan") ],
      :locals => { :greeting => "Bonjour" }
  end

  def empty_partial_collection
    render :partial => "customer", :collection => []
  end

  def partial_collection_shorthand_with_different_types_of_records_with_counter
    partial_collection_shorthand_with_different_types_of_records
  end

  def missing_partial
    render :partial => 'thisFileIsntHere'
  end

  def partial_with_hash_object
    render :partial => "hash_object", :object => {:first_name => "Sam"}
  end

  def partial_with_nested_object
    render :partial => "quiz/questions/question", :object => Quiz::Question.new("first")
  end

  def partial_with_nested_object_shorthand
    render Quiz::Question.new("first")
  end

  def partial_hash_collection
    render :partial => "hash_object", :collection => [ {:first_name => "Pratik"}, {:first_name => "Amy"} ]
  end

  def partial_hash_collection_with_locals
    render :partial => "hash_greeting", :collection => [ {:first_name => "Pratik"}, {:first_name => "Amy"} ], :locals => { :greeting => "Hola" }
  end

  def partial_with_implicit_local_assignment
    @customer = Customer.new("Marcel")
    render :partial => "customer"
  end

  def partial_with_implicit_local_assignment_and_nil_local
    @customer = Customer.new("Marcel")
    render :partial => "customer", :locals => { :customer => nil }
  end

  def render_call_to_partial_with_layout
    render :action => "calling_partial_with_layout"
  end

  def render_call_to_partial_with_layout_in_main_layout_and_within_content_for_layout
    render :action => "calling_partial_with_layout", :layout => "layouts/partial_with_layout"
  end

  def rescue_action(e)
    raise
  end

  before_filter :only => :render_with_filters do
    request.format = :xml
  end

  # Ensure that the before filter is executed *before* self.formats is set.
  def render_with_filters
    render :action => :formatted_xml_erb
  end

  private

    def determine_layout
      case action_name
        when "hello_world", "layout_test", "rendering_without_layout",
             "rendering_nothing_on_layout", "render_text_hello_world",
             "render_text_hello_world_with_layout",
             "hello_world_with_layout_false",
             "partial_only", "accessing_params_in_template",
             "accessing_params_in_template_with_layout",
             "render_with_explicit_template",
             "render_with_explicit_string_template",
             "update_page", "update_page_with_instance_variables"

          "layouts/standard"
        when "action_talk_to_layout", "layout_overriding_layout"
          "layouts/talk_from_action"
        when "render_implicit_html_template_from_xhr_request"
          (request.xhr? ? 'layouts/xhr' : 'layouts/standard')
      end
    end
end

class RenderTest < ActionController::TestCase
  tests TestController

  def setup
    # enable a logger so that (e.g.) the benchmarking stuff runs, so we can get
    # a more accurate simulation of what happens in "real life".
    super
    @controller.logger = Logger.new(nil)

    @request.host = "www.nextangle.com"
  end

  # :ported:
  def test_simple_show
    get :hello_world
    assert_response 200
    assert_response :success
    assert_template "test/hello_world"
    assert_equal "<html>Hello world!</html>", @response.body
  end

  # :ported:
  def test_renders_default_template_for_missing_action
    get :'hyphen-ated'
    assert_template 'test/hyphen-ated'
  end

  # :ported:
  def test_render
    get :render_hello_world
    assert_template "test/hello_world"
  end

  def test_line_offset
    begin
      get :render_line_offset
      flunk "the action should have raised an exception"
    rescue StandardError => exc
      line = exc.backtrace.first
      assert(line =~ %r{:(\d+):})
      assert_equal "1", $1,
        "The line offset is wrong, perhaps the wrong exception has been raised, exception was: #{exc.inspect}"
    end
  end

  # :ported: compatibility
  def test_render_with_forward_slash
    get :render_hello_world_with_forward_slash
    assert_template "test/hello_world"
  end

  # :ported:
  def test_render_in_top_directory
    get :render_template_in_top_directory
    assert_template "shared"
    assert_equal "Elastica", @response.body
  end

  # :ported:
  def test_render_in_top_directory_with_slash
    get :render_template_in_top_directory_with_slash
    assert_template "shared"
    assert_equal "Elastica", @response.body
  end

  # :ported:
  def test_render_from_variable
    get :render_hello_world_from_variable
    assert_equal "hello david", @response.body
  end

  # :ported:
  def test_render_action
    get :render_action_hello_world
    assert_template "test/hello_world"
  end

  # :ported:
  def test_render_action_hello_world_as_string
    get :render_action_hello_world_as_string
    assert_equal "Hello world!", @response.body
    assert_template "test/hello_world"
  end

  # :ported:
  def test_render_action_with_symbol
    get :render_action_hello_world_with_symbol
    assert_template "test/hello_world"
  end

  # :ported:
  def test_render_text
    get :render_text_hello_world
    assert_equal "hello world", @response.body
  end

  # :ported:
  def test_do_with_render_text_and_layout
    get :render_text_hello_world_with_layout
    assert_equal "<html>hello world, I'm here!</html>", @response.body
  end

  # :ported:
  def test_do_with_render_action_and_layout_false
    get :hello_world_with_layout_false
    assert_equal 'Hello world!', @response.body
  end

  # :ported:
  def test_render_file_with_instance_variables
    get :render_file_with_instance_variables
    assert_equal "The secret is in the sauce\n", @response.body
  end

  def test_render_file
    get :hello_world_file
    assert_equal "Hello world!", @response.body
  end

  # :ported:
  def test_render_file_as_string_with_instance_variables
    get :render_file_as_string_with_instance_variables
    assert_equal "The secret is in the sauce\n", @response.body
  end

  # :ported:
  def test_render_file_not_using_full_path
    get :render_file_not_using_full_path
    assert_equal "The secret is in the sauce\n", @response.body
  end

  # :ported:
  def test_render_file_not_using_full_path_with_dot_in_path
    get :render_file_not_using_full_path_with_dot_in_path
    assert_equal "The secret is in the sauce\n", @response.body
  end

  # :ported:
  def test_render_file_using_pathname
    get :render_file_using_pathname
    assert_equal "The secret is in the sauce\n", @response.body
  end

  # :ported:
  def test_render_file_with_locals
    get :render_file_with_locals
    assert_equal "The secret is in the sauce\n", @response.body
  end

  # :ported:
  def test_render_file_as_string_with_locals
    get :render_file_as_string_with_locals
    assert_equal "The secret is in the sauce\n", @response.body
  end

  # :assessed:
  def test_render_file_from_template
    get :render_file_from_template
    assert_equal "The secret is in the sauce\n", @response.body
  end

<<<<<<< HEAD
  def test_render_json_nil
    get :render_json_nil
    assert_equal 'null', @response.body
    assert_equal 'application/json', @response.content_type
  end

  def test_render_json
    get :render_json_hello_world
    assert_equal '{"hello":"world"}', @response.body
    assert_equal 'application/json', @response.content_type
  end

  def test_render_json_with_callback
    get :render_json_hello_world_with_callback
    assert_equal 'alert({"hello":"world"})', @response.body
    assert_equal 'application/json', @response.content_type
  end

  def test_render_json_with_custom_content_type
    get :render_json_with_custom_content_type
    assert_equal '{"hello":"world"}', @response.body
    assert_equal 'text/javascript', @response.content_type
  end

  def test_render_symbol_json
    get :render_symbol_json
    assert_equal '{"hello":"world"}', @response.body
    assert_equal 'application/json', @response.content_type
  end

  def test_render_json_with_render_to_string
    get :render_json_with_render_to_string
    assert_equal '{"hello":"partial html"}', @response.body
    assert_equal 'application/json', @response.content_type
  end

=======
  # :ported:
>>>>>>> c09c8be3
  def test_render_custom_code
    get :render_custom_code
    assert_response 404
    assert_response :missing
    assert_equal 'hello world', @response.body
  end

  # :ported:
  def test_render_text_with_nil
    get :render_text_with_nil
    assert_response 200
    assert_equal ' ', @response.body
  end

  # :ported:
  def test_render_text_with_false
    get :render_text_with_false
    assert_equal 'false', @response.body
  end

  # :ported:
  def test_render_nothing_with_appendix
    get :render_nothing_with_appendix
    assert_response 200
    assert_equal 'appended', @response.body
  end

  def test_render_text_with_resource
    get :render_text_with_resource
    assert_equal 'name: "David"', @response.body
  end

  # :ported:
  def test_attempt_to_access_object_method
    assert_raise(ActionController::UnknownAction, "No action responded to [clone]") { get :clone }
  end

  # :ported:
  def test_private_methods
    assert_raise(ActionController::UnknownAction, "No action responded to [determine_layout]") { get :determine_layout }
  end

  # :ported:
  def test_access_to_request_in_view
    get :accessing_request_in_template
    assert_equal "Hello: www.nextangle.com", @response.body
  end

  def test_access_to_logger_in_view
    get :accessing_logger_in_template
    assert_equal "Logger", @response.body
  end

  # :ported:
  def test_access_to_action_name_in_view
    get :accessing_action_name_in_template
    assert_equal "accessing_action_name_in_template", @response.body
  end

  # :ported:
  def test_access_to_controller_name_in_view
    get :accessing_controller_name_in_template
    assert_equal "test", @response.body # name is explicitly set in the controller.
  end

  # :ported:
  def test_render_xml
    assert_deprecated do
      get :render_xml_hello
    end

    assert_equal "<html>\n  <p>Hello David</p>\n<p>This is grand!</p>\n</html>\n", @response.body
    assert_equal "application/xml", @response.content_type
  end

  def test_render_xml_as_string_template
    get :render_xml_hello_as_string_template
    assert_equal "<html>\n  <p>Hello David</p>\n<p>This is grand!</p>\n</html>\n", @response.body
    assert_equal "application/xml", @response.content_type
  end

  # :ported:
  def test_render_xml_as_string_template
    get :render_xml_hello_as_string_template
    assert_equal "<html>\n  <p>Hello David</p>\n<p>This is grand!</p>\n</html>\n", @response.body
    assert_equal "application/xml", @response.content_type
  end

  # :ported:
  def test_render_xml_with_default
    get :greeting
    assert_equal "<p>This is grand!</p>\n", @response.body
  end

  # :move: test in AV
  def test_render_xml_with_partial
    get :builder_partial_test
    assert_equal "<test>\n  <hello/>\n</test>\n", @response.body
  end

  # :ported:
  def test_layout_rendering
    get :layout_test
    assert_equal "<html>Hello world!</html>", @response.body
  end

  def test_render_xml_with_layouts
    assert_deprecated do
      get :builder_layout_test
    end

    assert_equal "<wrapper>\n<html>\n  <p>Hello </p>\n<p>This is grand!</p>\n</html>\n</wrapper>\n", @response.body
  end

  def test_partials_list
    get :partials_list
    assert_equal "goodbyeHello: davidHello: marygoodbye\n", @response.body
  end

  def test_render_to_string
    get :hello_in_a_string
    assert_equal "How's there? goodbyeHello: davidHello: marygoodbye\n", @response.body
  end

  def test_render_to_string_resets_assigns
    get :render_to_string_test
    assert_equal "The value of foo is: ::this is a test::\n", @response.body
  end

  def test_render_to_string_inline
    get :render_to_string_with_inline_and_render
    assert_template "test/hello_world"
  end

  # :ported:
  def test_nested_rendering
    @controller = Fun::GamesController.new
    get :hello_world
    assert_equal "Living in a nested world", @response.body
  end

  def test_accessing_params_in_template
    get :accessing_params_in_template, :name => "David"
    assert_equal "Hello: David", @response.body
  end

  def test_accessing_local_assigns_in_inline_template
    get :accessing_local_assigns_in_inline_template, :local_name => "Local David"
    assert_equal "Goodbye, Local David", @response.body
  end

  def test_should_implicitly_render_html_template_from_xhr_request
    xhr :get, :render_implicit_html_template_from_xhr_request
    assert_equal "XHR!\nHello HTML!", @response.body
  end

  def test_should_implicitly_render_js_template_without_layout
    get :render_implicit_js_template_without_layout, :format => :js
    assert_no_match %r{<html>}, @response.body
  end

  def test_should_render_formatted_template
    get :formatted_html_erb
    assert_equal 'formatted html erb', @response.body
  end

  def test_should_render_formatted_html_erb_template
    get :formatted_xml_erb
    assert_equal '<test>passed formatted html erb</test>', @response.body
  end

  def test_should_render_formatted_html_erb_template_with_faulty_accepts_header
    @request.accept = "image/gif, image/x-xbitmap, image/jpeg, image/pjpeg, appliction/x-shockwave-flash, */*"
    get :formatted_xml_erb
    assert_equal '<test>passed formatted html erb</test>', @response.body
  end

  def test_layout_test_with_different_layout
    get :layout_test_with_different_layout
    assert_equal "<html>Hello world!</html>", @response.body
  end

  def test_layout_test_with_different_layout_and_string_action
    get :layout_test_with_different_layout_and_string_action
    assert_equal "<html>Hello world!</html>", @response.body
  end

  def test_layout_test_with_different_layout_and_symbol_action
    get :layout_test_with_different_layout_and_symbol_action
    assert_equal "<html>Hello world!</html>", @response.body
  end

  def test_rendering_without_layout
    get :rendering_without_layout
    assert_equal "Hello world!", @response.body
  end

  def test_layout_overriding_layout
    get :layout_overriding_layout
    assert_no_match %r{<title>}, @response.body
  end

  def test_rendering_nothing_on_layout
    get :rendering_nothing_on_layout
    assert_equal " ", @response.body
  end

  def test_render_to_string
    assert_not_deprecated { get :hello_in_a_string }
    assert_equal "How's there? goodbyeHello: davidHello: marygoodbye\n", @response.body
  end

  def test_render_to_string_doesnt_break_assigns
    get :render_to_string_with_assigns
    assert_equal "i'm before the render", assigns(:before)
    assert_equal "i'm after the render", assigns(:after)
  end

  def test_bad_render_to_string_still_throws_exception
    assert_raise(ActionView::MissingTemplate) { get :render_to_string_with_exception }
  end

  def test_render_to_string_that_throws_caught_exception_doesnt_break_assigns
    assert_nothing_raised { get :render_to_string_with_caught_exception }
    assert_equal "i'm before the render", assigns(:before)
    assert_equal "i'm after the render", assigns(:after)
  end

  def test_accessing_params_in_template_with_layout
    get :accessing_params_in_template_with_layout, :name => "David"
    assert_equal "<html>Hello: David</html>", @response.body
  end

  def test_render_with_explicit_template
    get :render_with_explicit_template
    assert_response :success
  end

  def test_render_with_explicit_string_template
    get :render_with_explicit_string_template
    assert_equal "<html>Hello world!</html>", @response.body
  end

  def test_render_with_filters
    get :render_with_filters
    assert_equal "<test>passed formatted xml erb</test>", @response.body
  end

  # :ported:
  def test_double_render
    assert_raise(ActionController::DoubleRenderError) { get :double_render }
  end

  def test_double_redirect
    assert_raise(ActionController::DoubleRenderError) { get :double_redirect }
  end

  def test_render_and_redirect
    assert_raise(ActionController::DoubleRenderError) { get :render_and_redirect }
  end

  # specify the one exception to double render rule - render_to_string followed by render
  def test_render_to_string_and_render
    get :render_to_string_and_render
    assert_equal("Hi web users! here is some cached stuff", @response.body)
  end

  def test_rendering_with_conflicting_local_vars
    get :rendering_with_conflicting_local_vars
    assert_equal("First: David\nSecond: Stephan\nThird: David\nFourth: David\nFifth: ", @response.body)
  end

  def test_action_talk_to_layout
    get :action_talk_to_layout
    assert_equal "<title>Talking to the layout</title>\nAction was here!", @response.body
  end

  # :addressed:
  def test_render_text_with_assigns
    get :render_text_with_assigns
    assert_equal "world", assigns["hello"]
  end

  # :ported:
  def test_template_with_locals
    get :render_with_explicit_template_with_locals
    assert_equal "The secret is area51\n", @response.body
  end

  def test_yield_content_for
    assert_not_deprecated { get :yield_content_for }
    assert_equal "<title>Putting stuff in the title!</title>\nGreat stuff!\n", @response.body
  end

  def test_overwritting_rendering_relative_file_with_extension
    get :hello_world_from_rxml_using_template
    assert_equal "<html>\n  <p>Hello</p>\n</html>\n", @response.body

    get :hello_world_from_rxml_using_action
    assert_equal "<html>\n  <p>Hello</p>\n</html>\n", @response.body
  end

  def test_head_with_location_header
    get :head_with_location_header
    assert_blank @response.body
    assert_equal "/foo", @response.headers["Location"]
    assert_response :ok
  end

  def test_head_with_location_object
    with_routing do |set|
      set.draw do |map|
        resources :customers
        match ':controller/:action'
      end

      get :head_with_location_object
      assert_blank @response.body
      assert_equal "http://www.nextangle.com/customers/1", @response.headers["Location"]
      assert_response :ok
    end
  end

  def test_head_with_custom_header
    get :head_with_custom_header
    assert_blank @response.body
    assert_equal "something", @response.headers["X-Custom-Header"]
    assert_response :ok
  end

  def test_head_with_symbolic_status
    get :head_with_symbolic_status, :status => "ok"
    assert_equal 200, @response.status
    assert_response :ok

    get :head_with_symbolic_status, :status => "not_found"
    assert_equal 404, @response.status
    assert_response :not_found

    get :head_with_symbolic_status, :status => "no_content"
    assert_equal 204, @response.status
    assert !@response.headers.include?('Content-Length')
    assert_response :no_content

    Rack::Utils::SYMBOL_TO_STATUS_CODE.each do |status, code|
      get :head_with_symbolic_status, :status => status.to_s
      assert_equal code, @response.response_code
      assert_response status
    end
  end

  def test_head_with_integer_status
    Rack::Utils::HTTP_STATUS_CODES.each do |code, message|
      get :head_with_integer_status, :status => code.to_s
      assert_equal message, @response.message
    end
  end

  def test_head_with_string_status
    get :head_with_string_status, :status => "404 Eat Dirt"
    assert_equal 404, @response.response_code
    assert_equal "Not Found", @response.message
    assert_response :not_found
  end

  def test_head_with_status_code_first
    get :head_with_status_code_first
    assert_equal 403, @response.response_code
    assert_equal "Forbidden", @response.message
    assert_equal "something", @response.headers["X-Custom-Header"]
    assert_response :forbidden
  end

  def test_using_layout_around_block
    get :render_using_layout_around_block
    assert_equal "Before (David)\nInside from block\nAfter", @response.body
  end

  def test_using_layout_around_block_in_main_layout_and_within_content_for_layout
    get :render_using_layout_around_block_in_main_layout_and_within_content_for_layout
    assert_equal "Before (Anthony)\nInside from first block in layout\nAfter\nBefore (David)\nInside from block\nAfter\nBefore (Ramm)\nInside from second block in layout\nAfter\n", @response.body
  end

  def test_partial_only
    get :partial_only
    assert_equal "only partial", @response.body
  end

  def test_should_render_html_formatted_partial
    get :partial
    assert_equal 'partial html', @response.body
  end

  def test_should_render_html_partial_with_dot
    get :partial_dot_html
    assert_equal 'partial html', @response.body
  end

  def test_render_to_string_partial
    get :render_to_string_with_partial
    assert_equal "only partial", assigns(:partial_only)
    assert_equal "Hello: david", assigns(:partial_with_locals)
  end

  def test_partial_with_counter
    get :partial_with_counter
    assert_equal "5", @response.body
  end

  def test_partial_with_locals
    get :partial_with_locals
    assert_equal "Hello: david", @response.body
  end

  def test_partial_with_form_builder
    get :partial_with_form_builder
    assert_match(/<label/, @response.body)
    assert_template('test/_form')
  end

  def test_partial_with_form_builder_subclass
    get :partial_with_form_builder_subclass
    assert_match(/<label/, @response.body)
    assert_template('test/_labelling_form')
  end

  def test_nested_partial_with_form_builder
    @controller = Fun::GamesController.new
    get :nested_partial_with_form_builder
    assert_match(/<label/, @response.body)
    assert_template('fun/games/_form')
  end

  def test_partial_collection
    get :partial_collection
    assert_equal "Hello: davidHello: mary", @response.body
  end

  def test_partial_collection_with_as
    get :partial_collection_with_as
    assert_equal "david david davidmary mary mary", @response.body
  end

  def test_partial_collection_with_counter
    get :partial_collection_with_counter
    assert_equal "david0mary1", @response.body
  end

  def test_partial_collection_with_as_and_counter
    get :partial_collection_with_as_and_counter
    assert_equal "david0mary1", @response.body
  end

  def test_partial_collection_with_locals
    get :partial_collection_with_locals
    assert_equal "Bonjour: davidBonjour: mary", @response.body
  end

  def test_partial_collection_with_spacer
    get :partial_collection_with_spacer
    assert_equal "Hello: davidonly partialHello: mary", @response.body
    assert_template :partial => '_customer'
  end

  def test_partial_collection_shorthand_with_locals
    get :partial_collection_shorthand_with_locals
    assert_equal "Bonjour: davidBonjour: mary", @response.body
    assert_template :partial => 'customers/_customer', :count => 2
    assert_template :partial => '_completely_fake_and_made_up_template_that_cannot_possibly_be_rendered', :count => 0
  end

  def test_partial_collection_shorthand_with_different_types_of_records
    get :partial_collection_shorthand_with_different_types_of_records
    assert_equal "Bonjour bad customer: mark0Bonjour good customer: craig1Bonjour bad customer: john2Bonjour good customer: zach3Bonjour good customer: brandon4Bonjour bad customer: dan5", @response.body
    assert_template :partial => 'good_customers/_good_customer', :count => 3
    assert_template :partial => 'bad_customers/_bad_customer', :count => 3
  end

  def test_empty_partial_collection
    get :empty_partial_collection
    assert_equal " ", @response.body
    assert_template :partial => false
  end

  def test_partial_with_hash_object
    get :partial_with_hash_object
    assert_equal "Sam\nmaS\n", @response.body
  end

  def test_partial_with_nested_object
    get :partial_with_nested_object
    assert_equal "first", @response.body
  end

  def test_partial_with_nested_object_shorthand
    get :partial_with_nested_object_shorthand
    assert_equal "first", @response.body
  end

  def test_hash_partial_collection
    get :partial_hash_collection
    assert_equal "Pratik\nkitarP\nAmy\nymA\n", @response.body
  end

  def test_partial_hash_collection_with_locals
    get :partial_hash_collection_with_locals
    assert_equal "Hola: PratikHola: Amy", @response.body
  end

<<<<<<< HEAD
  def test_partial_with_implicit_local_assignment
    assert_deprecated do
      get :partial_with_implicit_local_assignment
      assert_equal "Hello: Marcel", @response.body
    end
  end

  def test_partial_with_implicit_local_assignment_and_nil_local
    assert_not_deprecated do
      get :partial_with_implicit_local_assignment_and_nil_local
      assert_equal "Hello: Anonymous", @response.body
    end
  end

=======
>>>>>>> c09c8be3
  def test_render_missing_partial_template
    assert_raise(ActionView::MissingTemplate) do
      get :missing_partial
    end
  end

  def test_render_call_to_partial_with_layout
    get :render_call_to_partial_with_layout
    assert_equal "Before (David)\nInside from partial (David)\nAfter", @response.body
  end

  def test_render_call_to_partial_with_layout_in_main_layout_and_within_content_for_layout
    get :render_call_to_partial_with_layout_in_main_layout_and_within_content_for_layout
    assert_equal "Before (Anthony)\nInside from partial (Anthony)\nAfter\nBefore (David)\nInside from partial (David)\nAfter\nBefore (Ramm)\nInside from partial (Ramm)\nAfter", @response.body
  end
end

class ExpiresInRenderTest < ActionController::TestCase
  tests TestController

  def setup
    @request.host = "www.nextangle.com"
  end

  def test_expires_in_header
    get :conditional_hello_with_expires_in
    assert_equal "max-age=60, private", @response.headers["Cache-Control"]
  end

  def test_expires_in_header_with_public
    get :conditional_hello_with_expires_in_with_public
    assert_equal "max-age=60, public", @response.headers["Cache-Control"]
  end

  def test_expires_in_header_with_additional_headers
    get :conditional_hello_with_expires_in_with_public_with_more_keys
    assert_equal "max-age=60, public, max-stale=18000", @response.headers["Cache-Control"]
  end

  def test_expires_in_old_syntax
    get :conditional_hello_with_expires_in_with_public_with_more_keys_old_syntax
    assert_equal "max-age=60, public, max-stale=18000", @response.headers["Cache-Control"]
  end

  def test_expires_now
    get :conditional_hello_with_expires_now
    assert_equal "no-cache", @response.headers["Cache-Control"]
  end
end

class EtagRenderTest < ActionController::TestCase
  tests TestController

  def setup
    super
    @request.host = "www.nextangle.com"
    @expected_bang_etag = etag_for(expand_key([:foo, 123]))
  end

  def test_render_blank_body_shouldnt_set_etag
    get :blank_response
    assert !@response.etag?, @response.headers.inspect
  end

  def test_render_200_should_set_etag
    get :render_hello_world_from_variable
    assert_equal etag_for("hello david"), @response.headers['ETag']
    assert_equal "max-age=0, private, must-revalidate", @response.headers['Cache-Control']
  end

  def test_render_against_etag_request_should_304_when_match
    @request.if_none_match = etag_for("hello david")
    get :render_hello_world_from_variable
    assert_equal 304, @response.status.to_i
    assert @response.body.empty?
  end

  def test_render_against_etag_request_should_have_no_content_length_when_match
    @request.if_none_match = etag_for("hello david")
    get :render_hello_world_from_variable
<<<<<<< HEAD
    assert_nil @response.headers["Content-Length"], @response.headers.inspect
=======
    assert !@response.headers.has_key?("Content-Length")
>>>>>>> c09c8be3
  end

  def test_render_against_etag_request_should_200_when_no_match
    @request.if_none_match = etag_for("hello somewhere else")
    get :render_hello_world_from_variable
    assert_equal 200, @response.status.to_i
    assert !@response.body.empty?
  end

  def test_render_should_not_set_etag_when_last_modified_has_been_specified
    get :render_hello_world_with_last_modified_set
    assert_equal 200, @response.status.to_i
    assert_not_nil @response.last_modified
    assert_nil @response.etag
    assert_present @response.body
  end

  def test_render_with_etag
    get :render_hello_world_from_variable
    expected_etag = etag_for('hello david')
    assert_equal expected_etag, @response.headers['ETag']
    @response = ActionController::TestResponse.new

    @request.if_none_match = expected_etag
    get :render_hello_world_from_variable
    assert_equal 304, @response.status.to_i

    @response = ActionController::TestResponse.new
    @request.if_none_match = "\"diftag\""
    get :render_hello_world_from_variable
    assert_equal 200, @response.status.to_i
  end

  def render_with_404_shouldnt_have_etag
    get :render_custom_code
    assert_nil @response.headers['ETag']
  end

  def test_etag_should_not_be_changed_when_already_set
    get :render_hello_world_with_etag_set
    assert_equal etag_for("hello_world"), @response.headers['ETag']
  end

  def test_etag_should_govern_renders_with_layouts_too
    assert_deprecated do
      get :builder_layout_test
    end

    assert_equal "<wrapper>\n<html>\n  <p>Hello </p>\n<p>This is grand!</p>\n</html>\n</wrapper>\n", @response.body
    assert_equal etag_for("<wrapper>\n<html>\n  <p>Hello </p>\n<p>This is grand!</p>\n</html>\n</wrapper>\n"), @response.headers['ETag']
  end

  def test_etag_with_bang_should_set_etag
    get :conditional_hello_with_bangs
    assert_equal @expected_bang_etag, @response.headers["ETag"]
    assert_response :success
  end

  def test_etag_with_bang_should_obey_if_none_match
    @request.if_none_match = @expected_bang_etag
    get :conditional_hello_with_bangs
    assert_response :not_modified
  end

  def test_etag_with_public_true_should_set_header
    get :conditional_hello_with_public_header
    assert_equal "public", @response.headers['Cache-Control']
  end

  def test_etag_with_public_true_should_set_header_and_retain_other_headers
    get :conditional_hello_with_public_header_and_expires_at
    assert_equal "max-age=60, public", @response.headers['Cache-Control']
  end

  protected
    def etag_for(text)
      %("#{Digest::MD5.hexdigest(text)}")
    end

    def expand_key(args)
      ActiveSupport::Cache.expand_cache_key(args)
    end
end

class LastModifiedRenderTest < ActionController::TestCase
  tests TestController

  def setup
    super
    @request.host = "www.nextangle.com"
    @last_modified = Time.now.utc.beginning_of_day.httpdate
  end

  def test_responds_with_last_modified
    get :conditional_hello
    assert_equal @last_modified, @response.headers['Last-Modified']
  end

  def test_request_not_modified
    @request.if_modified_since = @last_modified
    get :conditional_hello
    assert_equal 304, @response.status.to_i
    assert_blank @response.body
    assert_equal @last_modified, @response.headers['Last-Modified']
  end

  def test_request_not_modified_but_etag_differs
    @request.if_modified_since = @last_modified
    @request.if_none_match = "234"
    get :conditional_hello
    assert_response :success
  end

  def test_request_modified
    @request.if_modified_since = 'Thu, 16 Jul 2008 00:00:00 GMT'
    get :conditional_hello
    assert_equal 200, @response.status.to_i
    assert_present @response.body
    assert_equal @last_modified, @response.headers['Last-Modified']
  end

  def test_request_with_bang_gets_last_modified
    get :conditional_hello_with_bangs
    assert_equal @last_modified, @response.headers['Last-Modified']
    assert_response :success
  end

  def test_request_with_bang_obeys_last_modified
    @request.if_modified_since = @last_modified
    get :conditional_hello_with_bangs
    assert_response :not_modified
  end

  def test_last_modified_works_with_less_than_too
    @request.if_modified_since = 5.years.ago.httpdate
    get :conditional_hello_with_bangs
    assert_response :success
  end
end<|MERGE_RESOLUTION|>--- conflicted
+++ resolved
@@ -214,34 +214,7 @@
     render :inline =>  "<%= controller_name %>"
   end
 
-<<<<<<< HEAD
-  def render_json_nil
-    render :json => nil
-  end
-
-  def render_json_hello_world
-    render :json => ActiveSupport::JSON.encode(:hello => 'world')
-  end
-
-  def render_json_hello_world_with_callback
-    render :json => ActiveSupport::JSON.encode(:hello => 'world'), :callback => 'alert'
-  end
-
-  def render_json_with_custom_content_type
-    render :json => ActiveSupport::JSON.encode(:hello => 'world'), :content_type => 'text/javascript'
-  end
-
-  def render_symbol_json
-    render :json => ActiveSupport::JSON.encode(:hello => 'world')
-  end
-
-  def render_json_with_render_to_string
-    render :json => {:hello => render_to_string(:partial => 'partial')}
-  end
-
-=======
-  # :ported:
->>>>>>> c09c8be3
+  # :ported:
   def render_custom_code
     render :text => "hello world", :status => 404
   end
@@ -640,11 +613,6 @@
   def partial_with_implicit_local_assignment
     @customer = Customer.new("Marcel")
     render :partial => "customer"
-  end
-
-  def partial_with_implicit_local_assignment_and_nil_local
-    @customer = Customer.new("Marcel")
-    render :partial => "customer", :locals => { :customer => nil }
   end
 
   def render_call_to_partial_with_layout
@@ -852,46 +820,7 @@
     assert_equal "The secret is in the sauce\n", @response.body
   end
 
-<<<<<<< HEAD
-  def test_render_json_nil
-    get :render_json_nil
-    assert_equal 'null', @response.body
-    assert_equal 'application/json', @response.content_type
-  end
-
-  def test_render_json
-    get :render_json_hello_world
-    assert_equal '{"hello":"world"}', @response.body
-    assert_equal 'application/json', @response.content_type
-  end
-
-  def test_render_json_with_callback
-    get :render_json_hello_world_with_callback
-    assert_equal 'alert({"hello":"world"})', @response.body
-    assert_equal 'application/json', @response.content_type
-  end
-
-  def test_render_json_with_custom_content_type
-    get :render_json_with_custom_content_type
-    assert_equal '{"hello":"world"}', @response.body
-    assert_equal 'text/javascript', @response.content_type
-  end
-
-  def test_render_symbol_json
-    get :render_symbol_json
-    assert_equal '{"hello":"world"}', @response.body
-    assert_equal 'application/json', @response.content_type
-  end
-
-  def test_render_json_with_render_to_string
-    get :render_json_with_render_to_string
-    assert_equal '{"hello":"partial html"}', @response.body
-    assert_equal 'application/json', @response.content_type
-  end
-
-=======
-  # :ported:
->>>>>>> c09c8be3
+  # :ported:
   def test_render_custom_code
     get :render_custom_code
     assert_response 404
@@ -959,14 +888,12 @@
 
   # :ported:
   def test_render_xml
-    assert_deprecated do
-      get :render_xml_hello
-    end
-
+    get :render_xml_hello
     assert_equal "<html>\n  <p>Hello David</p>\n<p>This is grand!</p>\n</html>\n", @response.body
     assert_equal "application/xml", @response.content_type
   end
 
+  # :ported:
   def test_render_xml_as_string_template
     get :render_xml_hello_as_string_template
     assert_equal "<html>\n  <p>Hello David</p>\n<p>This is grand!</p>\n</html>\n", @response.body
@@ -974,13 +901,6 @@
   end
 
   # :ported:
-  def test_render_xml_as_string_template
-    get :render_xml_hello_as_string_template
-    assert_equal "<html>\n  <p>Hello David</p>\n<p>This is grand!</p>\n</html>\n", @response.body
-    assert_equal "application/xml", @response.content_type
-  end
-
-  # :ported:
   def test_render_xml_with_default
     get :greeting
     assert_equal "<p>This is grand!</p>\n", @response.body
@@ -999,10 +919,7 @@
   end
 
   def test_render_xml_with_layouts
-    assert_deprecated do
-      get :builder_layout_test
-    end
-
+    get :builder_layout_test
     assert_equal "<wrapper>\n<html>\n  <p>Hello </p>\n<p>This is grand!</p>\n</html>\n</wrapper>\n", @response.body
   end
 
@@ -1401,23 +1318,6 @@
     assert_equal "Hola: PratikHola: Amy", @response.body
   end
 
-<<<<<<< HEAD
-  def test_partial_with_implicit_local_assignment
-    assert_deprecated do
-      get :partial_with_implicit_local_assignment
-      assert_equal "Hello: Marcel", @response.body
-    end
-  end
-
-  def test_partial_with_implicit_local_assignment_and_nil_local
-    assert_not_deprecated do
-      get :partial_with_implicit_local_assignment_and_nil_local
-      assert_equal "Hello: Anonymous", @response.body
-    end
-  end
-
-=======
->>>>>>> c09c8be3
   def test_render_missing_partial_template
     assert_raise(ActionView::MissingTemplate) do
       get :missing_partial
@@ -1468,6 +1368,7 @@
   end
 end
 
+
 class EtagRenderTest < ActionController::TestCase
   tests TestController
 
@@ -1479,7 +1380,7 @@
 
   def test_render_blank_body_shouldnt_set_etag
     get :blank_response
-    assert !@response.etag?, @response.headers.inspect
+    assert !@response.etag?
   end
 
   def test_render_200_should_set_etag
@@ -1498,11 +1399,7 @@
   def test_render_against_etag_request_should_have_no_content_length_when_match
     @request.if_none_match = etag_for("hello david")
     get :render_hello_world_from_variable
-<<<<<<< HEAD
-    assert_nil @response.headers["Content-Length"], @response.headers.inspect
-=======
     assert !@response.headers.has_key?("Content-Length")
->>>>>>> c09c8be3
   end
 
   def test_render_against_etag_request_should_200_when_no_match
@@ -1547,10 +1444,7 @@
   end
 
   def test_etag_should_govern_renders_with_layouts_too
-    assert_deprecated do
-      get :builder_layout_test
-    end
-
+    get :builder_layout_test
     assert_equal "<wrapper>\n<html>\n  <p>Hello </p>\n<p>This is grand!</p>\n</html>\n</wrapper>\n", @response.body
     assert_equal etag_for("<wrapper>\n<html>\n  <p>Hello </p>\n<p>This is grand!</p>\n</html>\n</wrapper>\n"), @response.headers['ETag']
   end
