require 'active_record_unit'

class ActiveRecordStoreTest < ActionController::IntegrationTest
  class TestController < ActionController::Base
    def no_session_access
      head :ok
    end

    def set_session_value
      raise "missing session!" unless session
      session[:foo] = params[:foo] || "bar"
      head :ok
    end

    def get_session_value
      render :text => "foo: #{session[:foo].inspect}"
    end

    def get_session_id
      render :text => "#{request.session_options[:id]}"
    end

    def call_reset_session
      session[:foo]
      reset_session
<<<<<<< HEAD
=======
      reset_session if params[:twice]
>>>>>>> c09c8be3
      session[:foo] = "baz"
      head :ok
    end

    def rescue_action(e) raise end
  end

  def setup
    ActiveRecord::SessionStore.session_class.create_table!
  end

  def teardown
    ActiveRecord::SessionStore.session_class.drop_table!
  end

  %w{ session sql_bypass }.each do |class_name|
    define_method("test_setting_and_getting_session_value_with_#{class_name}_store") do
      with_store class_name do
        with_test_route_set do
          get '/set_session_value'
          assert_response :success
          assert cookies['_session_id']

          get '/get_session_value'
          assert_response :success
          assert_equal 'foo: "bar"', response.body

          get '/set_session_value', :foo => "baz"
          assert_response :success
          assert cookies['_session_id']

          get '/get_session_value'
          assert_response :success
          assert_equal 'foo: "baz"', response.body
<<<<<<< HEAD
        end
      end
=======

          get '/call_reset_session'
          assert_response :success
          assert_not_equal [], headers['Set-Cookie']
        end
      end
    end
  end

  def test_getting_nil_session_value
    with_test_route_set do
      get '/get_session_value'
      assert_response :success
      assert_equal 'foo: nil', response.body
    end
  end

  def test_calling_reset_session_twice_does_not_raise_errors
    with_test_route_set do
      get '/call_reset_session', :twice => "true"
      assert_response :success

      get '/get_session_value'
      assert_response :success
      assert_equal 'foo: "baz"', response.body
>>>>>>> c09c8be3
    end
  end

  def test_setting_session_value_after_session_reset
    with_test_route_set do
      get '/set_session_value'
      assert_response :success
      assert cookies['_session_id']
      session_id = cookies['_session_id']

      get '/call_reset_session'
      assert_response :success
      assert_not_equal [], headers['Set-Cookie']

      get '/get_session_value'
      assert_response :success
      assert_equal 'foo: "baz"', response.body

      get '/get_session_id'
      assert_response :success
      assert_not_equal session_id, response.body
    end
  end

  def test_getting_session_value_after_session_reset
    with_test_route_set do
      get '/set_session_value'
      assert_response :success
      assert cookies['_session_id']
      session_cookie = cookies.send(:hash_for)['_session_id']

      get '/call_reset_session'
      assert_response :success
      assert_not_equal [], headers['Set-Cookie']

      cookies << session_cookie # replace our new session_id with our old, pre-reset session_id

      get '/get_session_value'
      assert_response :success
<<<<<<< HEAD
      assert_equal 'foo: "baz"', response.body
=======
      assert_equal 'foo: nil', response.body, "data for this session should have been obliterated from the database"
    end
  end
>>>>>>> c09c8be3

  def test_getting_from_nonexistent_session
    with_test_route_set do
      get '/get_session_value'
      assert_response :success
      assert_equal 'foo: nil', response.body
      assert_nil cookies['_session_id'], "should only create session on write, not read"
    end
  end

  def test_getting_session_id
    with_test_route_set do
      get '/set_session_value'
      assert_response :success
      assert cookies['_session_id']
      session_id = cookies['_session_id']

      get '/get_session_id'
      assert_response :success
      assert_equal session_id, response.body, "should be able to read session id without accessing the session hash"
    end
  end

  def test_doesnt_write_session_cookie_if_session_id_is_already_exists
    with_test_route_set do
      get '/set_session_value'
      assert_response :success
      assert cookies['_session_id']

      get '/get_session_value'
      assert_response :success
      assert_equal nil, headers['Set-Cookie'], "should not resend the cookie again if session_id cookie is already exists"
    end
  end

  def test_getting_session_value
    with_test_route_set do
      get '/set_session_value'
      assert_response :success
      assert cookies['_session_id']

      get '/get_session_value'
      assert_response :success
      assert_equal nil, headers['Set-Cookie'], "should not resend the cookie again if session_id cookie is already exists"
      session_id = cookies["_session_id"]

      get '/call_reset_session'
      assert_response :success
      assert_not_equal [], headers['Set-Cookie']

      cookies["_session_id"] = session_id # replace our new session_id with our old, pre-reset session_id

      get '/get_session_value'
      assert_response :success
      assert_equal 'foo: nil', response.body, "data for this session should have been obliterated from the database"
    end
  end

  def test_getting_from_nonexistent_session
    with_test_route_set do
      get '/get_session_value'
      assert_response :success
      assert_equal 'foo: nil', response.body
      assert_nil cookies['_session_id'], "should only create session on write, not read"
    end
  end

  def test_prevents_session_fixation
    with_test_route_set do
      get '/set_session_value'
      assert_response :success
      assert cookies['_session_id']

      get '/get_session_value'
      assert_response :success
      assert_equal 'foo: "bar"', response.body
      session_id = cookies['_session_id']
      assert session_id

      reset!

      get '/get_session_value', :_session_id => session_id
      assert_response :success
      assert_equal 'foo: nil', response.body
      assert_not_equal session_id, cookies['_session_id']
    end
  end

  def test_allows_session_fixation
    with_test_route_set(:cookie_only => false) do
      get '/set_session_value'
      assert_response :success
      assert cookies['_session_id']

      get '/get_session_value'
      assert_response :success
      assert_equal 'foo: "bar"', response.body
      session_id = cookies['_session_id']
      assert session_id

      reset!

      get '/set_session_value', :_session_id => session_id, :foo => "baz"
      assert_response :success
      assert_equal session_id, cookies['_session_id']

      get '/get_session_value', :_session_id => session_id
      assert_response :success
      assert_equal 'foo: "baz"', response.body
      assert_equal session_id, cookies['_session_id']
    end
  end

  private

    def with_test_route_set(options = {})
      with_routing do |set|
        set.draw do |map|
          match ':action', :to => 'active_record_store_test/test'
        end

        @app = self.class.build_app(set) do |middleware|
          middleware.use ActiveRecord::SessionStore, options.reverse_merge(:key => '_session_id')
          middleware.delete "ActionDispatch::ShowExceptions"
        end

        yield
      end
    end

    def with_store(class_name)
<<<<<<< HEAD
      begin
        session_class = ActiveRecord::SessionStore.session_class
        ActiveRecord::SessionStore.session_class = "ActiveRecord::SessionStore::#{class_name.camelize}".constantize
        yield
      rescue
        ActiveRecord::SessionStore.session_class = session_class
        raise
      end
    end

=======
      session_class, ActiveRecord::SessionStore.session_class =
        ActiveRecord::SessionStore.session_class, "ActiveRecord::SessionStore::#{class_name.camelize}".constantize
      yield
      ActiveRecord::SessionStore.session_class = session_class
    end
>>>>>>> c09c8be3
end<|MERGE_RESOLUTION|>--- conflicted
+++ resolved
@@ -23,10 +23,7 @@
     def call_reset_session
       session[:foo]
       reset_session
-<<<<<<< HEAD
-=======
       reset_session if params[:twice]
->>>>>>> c09c8be3
       session[:foo] = "baz"
       head :ok
     end
@@ -61,10 +58,6 @@
           get '/get_session_value'
           assert_response :success
           assert_equal 'foo: "baz"', response.body
-<<<<<<< HEAD
-        end
-      end
-=======
 
           get '/call_reset_session'
           assert_response :success
@@ -90,7 +83,6 @@
       get '/get_session_value'
       assert_response :success
       assert_equal 'foo: "baz"', response.body
->>>>>>> c09c8be3
     end
   end
 
@@ -130,13 +122,9 @@
 
       get '/get_session_value'
       assert_response :success
-<<<<<<< HEAD
-      assert_equal 'foo: "baz"', response.body
-=======
       assert_equal 'foo: nil', response.body, "data for this session should have been obliterated from the database"
     end
   end
->>>>>>> c09c8be3
 
   def test_getting_from_nonexistent_session
     with_test_route_set do
@@ -169,38 +157,6 @@
       get '/get_session_value'
       assert_response :success
       assert_equal nil, headers['Set-Cookie'], "should not resend the cookie again if session_id cookie is already exists"
-    end
-  end
-
-  def test_getting_session_value
-    with_test_route_set do
-      get '/set_session_value'
-      assert_response :success
-      assert cookies['_session_id']
-
-      get '/get_session_value'
-      assert_response :success
-      assert_equal nil, headers['Set-Cookie'], "should not resend the cookie again if session_id cookie is already exists"
-      session_id = cookies["_session_id"]
-
-      get '/call_reset_session'
-      assert_response :success
-      assert_not_equal [], headers['Set-Cookie']
-
-      cookies["_session_id"] = session_id # replace our new session_id with our old, pre-reset session_id
-
-      get '/get_session_value'
-      assert_response :success
-      assert_equal 'foo: nil', response.body, "data for this session should have been obliterated from the database"
-    end
-  end
-
-  def test_getting_from_nonexistent_session
-    with_test_route_set do
-      get '/get_session_value'
-      assert_response :success
-      assert_equal 'foo: nil', response.body
-      assert_nil cookies['_session_id'], "should only create session on write, not read"
     end
   end
 
@@ -268,22 +224,9 @@
     end
 
     def with_store(class_name)
-<<<<<<< HEAD
-      begin
-        session_class = ActiveRecord::SessionStore.session_class
-        ActiveRecord::SessionStore.session_class = "ActiveRecord::SessionStore::#{class_name.camelize}".constantize
-        yield
-      rescue
-        ActiveRecord::SessionStore.session_class = session_class
-        raise
-      end
-    end
-
-=======
       session_class, ActiveRecord::SessionStore.session_class =
         ActiveRecord::SessionStore.session_class, "ActiveRecord::SessionStore::#{class_name.camelize}".constantize
       yield
       ActiveRecord::SessionStore.session_class = session_class
     end
->>>>>>> c09c8be3
 end