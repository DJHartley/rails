--- conflicted
+++ resolved
@@ -136,10 +136,6 @@
     )
   end
 
-  def test_button_to_returns_an_html_safe_string
-    assert button_to("Hello", "http://www.example.com").html_safe?
-  end
-
   def test_link_tag_with_straight_url
     assert_dom_equal "<a href=\"http://www.example.com\">Hello</a>", link_to("Hello", "http://www.example.com")
   end
@@ -253,21 +249,10 @@
 
   def test_link_tag_using_delete_javascript_and_href_and_confirm
     assert_dom_equal(
-<<<<<<< HEAD
-      "<a href='\#' onclick=\"if (confirm('Are you serious?')) { var f = document.createElement('form'); f.style.display = 'none'; this.parentNode.appendChild(f); f.method = 'POST'; f.action = 'http://www.example.com';var m = document.createElement('input'); m.setAttribute('type', 'hidden'); m.setAttribute('name', '_method'); m.setAttribute('value', 'delete'); f.appendChild(m);f.submit(); };return false;\">Destroy</a>",
-      link_to("Destroy", "http://www.example.com", :method => :delete, :href => '#', :confirm => "Are you serious?"),
-      "When specifying url, form should be generated with it, but not this.href"
-    )
-  end
-
-  def test_link_tag_using_post_javascript_and_popup
-    assert_raise(ActionView::ActionViewError) { link_to("Hello", "http://www.example.com", :popup => true, :method => :post, :confirm => "Are you serious?") }
-=======
       "<a href='\#' rel=\"nofollow\" data-confirm=\"Are you serious?\" data-method=\"delete\">Destroy</a>",
       link_to("Destroy", "http://www.example.com", :method => :delete, :href => '#', :confirm => "Are you serious?"),
       "When specifying url, form should be generated with it, but not this.href"
     )
->>>>>>> c09c8be3
   end
 
   def test_link_tag_using_block_in_erb
@@ -399,12 +384,8 @@
   end
 
   def test_mail_to_with_img
-<<<<<<< HEAD
-    assert_dom_equal %(<a href="mailto:feedback@example.com"><img src="/feedback.png" /></a>), mail_to('feedback@example.com', '<img src="/feedback.png" />'.html_safe)
-=======
     assert_dom_equal %(<a href="mailto:feedback@example.com"><img src="/feedback.png" /></a>),
       mail_to('feedback@example.com', '<img src="/feedback.png" />'.html_safe)
->>>>>>> c09c8be3
   end
 
   def test_mail_to_with_hex
@@ -669,15 +650,6 @@
     resources :workshops do
       resources :sessions
     end
-<<<<<<< HEAD
-
-    def show_workshop_of_nil_sessions
-      render :inline => "<%= workshop_sessions_path(nil) %>"
-    end
-
-    def rescue_action(e) raise e end
-=======
->>>>>>> c09c8be3
   end
 
   def index
@@ -723,30 +695,4 @@
     get :show, :workshop_id => 1, :id => 1
     assert_equal "/workshops/1/sessions/1\n<a href=\"/workshops/1/sessions/1\">Session</a>", @response.body
   end
-<<<<<<< HEAD
-
-  def test_existing_nested_resource_with_nil_id
-    @controller = SessionsController.new
-
-    with_restful_routing do
-      assert_raise ActionController::RoutingError do
-        get :show_workshop_of_nil_sessions
-      end
-    end
-  end
-
-  protected
-    def with_restful_routing
-      with_routing do |set|
-        set.draw do |map|
-          map.resources :workshops do |w|
-            w.resources :sessions
-          end
-          map.show_workshop_of_nil_sessions 'sessions/show_workshop_of_nil_sessions', :controller => 'sessions', :action => 'show_workshop_of_nil_sessions'
-        end
-        yield
-      end
-    end
-=======
->>>>>>> c09c8be3
 end