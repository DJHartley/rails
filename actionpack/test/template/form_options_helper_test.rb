require 'abstract_unit'
require 'tzinfo'

TZInfo::Timezone.cattr_reader :loaded_zones

class FormOptionsHelperTest < ActionView::TestCase
  tests ActionView::Helpers::FormOptionsHelper

  silence_warnings do
    Post        = Struct.new('Post', :title, :author_name, :body, :secret, :written_on, :category, :origin)
    Continent   = Struct.new('Continent', :continent_name, :countries)
    Country     = Struct.new('Country', :country_id, :country_name)
    Firm        = Struct.new('Firm', :time_zone)
    Album       = Struct.new('Album', :id, :title, :genre)
  end

  def setup
    @fake_timezones = %w(A B C D E).inject([]) do |zones, id|
      tz = TZInfo::Timezone.loaded_zones[id] = stub(:name => id, :to_s => id)
      ActiveSupport::TimeZone.stubs(:[]).with(id).returns(tz)
      zones << tz
    end
    ActiveSupport::TimeZone.stubs(:all).returns(@fake_timezones)
  end

  def test_collection_options
    assert_dom_equal(
      "<option value=\"&lt;Abe&gt;\">&lt;Abe&gt; went home</option>\n<option value=\"Babe\">Babe went home</option>\n<option value=\"Cabe\">Cabe went home</option>",
      options_from_collection_for_select(dummy_posts, "author_name", "title")
    )
  end


  def test_collection_options_with_preselected_value
    assert_dom_equal(
      "<option value=\"&lt;Abe&gt;\">&lt;Abe&gt; went home</option>\n<option value=\"Babe\" selected=\"selected\">Babe went home</option>\n<option value=\"Cabe\">Cabe went home</option>",
      options_from_collection_for_select(dummy_posts, "author_name", "title", "Babe")
    )
  end

  def test_collection_options_with_preselected_value_array
      assert_dom_equal(
        "<option value=\"&lt;Abe&gt;\">&lt;Abe&gt; went home</option>\n<option value=\"Babe\" selected=\"selected\">Babe went home</option>\n<option value=\"Cabe\" selected=\"selected\">Cabe went home</option>",
        options_from_collection_for_select(dummy_posts, "author_name", "title", [ "Babe", "Cabe" ])
      )
  end

  def test_collection_options_with_proc_for_selected
    assert_dom_equal(
      "<option value=\"&lt;Abe&gt;\">&lt;Abe&gt; went home</option>\n<option value=\"Babe\" selected=\"selected\">Babe went home</option>\n<option value=\"Cabe\">Cabe went home</option>",
      options_from_collection_for_select(dummy_posts, "author_name", "title", lambda{|p| p.author_name == 'Babe' })
    )
  end

  def test_collection_options_with_disabled_value
    assert_dom_equal(
      "<option value=\"&lt;Abe&gt;\">&lt;Abe&gt; went home</option>\n<option value=\"Babe\" disabled=\"disabled\">Babe went home</option>\n<option value=\"Cabe\">Cabe went home</option>",
      options_from_collection_for_select(dummy_posts, "author_name", "title", :disabled => "Babe")
    )
  end

  def test_collection_options_with_disabled_array
    assert_dom_equal(
      "<option value=\"&lt;Abe&gt;\">&lt;Abe&gt; went home</option>\n<option value=\"Babe\" disabled=\"disabled\">Babe went home</option>\n<option value=\"Cabe\" disabled=\"disabled\">Cabe went home</option>",
      options_from_collection_for_select(dummy_posts, "author_name", "title", :disabled => [ "Babe", "Cabe" ])
    )
  end

  def test_collection_options_with_preselected_and_disabled_value
    assert_dom_equal(
      "<option value=\"&lt;Abe&gt;\">&lt;Abe&gt; went home</option>\n<option value=\"Babe\" disabled=\"disabled\">Babe went home</option>\n<option value=\"Cabe\" selected=\"selected\">Cabe went home</option>",
      options_from_collection_for_select(dummy_posts, "author_name", "title", :selected => "Cabe", :disabled => "Babe")
    )
  end

  def test_collection_options_with_proc_for_disabled
    assert_dom_equal(
      "<option value=\"&lt;Abe&gt;\">&lt;Abe&gt; went home</option>\n<option value=\"Babe\" disabled=\"disabled\">Babe went home</option>\n<option value=\"Cabe\" disabled=\"disabled\">Cabe went home</option>",
      options_from_collection_for_select(dummy_posts, "author_name", "title", :disabled => lambda{|p| %w(Babe Cabe).include? p.author_name })
    )
  end

  def test_string_options_for_select
    options = "<option value=\"Denmark\">Denmark</option><option value=\"USA\">USA</option><option value=\"Sweden\">Sweden</option>"
    assert_dom_equal(
      options,
      options_for_select(options)
    )
  end

  def test_array_options_for_select
    assert_dom_equal(
      "<option value=\"&lt;Denmark&gt;\">&lt;Denmark&gt;</option>\n<option value=\"USA\">USA</option>\n<option value=\"Sweden\">Sweden</option>",
      options_for_select([ "<Denmark>", "USA", "Sweden" ])
    )
  end

  def test_array_options_for_select_with_selection
    assert_dom_equal(
      "<option value=\"Denmark\">Denmark</option>\n<option value=\"&lt;USA&gt;\" selected=\"selected\">&lt;USA&gt;</option>\n<option value=\"Sweden\">Sweden</option>",
      options_for_select([ "Denmark", "<USA>", "Sweden" ], "<USA>")
    )
  end

  def test_array_options_for_select_with_selection_array
      assert_dom_equal(
        "<option value=\"Denmark\">Denmark</option>\n<option value=\"&lt;USA&gt;\" selected=\"selected\">&lt;USA&gt;</option>\n<option value=\"Sweden\" selected=\"selected\">Sweden</option>",
        options_for_select([ "Denmark", "<USA>", "Sweden" ], [ "<USA>", "Sweden" ])
      )
  end

  def test_array_options_for_select_with_disabled_value
    assert_dom_equal(
      "<option value=\"Denmark\">Denmark</option>\n<option value=\"&lt;USA&gt;\" disabled=\"disabled\">&lt;USA&gt;</option>\n<option value=\"Sweden\">Sweden</option>",
      options_for_select([ "Denmark", "<USA>", "Sweden" ], :disabled => "<USA>")
    )
  end

  def test_array_options_for_select_with_disabled_array
    assert_dom_equal(
      "<option value=\"Denmark\">Denmark</option>\n<option value=\"&lt;USA&gt;\" disabled=\"disabled\">&lt;USA&gt;</option>\n<option value=\"Sweden\" disabled=\"disabled\">Sweden</option>",
      options_for_select([ "Denmark", "<USA>", "Sweden" ], :disabled => ["<USA>", "Sweden"])
    )
  end

  def test_array_options_for_select_with_selection_and_disabled_value
    assert_dom_equal(
      "<option value=\"Denmark\" selected=\"selected\">Denmark</option>\n<option value=\"&lt;USA&gt;\" disabled=\"disabled\">&lt;USA&gt;</option>\n<option value=\"Sweden\">Sweden</option>",
      options_for_select([ "Denmark", "<USA>", "Sweden" ], :selected => "Denmark", :disabled => "<USA>")
    )
  end

  def test_array_options_for_string_include_in_other_string_bug_fix
      assert_dom_equal(
        "<option value=\"ruby\">ruby</option>\n<option value=\"rubyonrails\" selected=\"selected\">rubyonrails</option>",
        options_for_select([ "ruby", "rubyonrails" ], "rubyonrails")
      )
      assert_dom_equal(
        "<option value=\"ruby\" selected=\"selected\">ruby</option>\n<option value=\"rubyonrails\">rubyonrails</option>",
        options_for_select([ "ruby", "rubyonrails" ], "ruby")
      )
      assert_dom_equal(
        %(<option value="ruby" selected="selected">ruby</option>\n<option value="rubyonrails">rubyonrails</option>\n<option value=""></option>),
        options_for_select([ "ruby", "rubyonrails", nil ], "ruby")
      )
  end

  def test_hash_options_for_select
    assert_dom_equal(
      "<option value=\"&lt;Kroner&gt;\">&lt;DKR&gt;</option>\n<option value=\"Dollar\">$</option>",
      options_for_select("$" => "Dollar", "<DKR>" => "<Kroner>").split("\n").sort.join("\n")
    )
    assert_dom_equal(
      "<option value=\"&lt;Kroner&gt;\">&lt;DKR&gt;</option>\n<option value=\"Dollar\" selected=\"selected\">$</option>",
      options_for_select({ "$" => "Dollar", "<DKR>" => "<Kroner>" }, "Dollar").split("\n").sort.join("\n")
    )
    assert_dom_equal(
      "<option value=\"&lt;Kroner&gt;\" selected=\"selected\">&lt;DKR&gt;</option>\n<option value=\"Dollar\" selected=\"selected\">$</option>",
      options_for_select({ "$" => "Dollar", "<DKR>" => "<Kroner>" }, [ "Dollar", "<Kroner>" ]).split("\n").sort.join("\n")
    )
  end

  def test_ducktyped_options_for_select
    quack = Struct.new(:first, :last)
    assert_dom_equal(
      "<option value=\"&lt;Kroner&gt;\">&lt;DKR&gt;</option>\n<option value=\"Dollar\">$</option>",
      options_for_select([quack.new("<DKR>", "<Kroner>"), quack.new("$", "Dollar")])
    )
    assert_dom_equal(
      "<option value=\"&lt;Kroner&gt;\">&lt;DKR&gt;</option>\n<option value=\"Dollar\" selected=\"selected\">$</option>",
      options_for_select([quack.new("<DKR>", "<Kroner>"), quack.new("$", "Dollar")], "Dollar")
    )
    assert_dom_equal(
      "<option value=\"&lt;Kroner&gt;\" selected=\"selected\">&lt;DKR&gt;</option>\n<option value=\"Dollar\" selected=\"selected\">$</option>",
      options_for_select([quack.new("<DKR>", "<Kroner>"), quack.new("$", "Dollar")], ["Dollar", "<Kroner>"])
    )
  end

  def test_collection_options_with_preselected_value_as_string_and_option_value_is_integer
    albums = [ Album.new(1, "first","rap"), Album.new(2, "second","pop")] 
    assert_dom_equal(
    %(<option selected="selected" value="1">rap</option>\n<option value="2">pop</option>),
    options_from_collection_for_select(albums, "id", "genre", :selected => "1")
    )
  end

  def test_collection_options_with_preselected_value_as_integer_and_option_value_is_string
    albums = [ Album.new("1", "first","rap"), Album.new("2", "second","pop")] 

    assert_dom_equal(
    %(<option selected="selected" value="1">rap</option>\n<option value="2">pop</option>),
    options_from_collection_for_select(albums, "id", "genre", :selected => 1)
    )
  end

  def test_collection_options_with_preselected_value_as_string_and_option_value_is_float
    albums = [ Album.new(1.0, "first","rap"), Album.new(2.0, "second","pop")] 

    assert_dom_equal(
    %(<option value="1.0">rap</option>\n<option value="2.0" selected="selected">pop</option>),
    options_from_collection_for_select(albums, "id", "genre", :selected => "2.0")
    )
  end

  def test_collection_options_with_preselected_value_as_nil
    albums = [ Album.new(1.0, "first","rap"), Album.new(2.0, "second","pop")] 

    assert_dom_equal(
    %(<option value="1.0">rap</option>\n<option value="2.0">pop</option>),
    options_from_collection_for_select(albums, "id", "genre", :selected => nil)
    )
  end

  def test_collection_options_with_disabled_value_as_nil
    albums = [ Album.new(1.0, "first","rap"), Album.new(2.0, "second","pop")] 

    assert_dom_equal(
    %(<option value="1.0">rap</option>\n<option value="2.0">pop</option>),
    options_from_collection_for_select(albums, "id", "genre", :disabled => nil)
    )
  end

  def test_collection_options_with_disabled_value_as_array
    albums = [ Album.new(1.0, "first","rap"), Album.new(2.0, "second","pop")] 

    assert_dom_equal(
    %(<option disabled="disabled" value="1.0">rap</option>\n<option disabled="disabled" value="2.0">pop</option>),
    options_from_collection_for_select(albums, "id", "genre", :disabled => ["1.0", 2.0])
    )
  end

  def test_collection_options_with_preselected_values_as_string_array_and_option_value_is_float
    albums = [ Album.new(1.0, "first","rap"), Album.new(2.0, "second","pop"), Album.new(3.0, "third","country") ] 

    assert_dom_equal(
    %(<option value="1.0" selected="selected">rap</option>\n<option value="2.0">pop</option>\n<option value="3.0" selected="selected">country</option>),
    options_from_collection_for_select(albums, "id", "genre", ["1.0","3.0"])
    )
  end

  def test_option_groups_from_collection_for_select
    assert_dom_equal(
      "<optgroup label=\"&lt;Africa&gt;\"><option value=\"&lt;sa&gt;\">&lt;South Africa&gt;</option>\n<option value=\"so\">Somalia</option></optgroup><optgroup label=\"Europe\"><option value=\"dk\" selected=\"selected\">Denmark</option>\n<option value=\"ie\">Ireland</option></optgroup>",
      option_groups_from_collection_for_select(dummy_continents, "countries", "continent_name", "country_id", "country_name", "dk")
    )
  end

  def test_option_groups_from_collection_for_select_returns_html_safe_string
    assert option_groups_from_collection_for_select(dummy_continents, "countries", "continent_name", "country_id", "country_name", "dk").html_safe?
  end

  def test_grouped_options_for_select_with_array
    assert_dom_equal(
      "<optgroup label=\"North America\"><option value=\"US\">United States</option>\n<option value=\"Canada\">Canada</option></optgroup><optgroup label=\"Europe\"><option value=\"GB\">Great Britain</option>\n<option value=\"Germany\">Germany</option></optgroup>",
      grouped_options_for_select([
         ["North America",
             [['United States','US'],"Canada"]],
         ["Europe",
             [["Great Britain","GB"], "Germany"]]
       ])
    )
  end

  def test_grouped_options_for_select_with_selected_and_prompt
    assert_dom_equal(
        "<option value=\"\">Choose a product...</option><optgroup label=\"Hats\"><option value=\"Baseball Cap\">Baseball Cap</option>\n<option selected=\"selected\" value=\"Cowboy Hat\">Cowboy Hat</option></optgroup>",
        grouped_options_for_select([["Hats", ["Baseball Cap","Cowboy Hat"]]], "Cowboy Hat", "Choose a product...")
    )
  end

  def test_grouped_options_for_select_returns_html_safe_string
    assert grouped_options_for_select([["Hats", ["Baseball Cap","Cowboy Hat"]]]).html_safe?
  end

  def test_grouped_options_for_select_with_prompt_returns_html_escaped_string
    assert_dom_equal(
      "<option value=\"\">&lt;Choose One&gt;</option><optgroup label=\"Hats\"><option value=\"Baseball Cap\">Baseball Cap</option>\n<option value=\"Cowboy Hat\">Cowboy Hat</option></optgroup>",
      grouped_options_for_select([["Hats", ["Baseball Cap","Cowboy Hat"]]], nil, '<Choose One>'))
  end

  def test_optgroups_with_with_options_with_hash
    assert_dom_equal(
       "<optgroup label=\"Europe\"><option value=\"Denmark\">Denmark</option>\n<option value=\"Germany\">Germany</option></optgroup><optgroup label=\"North America\"><option value=\"United States\">United States</option>\n<option value=\"Canada\">Canada</option></optgroup>",
       grouped_options_for_select({'North America' => ['United States','Canada'], 'Europe' => ['Denmark','Germany']})
    )
  end

  def test_time_zone_options_no_parms
    opts = time_zone_options_for_select
    assert_dom_equal "<option value=\"A\">A</option>\n" +
                 "<option value=\"B\">B</option>\n" +
                 "<option value=\"C\">C</option>\n" +
                 "<option value=\"D\">D</option>\n" +
                 "<option value=\"E\">E</option>",
                 opts
  end

  def test_time_zone_options_with_selected
    opts = time_zone_options_for_select( "D" )
    assert_dom_equal "<option value=\"A\">A</option>\n" +
                 "<option value=\"B\">B</option>\n" +
                 "<option value=\"C\">C</option>\n" +
                 "<option value=\"D\" selected=\"selected\">D</option>\n" +
                 "<option value=\"E\">E</option>",
                 opts
  end

  def test_time_zone_options_with_unknown_selected
    opts = time_zone_options_for_select( "K" )
    assert_dom_equal "<option value=\"A\">A</option>\n" +
                 "<option value=\"B\">B</option>\n" +
                 "<option value=\"C\">C</option>\n" +
                 "<option value=\"D\">D</option>\n" +
                 "<option value=\"E\">E</option>",
                 opts
  end

  def test_time_zone_options_with_priority_zones
    zones = [ ActiveSupport::TimeZone.new( "B" ), ActiveSupport::TimeZone.new( "E" ) ]
    opts = time_zone_options_for_select( nil, zones )
    assert_dom_equal "<option value=\"B\">B</option>\n" +
                 "<option value=\"E\">E</option>" +
                 "<option value=\"\" disabled=\"disabled\">-------------</option>\n" +
                 "<option value=\"A\">A</option>\n" +
                 "<option value=\"C\">C</option>\n" +
                 "<option value=\"D\">D</option>",
                 opts
  end

  def test_time_zone_options_with_selected_priority_zones
    zones = [ ActiveSupport::TimeZone.new( "B" ), ActiveSupport::TimeZone.new( "E" ) ]
    opts = time_zone_options_for_select( "E", zones )
    assert_dom_equal "<option value=\"B\">B</option>\n" +
                 "<option value=\"E\" selected=\"selected\">E</option>" +
                 "<option value=\"\" disabled=\"disabled\">-------------</option>\n" +
                 "<option value=\"A\">A</option>\n" +
                 "<option value=\"C\">C</option>\n" +
                 "<option value=\"D\">D</option>",
                 opts
  end

  def test_time_zone_options_with_unselected_priority_zones
    zones = [ ActiveSupport::TimeZone.new( "B" ), ActiveSupport::TimeZone.new( "E" ) ]
    opts = time_zone_options_for_select( "C", zones )
    assert_dom_equal "<option value=\"B\">B</option>\n" +
                 "<option value=\"E\">E</option>" +
                 "<option value=\"\" disabled=\"disabled\">-------------</option>\n" +
                 "<option value=\"A\">A</option>\n" +
                 "<option value=\"C\" selected=\"selected\">C</option>\n" +
                 "<option value=\"D\">D</option>",
                 opts
  end

  def test_time_zone_options_returns_html_safe_string
    assert time_zone_options_for_select.html_safe?
  end

  def test_select
    @post = Post.new
    @post.category = "<mus>"
    assert_dom_equal(
      "<select id=\"post_category\" name=\"post[category]\"><option value=\"abe\">abe</option>\n<option value=\"&lt;mus&gt;\" selected=\"selected\">&lt;mus&gt;</option>\n<option value=\"hest\">hest</option></select>",
      select("post", "category", %w( abe <mus> hest))
    )
  end

  def test_select_under_fields_for
    @post = Post.new
    @post.category = "<mus>"

    output_buffer = fields_for :post, @post do |f|
      concat f.select(:category, %w( abe <mus> hest))
    end

    assert_dom_equal(
      "<select id=\"post_category\" name=\"post[category]\"><option value=\"abe\">abe</option>\n<option value=\"&lt;mus&gt;\" selected=\"selected\">&lt;mus&gt;</option>\n<option value=\"hest\">hest</option></select>",
      output_buffer
    )
  end

  def test_select_under_fields_for_with_index
    @post = Post.new
    @post.category = "<mus>"

    output_buffer = fields_for :post, @post, :index => 108 do |f|
      concat f.select(:category, %w( abe <mus> hest))
    end

    assert_dom_equal(
      "<select id=\"post_108_category\" name=\"post[108][category]\"><option value=\"abe\">abe</option>\n<option value=\"&lt;mus&gt;\" selected=\"selected\">&lt;mus&gt;</option>\n<option value=\"hest\">hest</option></select>",
      output_buffer
    )
  end

  def test_select_under_fields_for_with_auto_index
    @post = Post.new
    @post.category = "<mus>"
    def @post.to_param; 108; end

    output_buffer = fields_for "post[]", @post do |f|
      concat f.select(:category, %w( abe <mus> hest))
    end

    assert_dom_equal(
      "<select id=\"post_108_category\" name=\"post[108][category]\"><option value=\"abe\">abe</option>\n<option value=\"&lt;mus&gt;\" selected=\"selected\">&lt;mus&gt;</option>\n<option value=\"hest\">hest</option></select>",
      output_buffer
    )
  end

  def test_select_under_fields_for_with_string_and_given_prompt
    @post = Post.new
    options = "<option value=\"abe\">abe</option><option value=\"mus\">mus</option><option value=\"hest\">hest</option>"

<<<<<<< HEAD
    fields_for :post, @post do |f|
=======
    output_buffer = fields_for :post, @post do |f|
>>>>>>> c09c8be3
      concat f.select(:category, options, :prompt => 'The prompt')
    end

    assert_dom_equal(
      "<select id=\"post_category\" name=\"post[category]\"><option value=\"\">The prompt</option>\n#{options}</select>",
      output_buffer
    )
  end

  def test_select_with_blank
    @post = Post.new
    @post.category = "<mus>"
    assert_dom_equal(
      "<select id=\"post_category\" name=\"post[category]\"><option value=\"\"></option>\n<option value=\"abe\">abe</option>\n<option value=\"&lt;mus&gt;\" selected=\"selected\">&lt;mus&gt;</option>\n<option value=\"hest\">hest</option></select>",
      select("post", "category", %w( abe <mus> hest), :include_blank => true)
    )
  end

  def test_select_with_blank_as_string
    @post = Post.new
    @post.category = "<mus>"
    assert_dom_equal(
      "<select id=\"post_category\" name=\"post[category]\"><option value=\"\">None</option>\n<option value=\"abe\">abe</option>\n<option value=\"&lt;mus&gt;\" selected=\"selected\">&lt;mus&gt;</option>\n<option value=\"hest\">hest</option></select>",
      select("post", "category", %w( abe <mus> hest), :include_blank => 'None')
    )
  end

  def test_select_with_blank_as_string_escaped
    @post = Post.new
    @post.category = "<mus>"
    assert_dom_equal(
      "<select id=\"post_category\" name=\"post[category]\"><option value=\"\">&lt;None&gt;</option>\n<option value=\"abe\">abe</option>\n<option value=\"&lt;mus&gt;\" selected=\"selected\">&lt;mus&gt;</option>\n<option value=\"hest\">hest</option></select>",
      select("post", "category", %w( abe <mus> hest), :include_blank => '<None>')
    )
  end

  def test_select_with_default_prompt
    @post = Post.new
    @post.category = ""
    assert_dom_equal(
      "<select id=\"post_category\" name=\"post[category]\"><option value=\"\">Please select</option>\n<option value=\"abe\">abe</option>\n<option value=\"&lt;mus&gt;\">&lt;mus&gt;</option>\n<option value=\"hest\">hest</option></select>",
      select("post", "category", %w( abe <mus> hest), :prompt => true)
    )
  end

  def test_select_no_prompt_when_select_has_value
    @post = Post.new
    @post.category = "<mus>"
    assert_dom_equal(
      "<select id=\"post_category\" name=\"post[category]\"><option value=\"abe\">abe</option>\n<option value=\"&lt;mus&gt;\" selected=\"selected\">&lt;mus&gt;</option>\n<option value=\"hest\">hest</option></select>",
      select("post", "category", %w( abe <mus> hest), :prompt => true)
    )
  end

  def test_select_with_given_prompt
    @post = Post.new
    @post.category = ""
    assert_dom_equal(
      "<select id=\"post_category\" name=\"post[category]\"><option value=\"\">The prompt</option>\n<option value=\"abe\">abe</option>\n<option value=\"&lt;mus&gt;\">&lt;mus&gt;</option>\n<option value=\"hest\">hest</option></select>",
      select("post", "category", %w( abe <mus> hest), :prompt => 'The prompt')
    )
  end

  def test_select_with_given_prompt_escaped
    @post = Post.new
    assert_dom_equal(
      "<select id=\"post_category\" name=\"post[category]\"><option value=\"\">&lt;The prompt&gt;</option>\n<option value=\"abe\">abe</option>\n<option value=\"&lt;mus&gt;\">&lt;mus&gt;</option>\n<option value=\"hest\">hest</option></select>",
      select("post", "category", %w( abe <mus> hest), :prompt => '<The prompt>')
    )
  end

  def test_select_with_prompt_and_blank
    @post = Post.new
    @post.category = ""
    assert_dom_equal(
      "<select id=\"post_category\" name=\"post[category]\"><option value=\"\">Please select</option>\n<option value=\"\"></option>\n<option value=\"abe\">abe</option>\n<option value=\"&lt;mus&gt;\">&lt;mus&gt;</option>\n<option value=\"hest\">hest</option></select>",
      select("post", "category", %w( abe <mus> hest), :prompt => true, :include_blank => true)
    )
  end

  def test_select_with_selected_value
    @post = Post.new
    @post.category = "<mus>"
    assert_dom_equal(
      "<select id=\"post_category\" name=\"post[category]\"><option value=\"abe\" selected=\"selected\">abe</option>\n<option value=\"&lt;mus&gt;\">&lt;mus&gt;</option>\n<option value=\"hest\">hest</option></select>",
      select("post", "category", %w( abe <mus> hest ), :selected => 'abe')
    )
  end

  def test_select_with_index_option
    @album = Album.new
    @album.id = 1

    expected = "<select id=\"album__genre\" name=\"album[][genre]\"><option value=\"rap\">rap</option>\n<option value=\"rock\">rock</option>\n<option value=\"country\">country</option></select>"

    assert_dom_equal(
      expected,
      select("album[]", "genre", %w[rap rock country], {}, { :index => nil })
    )
  end

  def test_select_with_selected_nil
    @post = Post.new
    @post.category = "<mus>"
    assert_dom_equal(
      "<select id=\"post_category\" name=\"post[category]\"><option value=\"abe\">abe</option>\n<option value=\"&lt;mus&gt;\">&lt;mus&gt;</option>\n<option value=\"hest\">hest</option></select>",
      select("post", "category", %w( abe <mus> hest ), :selected => nil)
    )
  end

  def test_select_with_disabled_value
    @post = Post.new
    @post.category = "<mus>"
    assert_dom_equal(
      "<select id=\"post_category\" name=\"post[category]\"><option value=\"abe\">abe</option>\n<option value=\"&lt;mus&gt;\" selected=\"selected\">&lt;mus&gt;</option>\n<option value=\"hest\" disabled=\"disabled\">hest</option></select>",
      select("post", "category", %w( abe <mus> hest ), :disabled => 'hest')
    )
  end

  def test_select_with_disabled_array
    @post = Post.new
    @post.category = "<mus>"
    assert_dom_equal(
      "<select id=\"post_category\" name=\"post[category]\"><option value=\"abe\" disabled=\"disabled\">abe</option>\n<option value=\"&lt;mus&gt;\" selected=\"selected\">&lt;mus&gt;</option>\n<option value=\"hest\" disabled=\"disabled\">hest</option></select>",
      select("post", "category", %w( abe <mus> hest ), :disabled => ['hest', 'abe'])
    )
  end

  def test_collection_select
    @post = Post.new
    @post.author_name = "Babe"

    assert_dom_equal(
      "<select id=\"post_author_name\" name=\"post[author_name]\"><option value=\"&lt;Abe&gt;\">&lt;Abe&gt;</option>\n<option value=\"Babe\" selected=\"selected\">Babe</option>\n<option value=\"Cabe\">Cabe</option></select>",
      collection_select("post", "author_name", dummy_posts, "author_name", "author_name")
    )
  end

  def test_collection_select_under_fields_for
    @post = Post.new
    @post.author_name = "Babe"

    output_buffer = fields_for :post, @post do |f|
      concat f.collection_select(:author_name, dummy_posts, :author_name, :author_name)
    end

    assert_dom_equal(
      "<select id=\"post_author_name\" name=\"post[author_name]\"><option value=\"&lt;Abe&gt;\">&lt;Abe&gt;</option>\n<option value=\"Babe\" selected=\"selected\">Babe</option>\n<option value=\"Cabe\">Cabe</option></select>",
      output_buffer
    )
  end

  def test_collection_select_under_fields_for_with_index
    @post = Post.new
    @post.author_name = "Babe"

    output_buffer = fields_for :post, @post, :index => 815 do |f|
      concat f.collection_select(:author_name, dummy_posts, :author_name, :author_name)
    end

    assert_dom_equal(
      "<select id=\"post_815_author_name\" name=\"post[815][author_name]\"><option value=\"&lt;Abe&gt;\">&lt;Abe&gt;</option>\n<option value=\"Babe\" selected=\"selected\">Babe</option>\n<option value=\"Cabe\">Cabe</option></select>",
      output_buffer
    )
  end

  def test_collection_select_under_fields_for_with_auto_index
    @post = Post.new
    @post.author_name = "Babe"
    def @post.to_param; 815; end

    output_buffer = fields_for "post[]", @post do |f|
      concat f.collection_select(:author_name, dummy_posts, :author_name, :author_name)
    end

    assert_dom_equal(
      "<select id=\"post_815_author_name\" name=\"post[815][author_name]\"><option value=\"&lt;Abe&gt;\">&lt;Abe&gt;</option>\n<option value=\"Babe\" selected=\"selected\">Babe</option>\n<option value=\"Cabe\">Cabe</option></select>",
      output_buffer
    )
  end

  def test_collection_select_with_blank_and_style
    @post = Post.new
    @post.author_name = "Babe"

    assert_dom_equal(
      "<select id=\"post_author_name\" name=\"post[author_name]\" style=\"width: 200px\"><option value=\"\"></option>\n<option value=\"&lt;Abe&gt;\">&lt;Abe&gt;</option>\n<option value=\"Babe\" selected=\"selected\">Babe</option>\n<option value=\"Cabe\">Cabe</option></select>",
      collection_select("post", "author_name", dummy_posts, "author_name", "author_name", { :include_blank => true }, "style" => "width: 200px")
    )
  end

  def test_collection_select_with_blank_as_string_and_style
    @post = Post.new
    @post.author_name = "Babe"

    assert_dom_equal(
      "<select id=\"post_author_name\" name=\"post[author_name]\" style=\"width: 200px\"><option value=\"\">No Selection</option>\n<option value=\"&lt;Abe&gt;\">&lt;Abe&gt;</option>\n<option value=\"Babe\" selected=\"selected\">Babe</option>\n<option value=\"Cabe\">Cabe</option></select>",
      collection_select("post", "author_name", dummy_posts, "author_name", "author_name", { :include_blank => 'No Selection' }, "style" => "width: 200px")
    )
  end

  def test_collection_select_with_multiple_option_appends_array_brackets
    @post = Post.new
    @post.author_name = "Babe"

    expected = "<select id=\"post_author_name\" name=\"post[author_name][]\" multiple=\"multiple\"><option value=\"\"></option>\n<option value=\"&lt;Abe&gt;\">&lt;Abe&gt;</option>\n<option value=\"Babe\" selected=\"selected\">Babe</option>\n<option value=\"Cabe\">Cabe</option></select>"

    # Should suffix default name with [].
    assert_dom_equal expected, collection_select("post", "author_name", dummy_posts, "author_name", "author_name", { :include_blank => true }, :multiple => true)

    # Shouldn't suffix custom name with [].
    assert_dom_equal expected, collection_select("post", "author_name", dummy_posts, "author_name", "author_name", { :include_blank => true, :name => 'post[author_name][]' }, :multiple => true)
  end

  def test_collection_select_with_blank_and_selected
    @post = Post.new
    @post.author_name = "Babe"

    assert_dom_equal(
      %{<select id="post_author_name" name="post[author_name]"><option value=""></option>\n<option value="&lt;Abe&gt;" selected="selected">&lt;Abe&gt;</option>\n<option value="Babe">Babe</option>\n<option value="Cabe">Cabe</option></select>},
      collection_select("post", "author_name", dummy_posts, "author_name", "author_name", {:include_blank => true, :selected => "<Abe>"})
    )
  end

  def test_collection_select_with_disabled
    @post = Post.new
    @post.author_name = "Babe"

    assert_dom_equal(
      "<select id=\"post_author_name\" name=\"post[author_name]\"><option value=\"&lt;Abe&gt;\">&lt;Abe&gt;</option>\n<option value=\"Babe\" selected=\"selected\">Babe</option>\n<option value=\"Cabe\" disabled=\"disabled\">Cabe</option></select>",
      collection_select("post", "author_name", dummy_posts, "author_name", "author_name", :disabled => 'Cabe')
       )
  end

  def test_time_zone_select
    @firm = Firm.new("D")
    html = time_zone_select( "firm", "time_zone" )
    assert_dom_equal "<select id=\"firm_time_zone\" name=\"firm[time_zone]\">" +
                 "<option value=\"A\">A</option>\n" +
                 "<option value=\"B\">B</option>\n" +
                 "<option value=\"C\">C</option>\n" +
                 "<option value=\"D\" selected=\"selected\">D</option>\n" +
                 "<option value=\"E\">E</option>" +
                 "</select>",
                 html
  end

  def test_time_zone_select_under_fields_for
    @firm = Firm.new("D")

    output_buffer = fields_for :firm, @firm do |f|
      concat f.time_zone_select(:time_zone)
    end

    assert_dom_equal(
      "<select id=\"firm_time_zone\" name=\"firm[time_zone]\">" +
      "<option value=\"A\">A</option>\n" +
      "<option value=\"B\">B</option>\n" +
      "<option value=\"C\">C</option>\n" +
      "<option value=\"D\" selected=\"selected\">D</option>\n" +
      "<option value=\"E\">E</option>" +
      "</select>",
      output_buffer
    )
  end

  def test_time_zone_select_under_fields_for_with_index
    @firm = Firm.new("D")

    output_buffer = fields_for :firm, @firm, :index => 305 do |f|
      concat f.time_zone_select(:time_zone)
    end

    assert_dom_equal(
      "<select id=\"firm_305_time_zone\" name=\"firm[305][time_zone]\">" +
      "<option value=\"A\">A</option>\n" +
      "<option value=\"B\">B</option>\n" +
      "<option value=\"C\">C</option>\n" +
      "<option value=\"D\" selected=\"selected\">D</option>\n" +
      "<option value=\"E\">E</option>" +
      "</select>",
      output_buffer
    )
  end

  def test_time_zone_select_under_fields_for_with_auto_index
    @firm = Firm.new("D")
    def @firm.to_param; 305; end

    output_buffer = fields_for "firm[]", @firm do |f|
      concat f.time_zone_select(:time_zone)
    end

    assert_dom_equal(
      "<select id=\"firm_305_time_zone\" name=\"firm[305][time_zone]\">" +
      "<option value=\"A\">A</option>\n" +
      "<option value=\"B\">B</option>\n" +
      "<option value=\"C\">C</option>\n" +
      "<option value=\"D\" selected=\"selected\">D</option>\n" +
      "<option value=\"E\">E</option>" +
      "</select>",
      output_buffer
    )
  end

  def test_time_zone_select_with_blank
    @firm = Firm.new("D")
    html = time_zone_select("firm", "time_zone", nil, :include_blank => true)
    assert_dom_equal "<select id=\"firm_time_zone\" name=\"firm[time_zone]\">" +
                 "<option value=\"\"></option>\n" +
                 "<option value=\"A\">A</option>\n" +
                 "<option value=\"B\">B</option>\n" +
                 "<option value=\"C\">C</option>\n" +
                 "<option value=\"D\" selected=\"selected\">D</option>\n" +
                 "<option value=\"E\">E</option>" +
                 "</select>",
                 html
  end

  def test_time_zone_select_with_blank_as_string
    @firm = Firm.new("D")
    html = time_zone_select("firm", "time_zone", nil, :include_blank => 'No Zone')
    assert_dom_equal "<select id=\"firm_time_zone\" name=\"firm[time_zone]\">" +
                 "<option value=\"\">No Zone</option>\n" +
                 "<option value=\"A\">A</option>\n" +
                 "<option value=\"B\">B</option>\n" +
                 "<option value=\"C\">C</option>\n" +
                 "<option value=\"D\" selected=\"selected\">D</option>\n" +
                 "<option value=\"E\">E</option>" +
                 "</select>",
                 html
  end

  def test_time_zone_select_with_style
    @firm = Firm.new("D")
    html = time_zone_select("firm", "time_zone", nil, {},
      "style" => "color: red")
    assert_dom_equal "<select id=\"firm_time_zone\" name=\"firm[time_zone]\" style=\"color: red\">" +
                 "<option value=\"A\">A</option>\n" +
                 "<option value=\"B\">B</option>\n" +
                 "<option value=\"C\">C</option>\n" +
                 "<option value=\"D\" selected=\"selected\">D</option>\n" +
                 "<option value=\"E\">E</option>" +
                 "</select>",
                 html
    assert_dom_equal html, time_zone_select("firm", "time_zone", nil, {},
      :style => "color: red")
  end

  def test_time_zone_select_with_blank_and_style
    @firm = Firm.new("D")
    html = time_zone_select("firm", "time_zone", nil,
      { :include_blank => true }, "style" => "color: red")
    assert_dom_equal "<select id=\"firm_time_zone\" name=\"firm[time_zone]\" style=\"color: red\">" +
                 "<option value=\"\"></option>\n" +
                 "<option value=\"A\">A</option>\n" +
                 "<option value=\"B\">B</option>\n" +
                 "<option value=\"C\">C</option>\n" +
                 "<option value=\"D\" selected=\"selected\">D</option>\n" +
                 "<option value=\"E\">E</option>" +
                 "</select>",
                 html
    assert_dom_equal html, time_zone_select("firm", "time_zone", nil,
      { :include_blank => true }, :style => "color: red")
  end

  def test_time_zone_select_with_blank_as_string_and_style
    @firm = Firm.new("D")
    html = time_zone_select("firm", "time_zone", nil,
      { :include_blank => 'No Zone' }, "style" => "color: red")
    assert_dom_equal "<select id=\"firm_time_zone\" name=\"firm[time_zone]\" style=\"color: red\">" +
                 "<option value=\"\">No Zone</option>\n" +
                 "<option value=\"A\">A</option>\n" +
                 "<option value=\"B\">B</option>\n" +
                 "<option value=\"C\">C</option>\n" +
                 "<option value=\"D\" selected=\"selected\">D</option>\n" +
                 "<option value=\"E\">E</option>" +
                 "</select>",
                 html
    assert_dom_equal html, time_zone_select("firm", "time_zone", nil,
      { :include_blank => 'No Zone' }, :style => "color: red")
  end

  def test_time_zone_select_with_priority_zones
    @firm = Firm.new("D")
    zones = [ ActiveSupport::TimeZone.new("A"), ActiveSupport::TimeZone.new("D") ]
    html = time_zone_select("firm", "time_zone", zones )
    assert_dom_equal "<select id=\"firm_time_zone\" name=\"firm[time_zone]\">" +
                 "<option value=\"A\">A</option>\n" +
                 "<option value=\"D\" selected=\"selected\">D</option>" +
                 "<option value=\"\" disabled=\"disabled\">-------------</option>\n" +
                 "<option value=\"B\">B</option>\n" +
                 "<option value=\"C\">C</option>\n" +
                 "<option value=\"E\">E</option>" +
                 "</select>",
                 html
  end

  def test_time_zone_select_with_priority_zones_as_regexp
    @firm = Firm.new("D")
    @fake_timezones.each_with_index do |tz, i|
      tz.stubs(:=~).returns(i.zero? || i == 3)
    end

    html = time_zone_select("firm", "time_zone", /A|D/)
    assert_dom_equal "<select id=\"firm_time_zone\" name=\"firm[time_zone]\">" +
                 "<option value=\"A\">A</option>\n" +
                 "<option value=\"D\" selected=\"selected\">D</option>" +
                 "<option value=\"\" disabled=\"disabled\">-------------</option>\n" +
                 "<option value=\"B\">B</option>\n" +
                 "<option value=\"C\">C</option>\n" +
                 "<option value=\"E\">E</option>" +
                 "</select>",
                 html
  end

  def test_time_zone_select_with_default_time_zone_and_nil_value
     @firm = Firm.new()
     @firm.time_zone = nil
      html = time_zone_select( "firm", "time_zone", nil, :default => 'B' )
      assert_dom_equal "<select id=\"firm_time_zone\" name=\"firm[time_zone]\">" +
                   "<option value=\"A\">A</option>\n" +
                   "<option value=\"B\" selected=\"selected\">B</option>\n" +
                   "<option value=\"C\">C</option>\n" +
                   "<option value=\"D\">D</option>\n" +
                   "<option value=\"E\">E</option>" +
                   "</select>",
                   html
  end

  def test_time_zone_select_with_default_time_zone_and_value
     @firm = Firm.new('D')
      html = time_zone_select( "firm", "time_zone", nil, :default => 'B' )
      assert_dom_equal "<select id=\"firm_time_zone\" name=\"firm[time_zone]\">" +
                   "<option value=\"A\">A</option>\n" +
                   "<option value=\"B\">B</option>\n" +
                   "<option value=\"C\">C</option>\n" +
                   "<option value=\"D\" selected=\"selected\">D</option>\n" +
                   "<option value=\"E\">E</option>" +
                   "</select>",
                   html
  end

<<<<<<< HEAD
  def test_grouped_collection_select
    @continents = [
      Continent.new("<Africa>", [Country.new("<sa>", "<South Africa>"), Country.new("so", "Somalia")] ),
      Continent.new("Europe", [Country.new("dk", "Denmark"), Country.new("ie", "Ireland")] )
    ]

=======
  def test_options_for_select_with_element_attributes
    assert_dom_equal(
      "<option value=\"&lt;Denmark&gt;\" class=\"bold\">&lt;Denmark&gt;</option>\n<option value=\"USA\" onclick=\"alert('Hello World');\">USA</option>\n<option value=\"Sweden\">Sweden</option>\n<option value=\"Germany\">Germany</option>",
      options_for_select([ [ "<Denmark>", { :class => 'bold' } ], [ "USA", { :onclick => "alert('Hello World');" } ], [ "Sweden" ], "Germany" ])
    )
  end

  def test_options_for_select_with_element_attributes_and_selection
    assert_dom_equal(
      "<option value=\"&lt;Denmark&gt;\">&lt;Denmark&gt;</option>\n<option value=\"USA\" class=\"bold\" selected=\"selected\">USA</option>\n<option value=\"Sweden\">Sweden</option>",
      options_for_select([ "<Denmark>", [ "USA", { :class => 'bold' } ], "Sweden" ], "USA")
    )
  end

  def test_options_for_select_with_element_attributes_and_selection_array
    assert_dom_equal(
      "<option value=\"&lt;Denmark&gt;\">&lt;Denmark&gt;</option>\n<option value=\"USA\" class=\"bold\" selected=\"selected\">USA</option>\n<option value=\"Sweden\" selected=\"selected\">Sweden</option>",
      options_for_select([ "<Denmark>", [ "USA", { :class => 'bold' } ], "Sweden" ], [ "USA", "Sweden" ])
    )
  end

  def test_option_html_attributes_from_without_hash
    assert_dom_equal(
      "",
      option_html_attributes([ 'foo', 'bar' ])
    )
  end

  def test_option_html_attributes_with_single_element_hash
    assert_dom_equal(
      " class=\"fancy\"",
      option_html_attributes([ 'foo', 'bar', { :class => 'fancy' } ])
    )
  end

  def test_option_html_attributes_with_multiple_element_hash
    assert_dom_equal(
      " class=\"fancy\" onclick=\"alert('Hello World');\"",
      option_html_attributes([ 'foo', 'bar', { :class => 'fancy', 'onclick' => "alert('Hello World');" } ])
    )
  end

  def test_option_html_attributes_with_multiple_hashes
    assert_dom_equal(
      " class=\"fancy\" onclick=\"alert('Hello World');\"",
      option_html_attributes([ 'foo', 'bar', { :class => 'fancy' }, { 'onclick' => "alert('Hello World');" } ])
    )
  end

  def test_option_html_attributes_with_special_characters
    assert_dom_equal(
      " onclick=\"alert(&quot;&lt;code&gt;&quot;)\"",
      option_html_attributes([ 'foo', 'bar', { :onclick => %(alert("<code>")) } ])
    )
  end

  def test_grouped_collection_select
>>>>>>> c09c8be3
    @post = Post.new
    @post.origin = 'dk'

    assert_dom_equal(
      %Q{<select id="post_origin" name="post[origin]"><optgroup label="&lt;Africa&gt;"><option value="&lt;sa&gt;">&lt;South Africa&gt;</option>\n<option value="so">Somalia</option></optgroup><optgroup label="Europe"><option value="dk" selected="selected">Denmark</option>\n<option value="ie">Ireland</option></optgroup></select>},
<<<<<<< HEAD
      grouped_collection_select("post", "origin", @continents, :countries, :continent_name, :country_id, :country_name)
=======
      grouped_collection_select("post", "origin", dummy_continents, :countries, :continent_name, :country_id, :country_name)
>>>>>>> c09c8be3
    )
  end

  def test_grouped_collection_select_under_fields_for
<<<<<<< HEAD
    @continents = [
      Continent.new("<Africa>", [Country.new("<sa>", "<South Africa>"), Country.new("so", "Somalia")] ),
      Continent.new("Europe", [Country.new("dk", "Denmark"), Country.new("ie", "Ireland")] )
    ]

    @post = Post.new
    @post.origin = 'dk'

    fields_for :post, @post do |f|
      concat f.grouped_collection_select("origin", @continents, :countries, :continent_name, :country_id, :country_name)
=======
    @post = Post.new
    @post.origin = 'dk'

    output_buffer = fields_for :post, @post do |f|
      concat f.grouped_collection_select("origin", dummy_continents, :countries, :continent_name, :country_id, :country_name)
>>>>>>> c09c8be3
    end

    assert_dom_equal(
      %Q{<select id="post_origin" name="post[origin]"><optgroup label="&lt;Africa&gt;"><option value="&lt;sa&gt;">&lt;South Africa&gt;</option>\n<option value="so">Somalia</option></optgroup><optgroup label="Europe"><option value="dk" selected="selected">Denmark</option>\n<option value="ie">Ireland</option></optgroup></select>},
      output_buffer
    )
  end

  private

    def dummy_posts
      [ Post.new("<Abe> went home", "<Abe>", "To a little house", "shh!"),
        Post.new("Babe went home", "Babe", "To a little house", "shh!"),
        Post.new("Cabe went home", "Cabe", "To a little house", "shh!") ]
    end

    def dummy_continents
      [ Continent.new("<Africa>", [Country.new("<sa>", "<South Africa>"), Country.new("so", "Somalia")] ),
       Continent.new("Europe", [Country.new("dk", "Denmark"), Country.new("ie", "Ireland")] ) ]
    end
end<|MERGE_RESOLUTION|>--- conflicted
+++ resolved
@@ -411,11 +411,7 @@
     @post = Post.new
     options = "<option value=\"abe\">abe</option><option value=\"mus\">mus</option><option value=\"hest\">hest</option>"
 
-<<<<<<< HEAD
-    fields_for :post, @post do |f|
-=======
     output_buffer = fields_for :post, @post do |f|
->>>>>>> c09c8be3
       concat f.select(:category, options, :prompt => 'The prompt')
     end
 
@@ -859,14 +855,6 @@
                    html
   end
 
-<<<<<<< HEAD
-  def test_grouped_collection_select
-    @continents = [
-      Continent.new("<Africa>", [Country.new("<sa>", "<South Africa>"), Country.new("so", "Somalia")] ),
-      Continent.new("Europe", [Country.new("dk", "Denmark"), Country.new("ie", "Ireland")] )
-    ]
-
-=======
   def test_options_for_select_with_element_attributes
     assert_dom_equal(
       "<option value=\"&lt;Denmark&gt;\" class=\"bold\">&lt;Denmark&gt;</option>\n<option value=\"USA\" onclick=\"alert('Hello World');\">USA</option>\n<option value=\"Sweden\">Sweden</option>\n<option value=\"Germany\">Germany</option>",
@@ -924,39 +912,21 @@
   end
 
   def test_grouped_collection_select
->>>>>>> c09c8be3
     @post = Post.new
     @post.origin = 'dk'
 
     assert_dom_equal(
       %Q{<select id="post_origin" name="post[origin]"><optgroup label="&lt;Africa&gt;"><option value="&lt;sa&gt;">&lt;South Africa&gt;</option>\n<option value="so">Somalia</option></optgroup><optgroup label="Europe"><option value="dk" selected="selected">Denmark</option>\n<option value="ie">Ireland</option></optgroup></select>},
-<<<<<<< HEAD
-      grouped_collection_select("post", "origin", @continents, :countries, :continent_name, :country_id, :country_name)
-=======
       grouped_collection_select("post", "origin", dummy_continents, :countries, :continent_name, :country_id, :country_name)
->>>>>>> c09c8be3
     )
   end
 
   def test_grouped_collection_select_under_fields_for
-<<<<<<< HEAD
-    @continents = [
-      Continent.new("<Africa>", [Country.new("<sa>", "<South Africa>"), Country.new("so", "Somalia")] ),
-      Continent.new("Europe", [Country.new("dk", "Denmark"), Country.new("ie", "Ireland")] )
-    ]
-
-    @post = Post.new
-    @post.origin = 'dk'
-
-    fields_for :post, @post do |f|
-      concat f.grouped_collection_select("origin", @continents, :countries, :continent_name, :country_id, :country_name)
-=======
     @post = Post.new
     @post.origin = 'dk'
 
     output_buffer = fields_for :post, @post do |f|
       concat f.grouped_collection_select("origin", dummy_continents, :countries, :continent_name, :country_id, :country_name)
->>>>>>> c09c8be3
     end
 
     assert_dom_equal(
