--- conflicted
+++ resolved
@@ -2,20 +2,6 @@
 require 'rake/testtask'
 require 'rake/packagetask'
 require 'rake/gempackagetask'
-<<<<<<< HEAD
-require File.join(File.dirname(__FILE__), 'lib', 'action_pack', 'version')
-
-PKG_BUILD     = ENV['PKG_BUILD'] ? '.' + ENV['PKG_BUILD'] : ''
-PKG_NAME      = 'actionpack'
-PKG_VERSION   = ActionPack::VERSION::STRING + PKG_BUILD
-PKG_FILE_NAME = "#{PKG_NAME}-#{PKG_VERSION}"
-
-RELEASE_NAME  = "REL #{PKG_VERSION}"
-
-RUBY_FORGE_PROJECT = "actionpack"
-RUBY_FORGE_USER    = "webster132"
-=======
->>>>>>> c09c8be3
 
 desc "Default Task"
 task :default => :test
@@ -30,11 +16,7 @@
 
   # make sure we include the tests in alphabetical order as on some systems
   # this will not happen automatically and the tests (as a whole) will error
-<<<<<<< HEAD
-  t.test_files = Dir.glob( "test/[cftv]*/**/*_test.rb" ).sort
-=======
   t.test_files = Dir.glob('test/{abstract,controller,dispatch,template}/**/*_test.rb').sort
->>>>>>> c09c8be3
 
   # t.warning = true
 end
@@ -53,57 +35,6 @@
 
 spec = eval(File.read('actionpack.gemspec'))
 
-<<<<<<< HEAD
-# Genereate the RDoc documentation
-
-Rake::RDocTask.new { |rdoc|
-  rdoc.rdoc_dir = 'doc'
-  rdoc.title    = "Action Pack -- On rails from request to response"
-  rdoc.options << '--line-numbers' << '--inline-source'
-  rdoc.options << '--charset' << 'utf-8'
-  rdoc.template = ENV['template'] ? "#{ENV['template']}.rb" : '../doc/template/horo'
-  if ENV['DOC_FILES'] 
-    rdoc.rdoc_files.include(ENV['DOC_FILES'].split(/,\s*/))
-  else
-    rdoc.rdoc_files.include('README', 'RUNNING_UNIT_TESTS', 'CHANGELOG')
-    rdoc.rdoc_files.include(Dir['lib/**/*.rb'] -
-                            Dir['lib/*/vendor/**/*.rb'])
-    rdoc.rdoc_files.exclude('lib/actionpack.rb')
-  end
-}
-
-# Create compressed packages
-dist_dirs = [ "lib", "test" ]
-
-spec = Gem::Specification.new do |s|
-  s.platform = Gem::Platform::RUBY
-  s.name = PKG_NAME
-  s.version = PKG_VERSION
-  s.summary = "Web-flow and rendering framework putting the VC in MVC."
-  s.description = %q{Eases web-request routing, handling, and response as a half-way front, half-way page controller. Implemented with specific emphasis on enabling easy unit/integration testing that doesn't require a browser.} #'
-
-  s.author = "David Heinemeier Hansson"
-  s.email = "david@loudthinking.com"
-  s.rubyforge_project = "actionpack"
-  s.homepage = "http://www.rubyonrails.org"
-
-  s.has_rdoc = true
-  s.requirements << 'none'
-
-  s.add_dependency('activesupport', '= 2.3.10' + PKG_BUILD)
-  s.add_dependency('rack', '~> 1.1.0')
-
-  s.require_path = 'lib'
-  s.autorequire = 'action_controller'
-
-  s.files = [ "Rakefile", "install.rb", "README", "RUNNING_UNIT_TESTS", "CHANGELOG", "MIT-LICENSE" ]
-  dist_dirs.each do |dir|
-    s.files = s.files + Dir.glob( "#{dir}/**/*" ).delete_if { |item| item.include?( "\.svn" ) }
-  end
-end
-  
-=======
->>>>>>> c09c8be3
 Rake::GemPackageTask.new(spec) do |p|
   p.gem_spec = spec
 end
@@ -137,45 +68,4 @@
   end
 
   puts "Total: Lines #{total_lines}, LOC #{total_codelines}"
-<<<<<<< HEAD
-end
-
-# Publishing ------------------------------------------------------
-
-task :update_scriptaculous do
-  for js in %w( controls dragdrop effects )
-    system("svn export --force http://dev.rubyonrails.org/svn/rails/spinoffs/scriptaculous/src/#{js}.js #{File.dirname(__FILE__)}/lib/action_view/helpers/javascripts/#{js}.js")
-  end
-end
-
-desc "Updates actionpack to the latest version of the javascript spinoffs"
-task :update_js => [ :update_scriptaculous ]
-
-# Publishing ------------------------------------------------------
-
-desc "Publish the API documentation"
-task :pgem => [:package] do 
-  require 'rake/contrib/sshpublisher'
-  Rake::SshFilePublisher.new("gems.rubyonrails.org", "/u/sites/gems/gems", "pkg", "#{PKG_FILE_NAME}.gem").upload
-  `ssh gems.rubyonrails.org '/u/sites/gems/gemupdate.sh'`
-end
-
-desc "Publish the API documentation"
-task :pdoc => [:rdoc] do 
-  require 'rake/contrib/sshpublisher'
-  Rake::SshDirPublisher.new("wrath.rubyonrails.org", "public_html/ap", "doc").upload
-end
-
-desc "Publish the release files to RubyForge."
-task :release => [ :package ] do
-  require 'rubyforge'
-  require 'rake/contrib/rubyforgepublisher'
-
-  packages = %w( gem tgz zip ).collect{ |ext| "pkg/#{PKG_NAME}-#{PKG_VERSION}.#{ext}" }
-
-  rubyforge = RubyForge.new
-  rubyforge.login
-  rubyforge.add_release(PKG_NAME, PKG_NAME, "REL #{PKG_VERSION}", *packages)
-=======
->>>>>>> c09c8be3
 end