<<<<<<< HEAD
#--
# Copyright (c) 2004-2010 David Heinemeier Hansson
#
# Permission is hereby granted, free of charge, to any person obtaining
# a copy of this software and associated documentation files (the
# "Software"), to deal in the Software without restriction, including
# without limitation the rights to use, copy, modify, merge, publish,
# distribute, sublicense, and/or sell copies of the Software, and to
# permit persons to whom the Software is furnished to do so, subject to
# the following conditions:
#
# The above copyright notice and this permission notice shall be
# included in all copies or substantial portions of the Software.
#
# THE SOFTWARE IS PROVIDED "AS IS", WITHOUT WARRANTY OF ANY KIND,
# EXPRESS OR IMPLIED, INCLUDING BUT NOT LIMITED TO THE WARRANTIES OF
# MERCHANTABILITY, FITNESS FOR A PARTICULAR PURPOSE AND
# NONINFRINGEMENT. IN NO EVENT SHALL THE AUTHORS OR COPYRIGHT HOLDERS BE
# LIABLE FOR ANY CLAIM, DAMAGES OR OTHER LIABILITY, WHETHER IN AN ACTION
# OF CONTRACT, TORT OR OTHERWISE, ARISING FROM, OUT OF OR IN CONNECTION
# WITH THE SOFTWARE OR THE USE OR OTHER DEALINGS IN THE SOFTWARE.
#++

begin
  require 'active_support'
rescue LoadError
  activesupport_path = "#{File.dirname(__FILE__)}/../../activesupport/lib"
  if File.directory?(activesupport_path)
    $:.unshift activesupport_path
    require 'active_support'
  end
end

gem 'rack', '~> 1.1.0'
require 'rack'
require 'action_controller/cgi_ext'
=======
require 'abstract_controller'
require 'action_dispatch'
>>>>>>> c09c8be3

module ActionController
  extend ActiveSupport::Autoload

<<<<<<< HEAD
  autoload :Base, 'action_controller/base'
  autoload :Benchmarking, 'action_controller/benchmarking'
  autoload :Caching, 'action_controller/caching'
  autoload :Cookies, 'action_controller/cookies'
  autoload :Dispatcher, 'action_controller/dispatcher'
  autoload :Failsafe, 'action_controller/failsafe'
  autoload :Filters, 'action_controller/filters'
  autoload :Flash, 'action_controller/flash'
  autoload :Helpers, 'action_controller/helpers'
  autoload :HttpAuthentication, 'action_controller/http_authentication'
  autoload :Integration, 'action_controller/integration'
  autoload :IntegrationTest, 'action_controller/integration'
  autoload :Layout, 'action_controller/layout'
  autoload :MiddlewareStack, 'action_controller/middleware_stack'
  autoload :MimeResponds, 'action_controller/mime_responds'
  autoload :ParamsParser, 'action_controller/params_parser'
  autoload :PolymorphicRoutes, 'action_controller/polymorphic_routes'
  autoload :RecordIdentifier, 'action_controller/record_identifier'
  autoload :Reloader, 'action_controller/reloader'
  autoload :Request, 'action_controller/request'
  autoload :RequestForgeryProtection, 'action_controller/request_forgery_protection'
  autoload :Rescue, 'action_controller/rescue'
  autoload :Resources, 'action_controller/resources'
  autoload :Response, 'action_controller/response'
  autoload :RewindableInput, 'action_controller/rewindable_input'
  autoload :Routing, 'action_controller/routing'
  autoload :SessionManagement, 'action_controller/session_management'
  autoload :StatusCodes, 'action_controller/status_codes'
  autoload :Streaming, 'action_controller/streaming'
  autoload :StringCoercion, 'action_controller/string_coercion'
  autoload :TestCase, 'action_controller/test_case'
  autoload :TestProcess, 'action_controller/test_process'
  autoload :Translation, 'action_controller/translation'
  autoload :UploadedFile, 'action_controller/uploaded_file'
  autoload :UploadedStringIO, 'action_controller/uploaded_file'
  autoload :UploadedTempfile, 'action_controller/uploaded_file'
  autoload :UrlRewriter, 'action_controller/url_rewriter'
  autoload :UrlWriter, 'action_controller/url_rewriter'
  autoload :Verification, 'action_controller/verification'
=======
  autoload :Base
  autoload :Caching
  autoload :Metal
  autoload :Middleware
>>>>>>> c09c8be3

  autoload_under "metal" do
    autoload :Compatibility
    autoload :ConditionalGet
    autoload :Cookies
    autoload :Flash
    autoload :Head
    autoload :Helpers
    autoload :HideActions
    autoload :HttpAuthentication
    autoload :ImplicitRender
    autoload :Instrumentation
    autoload :MimeResponds
    autoload :RackDelegation
    autoload :Redirecting
    autoload :Renderers
    autoload :Rendering
    autoload :RequestForgeryProtection
    autoload :Rescue
    autoload :Responder
    autoload :SessionManagement
    autoload :Streaming
    autoload :Testing
    autoload :UrlFor
  end

  autoload :Dispatcher,      'action_controller/deprecated/dispatcher'
  autoload :UrlWriter,       'action_controller/deprecated/url_writer'
  autoload :UrlRewriter,     'action_controller/deprecated/url_writer'
  autoload :Integration,     'action_controller/deprecated/integration_test'
  autoload :IntegrationTest, 'action_controller/deprecated/integration_test'
  autoload :PerformanceTest, 'action_controller/deprecated/performance_test'
  autoload :Routing,         'action_controller/deprecated'
  autoload :TestCase,        'action_controller/test_case'

  eager_autoload do
    autoload :RecordIdentifier

    # TODO: Don't autoload exceptions, setup explicit
    # requires for files that need them
    autoload_at "action_controller/metal/exceptions" do
      autoload :ActionControllerError
      autoload :RenderError
      autoload :RoutingError
      autoload :MethodNotAllowed
      autoload :NotImplemented
      autoload :UnknownController
      autoload :MissingFile
      autoload :RenderError
      autoload :SessionOverflowError
      autoload :UnknownHttpMethod
    end
  end
end

# All of these simply register additional autoloads
require 'action_view'
require 'action_controller/vendor/html-scanner'

# Common Active Support usage in Action Controller
require 'active_support/concern'
require 'active_support/core_ext/class/attribute_accessors'
require 'active_support/core_ext/load_error'
require 'active_support/core_ext/module/attr_internal'
require 'active_support/core_ext/module/delegation'
require 'active_support/core_ext/name_error'
require 'active_support/inflector'<|MERGE_RESOLUTION|>--- conflicted
+++ resolved
@@ -1,94 +1,13 @@
-<<<<<<< HEAD
-#--
-# Copyright (c) 2004-2010 David Heinemeier Hansson
-#
-# Permission is hereby granted, free of charge, to any person obtaining
-# a copy of this software and associated documentation files (the
-# "Software"), to deal in the Software without restriction, including
-# without limitation the rights to use, copy, modify, merge, publish,
-# distribute, sublicense, and/or sell copies of the Software, and to
-# permit persons to whom the Software is furnished to do so, subject to
-# the following conditions:
-#
-# The above copyright notice and this permission notice shall be
-# included in all copies or substantial portions of the Software.
-#
-# THE SOFTWARE IS PROVIDED "AS IS", WITHOUT WARRANTY OF ANY KIND,
-# EXPRESS OR IMPLIED, INCLUDING BUT NOT LIMITED TO THE WARRANTIES OF
-# MERCHANTABILITY, FITNESS FOR A PARTICULAR PURPOSE AND
-# NONINFRINGEMENT. IN NO EVENT SHALL THE AUTHORS OR COPYRIGHT HOLDERS BE
-# LIABLE FOR ANY CLAIM, DAMAGES OR OTHER LIABILITY, WHETHER IN AN ACTION
-# OF CONTRACT, TORT OR OTHERWISE, ARISING FROM, OUT OF OR IN CONNECTION
-# WITH THE SOFTWARE OR THE USE OR OTHER DEALINGS IN THE SOFTWARE.
-#++
-
-begin
-  require 'active_support'
-rescue LoadError
-  activesupport_path = "#{File.dirname(__FILE__)}/../../activesupport/lib"
-  if File.directory?(activesupport_path)
-    $:.unshift activesupport_path
-    require 'active_support'
-  end
-end
-
-gem 'rack', '~> 1.1.0'
-require 'rack'
-require 'action_controller/cgi_ext'
-=======
 require 'abstract_controller'
 require 'action_dispatch'
->>>>>>> c09c8be3
 
 module ActionController
   extend ActiveSupport::Autoload
 
-<<<<<<< HEAD
-  autoload :Base, 'action_controller/base'
-  autoload :Benchmarking, 'action_controller/benchmarking'
-  autoload :Caching, 'action_controller/caching'
-  autoload :Cookies, 'action_controller/cookies'
-  autoload :Dispatcher, 'action_controller/dispatcher'
-  autoload :Failsafe, 'action_controller/failsafe'
-  autoload :Filters, 'action_controller/filters'
-  autoload :Flash, 'action_controller/flash'
-  autoload :Helpers, 'action_controller/helpers'
-  autoload :HttpAuthentication, 'action_controller/http_authentication'
-  autoload :Integration, 'action_controller/integration'
-  autoload :IntegrationTest, 'action_controller/integration'
-  autoload :Layout, 'action_controller/layout'
-  autoload :MiddlewareStack, 'action_controller/middleware_stack'
-  autoload :MimeResponds, 'action_controller/mime_responds'
-  autoload :ParamsParser, 'action_controller/params_parser'
-  autoload :PolymorphicRoutes, 'action_controller/polymorphic_routes'
-  autoload :RecordIdentifier, 'action_controller/record_identifier'
-  autoload :Reloader, 'action_controller/reloader'
-  autoload :Request, 'action_controller/request'
-  autoload :RequestForgeryProtection, 'action_controller/request_forgery_protection'
-  autoload :Rescue, 'action_controller/rescue'
-  autoload :Resources, 'action_controller/resources'
-  autoload :Response, 'action_controller/response'
-  autoload :RewindableInput, 'action_controller/rewindable_input'
-  autoload :Routing, 'action_controller/routing'
-  autoload :SessionManagement, 'action_controller/session_management'
-  autoload :StatusCodes, 'action_controller/status_codes'
-  autoload :Streaming, 'action_controller/streaming'
-  autoload :StringCoercion, 'action_controller/string_coercion'
-  autoload :TestCase, 'action_controller/test_case'
-  autoload :TestProcess, 'action_controller/test_process'
-  autoload :Translation, 'action_controller/translation'
-  autoload :UploadedFile, 'action_controller/uploaded_file'
-  autoload :UploadedStringIO, 'action_controller/uploaded_file'
-  autoload :UploadedTempfile, 'action_controller/uploaded_file'
-  autoload :UrlRewriter, 'action_controller/url_rewriter'
-  autoload :UrlWriter, 'action_controller/url_rewriter'
-  autoload :Verification, 'action_controller/verification'
-=======
   autoload :Base
   autoload :Caching
   autoload :Metal
   autoload :Middleware
->>>>>>> c09c8be3
 
   autoload_under "metal" do
     autoload :Compatibility
