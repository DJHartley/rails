<<<<<<< HEAD
module ActionView #:nodoc:
  class Template
    class Path
      attr_reader :path, :paths
      delegate :hash, :inspect, :to => :path

      def initialize(path)
        raise ArgumentError, "path already is a Path class" if path.is_a?(Path)
        @path = (path.ends_with?(File::SEPARATOR) ? path.to(-2) : path).freeze
      end

      def to_s
        if defined?(RAILS_ROOT)
          path.to_s.sub(/^#{Regexp.escape(File.expand_path(RAILS_ROOT))}\//, '')
        else
          path.to_s
        end
      end

      def to_str
        path.to_str
      end

      def ==(path)
        to_str == path.to_str
      end

      def eql?(path)
        to_str == path.to_str
      end

      # Returns a ActionView::Template object for the given path string. The
      # input path should be relative to the view path directory,
      # +hello/index.html.erb+. This method also has a special exception to
      # match partial file names without a handler extension. So
      # +hello/index.html+ will match the first template it finds with a
      # known template extension, +hello/index.html.erb+. Template extensions
      # should not be confused with format extensions +html+, +js+, +xml+,
      # etc. A format must be supplied to match a formated file. +hello/index+
      # will never match +hello/index.html.erb+.
      def [](path)
      end

      def load!
      end

      def self.new_and_loaded(path)
        new(path).tap do |_path|
          _path.load!
        end
      end
=======
require 'active_support/core_ext/array/wrap'
require 'active_support/core_ext/object/blank'
require 'active_support/core_ext/object/try'
require 'active_support/core_ext/kernel/singleton_class'
>>>>>>> c09c8be3

module ActionView
  # = Action View Template
  class Template
    extend ActiveSupport::Autoload

    # === Encodings in ActionView::Template
    #
    # ActionView::Template is one of a few sources of potential
    # encoding issues in Rails. This is because the source for
    # templates are usually read from disk, and Ruby (like most
    # encoding-aware programming languages) assumes that the
    # String retrieved through File IO is encoded in the
    # <tt>default_external</tt> encoding. In Rails, the default
    # <tt>default_external</tt> encoding is UTF-8.
    #
    # As a result, if a user saves their template as ISO-8859-1
    # (for instance, using a non-Unicode-aware text editor),
    # and uses characters outside of the ASCII range, their
    # users will see diamonds with question marks in them in
    # the browser.
    #
    # For the rest of this documentation, when we say "UTF-8",
    # we mean "UTF-8 or whatever the default_internal encoding
    # is set to". By default, it will be UTF-8.
    #
    # To mitigate this problem, we use a few strategies:
    # 1. If the source is not valid UTF-8, we raise an exception
    #    when the template is compiled to alert the user
    #    to the problem.
    # 2. The user can specify the encoding using Ruby-style
    #    encoding comments in any template engine. If such
    #    a comment is supplied, Rails will apply that encoding
    #    to the resulting compiled source returned by the
    #    template handler.
    # 3. In all cases, we transcode the resulting String to
    #    the UTF-8.
    #
    # This means that other parts of Rails can always assume
    # that templates are encoded in UTF-8, even if the original
    # source of the template was not UTF-8.
    #
    # From a user's perspective, the easiest thing to do is
    # to save your templates as UTF-8. If you do this, you
    # do not need to do anything else for things to "just work".
    #
    # === Instructions for template handlers
    #
    # The easiest thing for you to do is to simply ignore
    # encodings. Rails will hand you the template source
    # as the default_internal (generally UTF-8), raising
    # an exception for the user before sending the template
    # to you if it could not determine the original encoding.
    #
    # For the greatest simplicity, you can support only
    # UTF-8 as the <tt>default_internal</tt>. This means
    # that from the perspective of your handler, the
    # entire pipeline is just UTF-8.
    #
    # === Advanced: Handlers with alternate metadata sources
    #
    # If you want to provide an alternate mechanism for
    # specifying encodings (like ERB does via <%# encoding: ... %>),
    # you may indicate that you will handle encodings yourself
    # by implementing <tt>self.handles_encoding?</tt>
    # on your handler.
    #
    # If you do, Rails will not try to encode the String
    # into the default_internal, passing you the unaltered
    # bytes tagged with the assumed encoding (from
    # default_external).
    #
    # In this case, make sure you return a String from
    # your handler encoded in the default_internal. Since
    # you are handling out-of-band metadata, you are
    # also responsible for alerting the user to any
    # problems with converting the user's data to
    # the default_internal.
    #
    # To do so, simply raise the raise WrongEncodingError
    # as follows:
    #
    #     raise WrongEncodingError.new(
    #       problematic_string,
    #       expected_encoding
    #     )

    eager_autoload do
      autoload :Error
      autoload :Handler
      autoload :Handlers
      autoload :Text
    end

<<<<<<< HEAD
    class EagerPath < Path
      def initialize(path)
        super
        @loaded = false
      end

      def load!
        return if @loaded

        @paths = {}
        templates_in_path do |template|
          template.load!
          template.accessible_paths.each do |path|
            @paths[path] = template
          end
        end
        @paths.freeze
        @loaded = true
      end

      def [](path)
        load! unless @loaded
        @paths[path]
      end
=======
    extend Template::Handlers
>>>>>>> c09c8be3

    attr_reader :source, :identifier, :handler, :virtual_path, :formats,
                :original_encoding

    Finalizer = proc do |method_name, mod|
      proc do
        mod.module_eval do
          remove_possible_method method_name
        end
      end
    end

<<<<<<< HEAD
    attr_accessor :template_path, :load_path, :base_path
    attr_accessor :locale, :name, :format, :extension
    attr_writer :filename
    delegate :to_s, :to => :path

    def initialize(template_path, load_path = nil)
      @template_path, @load_path = template_path.dup, load_path
      @base_path, @name, @locale, @format, @extension = split(template_path)
      @base_path.to_s.gsub!(/\/$/, '') # Push to split method

      # Extend with partial super powers
      extend RenderablePartial if @name =~ /^_/
=======
    def initialize(source, identifier, handler, details)
      @source             = source
      @identifier         = identifier
      @handler            = handler
      @original_encoding  = nil
      @method_names       = {}

      format   = details[:format] || :html
      @formats = Array.wrap(format).map(&:to_sym)
      @virtual_path = details[:virtual_path].try(:sub, ".#{format}", "")
>>>>>>> c09c8be3
    end

    def render(view, locals, &block)
      # Notice that we use a bang in this instrumentation because you don't want to
      # consume this in production. This is only slow if it's being listened to.
      ActiveSupport::Notifications.instrument("!render_template.action_view", :virtual_path => @virtual_path) do
        if view.is_a?(ActionView::CompiledTemplates)
          mod = ActionView::CompiledTemplates
        else
          mod = view.singleton_class
        end

        method_name = compile(locals, view, mod)
        view.send(method_name, locals, &block)
      end
    rescue Exception => e
      if e.is_a?(Template::Error)
        e.sub_template_of(self)
        raise e
      else
        raise Template::Error.new(self, view.respond_to?(:assigns) ? view.assigns : {}, e)
      end
    end

    def mime_type
      @mime_type ||= Mime::Type.lookup_by_extension(@formats.first.to_s) if @formats.first
    end

    def variable_name
      @variable_name ||= @virtual_path[%r'_?(\w+)(\.\w+)*$', 1].to_sym
    end

    def counter_name
      @counter_name ||= "#{variable_name}_counter".to_sym
    end

    def inspect
      @inspect ||=
        if defined?(Rails.root)
          identifier.sub("#{Rails.root}/", '')
        else
          identifier
        end
    end

<<<<<<< HEAD
    def filename
      # no load_path means this is an "absolute pathed" template
      load_path ? File.join(load_path, template_path) : template_path
    end
    memoize :filename

    def source
      File.read(filename)
    end
    memoize :source
=======
    private
      # Among other things, this method is responsible for properly setting
      # the encoding of the source. Until this point, we assume that the
      # source is BINARY data. If no additional information is supplied,
      # we assume the encoding is the same as Encoding.default_external.
      #
      # The user can also specify the encoding via a comment on the first
      # line of the template (# encoding: NAME-OF-ENCODING). This will work
      # with any template engine, as we process out the encoding comment
      # before passing the source on to the template engine, leaving a
      # blank line in its stead.
      #
      # If the template engine handles encodings, we send the encoded
      # String to the engine without further processing. This allows
      # the template engine to support additional mechanisms for
      # specifying the encoding. For instance, ERB supports <%# encoding: %>
      #
      # Otherwise, after we figure out the correct encoding, we then
      # encode the source into Encoding.default_internal. In general,
      # this means that templates will be UTF-8 inside of Rails,
      # regardless of the original source encoding.
      def compile(locals, view, mod)
        method_name = build_method_name(locals)
        return method_name if view.respond_to?(method_name)

        locals_code = locals.keys.map! { |key| "#{key} = local_assigns[:#{key}];" }.join

        if source.encoding_aware?
          # Look for # encoding: *. If we find one, we'll encode the
          # String in that encoding, otherwise, we'll use the
          # default external encoding.
          if source.sub!(/\A#{ENCODING_FLAG}/, '')
            encoding = magic_encoding = $1
          else
            encoding = Encoding.default_external
          end
>>>>>>> c09c8be3

          # Tag the source with the default external encoding
          # or the encoding specified in the file
          source.force_encoding(encoding)

          # If the user didn't specify an encoding, and the handler
          # handles encodings, we simply pass the String as is to
          # the handler (with the default_external tag)
          if !magic_encoding && @handler.respond_to?(:handles_encoding?) && @handler.handles_encoding?
            source
          # Otherwise, if the String is valid in the encoding,
          # encode immediately to default_internal. This means
          # that if a handler doesn't handle encodings, it will
          # always get Strings in the default_internal
          elsif source.valid_encoding?
            source.encode!
          # Otherwise, since the String is invalid in the encoding
          # specified, raise an exception
          else
            raise WrongEncodingError.new(source, encoding)
          end
        end

        code = @handler.call(self)

        # Make sure that the resulting String to be evalled is in the
        # encoding of the code
        source = <<-end_src
          def #{method_name}(local_assigns)
            _old_virtual_path, @_virtual_path = @_virtual_path, #{@virtual_path.inspect};_old_output_buffer = @output_buffer;#{locals_code};#{code}
          ensure
            @_virtual_path, @output_buffer = _old_virtual_path, _old_output_buffer
          end
        end_src

        if source.encoding_aware?
          # Make sure the source is in the encoding of the returned code
          source.force_encoding(code.encoding)

<<<<<<< HEAD
      def valid_locale?(locale)
        locale && I18n.available_locales.include?(locale.to_sym)
      end

      # Returns file split into an array
      #   [base_path, name, locale, format, extension]
      def split(file)
        if m = file.to_s.match(/^(.*\/)?([^\.]+)\.(.*)$/)
          [m[1], m[2], *parse_extensions(m[3])]
=======
          # In case we get back a String from a handler that is not in
          # BINARY or the default_internal, encode it to the default_internal
          source.encode!

          # Now, validate that the source we got back from the template
          # handler is valid in the default_internal. This is for handlers
          # that handle encoding but screw up
          unless source.valid_encoding?
            raise WrongEncodingError.new(@source, Encoding.default_internal)
          end
>>>>>>> c09c8be3
        end
      end

<<<<<<< HEAD
      # returns parsed extensions as an array
      #   [locale, format, extension]
      def parse_extensions(extensions)
        exts = extensions.split(".")

        if extension = valid_extension?(exts.last) && exts.pop || nil
          locale = valid_locale?(exts.first) && exts.shift || nil
          format = exts.join('.') if exts.any? # join('.') is needed for multipart templates
        else # no extension, just format
          format = exts.last
=======
        begin
          mod.module_eval(source, identifier, 0)
          ObjectSpace.define_finalizer(self, Finalizer[method_name, mod])

          method_name
        rescue Exception => e # errors from template code
          if logger = (view && view.logger)
            logger.debug "ERROR: compiling #{method_name} RAISED #{e}"
            logger.debug "Function body: #{source}"
            logger.debug "Backtrace: #{e.backtrace.join("\n")}"
          end

          raise ActionView::Template::Error.new(self, {}, e)
>>>>>>> c09c8be3
        end
      end

      def build_method_name(locals)
        @method_names[locals.keys.hash] ||= "_#{identifier_method_name}__#{@identifier.hash}_#{__id__}_#{locals.keys.hash}".gsub('-', "_")
      end

<<<<<<< HEAD
        [locale, format, extension]
=======
      def identifier_method_name
        @identifier_method_name ||= inspect.gsub(/[^a-z_]/, '_')
>>>>>>> c09c8be3
      end
  end
end<|MERGE_RESOLUTION|>--- conflicted
+++ resolved
@@ -1,61 +1,7 @@
-<<<<<<< HEAD
-module ActionView #:nodoc:
-  class Template
-    class Path
-      attr_reader :path, :paths
-      delegate :hash, :inspect, :to => :path
-
-      def initialize(path)
-        raise ArgumentError, "path already is a Path class" if path.is_a?(Path)
-        @path = (path.ends_with?(File::SEPARATOR) ? path.to(-2) : path).freeze
-      end
-
-      def to_s
-        if defined?(RAILS_ROOT)
-          path.to_s.sub(/^#{Regexp.escape(File.expand_path(RAILS_ROOT))}\//, '')
-        else
-          path.to_s
-        end
-      end
-
-      def to_str
-        path.to_str
-      end
-
-      def ==(path)
-        to_str == path.to_str
-      end
-
-      def eql?(path)
-        to_str == path.to_str
-      end
-
-      # Returns a ActionView::Template object for the given path string. The
-      # input path should be relative to the view path directory,
-      # +hello/index.html.erb+. This method also has a special exception to
-      # match partial file names without a handler extension. So
-      # +hello/index.html+ will match the first template it finds with a
-      # known template extension, +hello/index.html.erb+. Template extensions
-      # should not be confused with format extensions +html+, +js+, +xml+,
-      # etc. A format must be supplied to match a formated file. +hello/index+
-      # will never match +hello/index.html.erb+.
-      def [](path)
-      end
-
-      def load!
-      end
-
-      def self.new_and_loaded(path)
-        new(path).tap do |_path|
-          _path.load!
-        end
-      end
-=======
 require 'active_support/core_ext/array/wrap'
 require 'active_support/core_ext/object/blank'
 require 'active_support/core_ext/object/try'
 require 'active_support/core_ext/kernel/singleton_class'
->>>>>>> c09c8be3
 
 module ActionView
   # = Action View Template
@@ -150,34 +96,7 @@
       autoload :Text
     end
 
-<<<<<<< HEAD
-    class EagerPath < Path
-      def initialize(path)
-        super
-        @loaded = false
-      end
-
-      def load!
-        return if @loaded
-
-        @paths = {}
-        templates_in_path do |template|
-          template.load!
-          template.accessible_paths.each do |path|
-            @paths[path] = template
-          end
-        end
-        @paths.freeze
-        @loaded = true
-      end
-
-      def [](path)
-        load! unless @loaded
-        @paths[path]
-      end
-=======
     extend Template::Handlers
->>>>>>> c09c8be3
 
     attr_reader :source, :identifier, :handler, :virtual_path, :formats,
                 :original_encoding
@@ -190,20 +109,6 @@
       end
     end
 
-<<<<<<< HEAD
-    attr_accessor :template_path, :load_path, :base_path
-    attr_accessor :locale, :name, :format, :extension
-    attr_writer :filename
-    delegate :to_s, :to => :path
-
-    def initialize(template_path, load_path = nil)
-      @template_path, @load_path = template_path.dup, load_path
-      @base_path, @name, @locale, @format, @extension = split(template_path)
-      @base_path.to_s.gsub!(/\/$/, '') # Push to split method
-
-      # Extend with partial super powers
-      extend RenderablePartial if @name =~ /^_/
-=======
     def initialize(source, identifier, handler, details)
       @source             = source
       @identifier         = identifier
@@ -214,7 +119,6 @@
       format   = details[:format] || :html
       @formats = Array.wrap(format).map(&:to_sym)
       @virtual_path = details[:virtual_path].try(:sub, ".#{format}", "")
->>>>>>> c09c8be3
     end
 
     def render(view, locals, &block)
@@ -260,18 +164,6 @@
         end
     end
 
-<<<<<<< HEAD
-    def filename
-      # no load_path means this is an "absolute pathed" template
-      load_path ? File.join(load_path, template_path) : template_path
-    end
-    memoize :filename
-
-    def source
-      File.read(filename)
-    end
-    memoize :source
-=======
     private
       # Among other things, this method is responsible for properly setting
       # the encoding of the source. Until this point, we assume that the
@@ -308,7 +200,6 @@
           else
             encoding = Encoding.default_external
           end
->>>>>>> c09c8be3
 
           # Tag the source with the default external encoding
           # or the encoding specified in the file
@@ -348,17 +239,6 @@
           # Make sure the source is in the encoding of the returned code
           source.force_encoding(code.encoding)
 
-<<<<<<< HEAD
-      def valid_locale?(locale)
-        locale && I18n.available_locales.include?(locale.to_sym)
-      end
-
-      # Returns file split into an array
-      #   [base_path, name, locale, format, extension]
-      def split(file)
-        if m = file.to_s.match(/^(.*\/)?([^\.]+)\.(.*)$/)
-          [m[1], m[2], *parse_extensions(m[3])]
-=======
           # In case we get back a String from a handler that is not in
           # BINARY or the default_internal, encode it to the default_internal
           source.encode!
@@ -369,22 +249,8 @@
           unless source.valid_encoding?
             raise WrongEncodingError.new(@source, Encoding.default_internal)
           end
->>>>>>> c09c8be3
-        end
-      end
-
-<<<<<<< HEAD
-      # returns parsed extensions as an array
-      #   [locale, format, extension]
-      def parse_extensions(extensions)
-        exts = extensions.split(".")
-
-        if extension = valid_extension?(exts.last) && exts.pop || nil
-          locale = valid_locale?(exts.first) && exts.shift || nil
-          format = exts.join('.') if exts.any? # join('.') is needed for multipart templates
-        else # no extension, just format
-          format = exts.last
-=======
+        end
+
         begin
           mod.module_eval(source, identifier, 0)
           ObjectSpace.define_finalizer(self, Finalizer[method_name, mod])
@@ -398,7 +264,6 @@
           end
 
           raise ActionView::Template::Error.new(self, {}, e)
->>>>>>> c09c8be3
         end
       end
 
@@ -406,12 +271,8 @@
         @method_names[locals.keys.hash] ||= "_#{identifier_method_name}__#{@identifier.hash}_#{__id__}_#{locals.keys.hash}".gsub('-', "_")
       end
 
-<<<<<<< HEAD
-        [locale, format, extension]
-=======
       def identifier_method_name
         @identifier_method_name ||= inspect.gsub(/[^a-z_]/, '_')
->>>>>>> c09c8be3
       end
   end
 end