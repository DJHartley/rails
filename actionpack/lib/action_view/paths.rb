module ActionView #:nodoc:
  # = Action View PathSet
  class PathSet < Array #:nodoc:
    %w(initialize << concat insert push unshift).each do |method|
      class_eval <<-METHOD, __FILE__, __LINE__ + 1
        def #{method}(*args)
          super
          typecast!
        end
      METHOD
    end

    def find(path, prefix = nil, partial = false, details = {}, key = nil)
      template = find_all(path, prefix, partial, details, key).first
      raise MissingTemplate.new(self, "#{prefix}/#{path}", details, partial) unless template
      template
    end

    def find_all(*args)
      each do |resolver|
        templates = resolver.find_all(*args)
        return templates unless templates.empty?
      end
      []
    end

    def exists?(*args)
      find_all(*args).any?
    end

  protected

<<<<<<< HEAD
      each do |load_path|
        if format && (template = load_path["#{template_path}.#{I18n.locale}.#{format}"])
          return template
        # Try the default locale version if the current locale doesn't have one
        # (i.e. you haven't translated this view to German yet, but you have the English version on hand)
        elsif format && (template = load_path["#{template_path}.#{I18n.default_locale}.#{format}"]) 
          return template
        elsif format && (template = load_path["#{template_path}.#{format}"])
          return template
        elsif template = load_path["#{template_path}.#{I18n.locale}"]
          return template
        elsif template = load_path["#{template_path}.#{I18n.default_locale}"]
          return template
        elsif template = load_path[template_path]
          return template
        # Try to find html version if the format is javascript
        elsif format == :js && html_fallback && template = load_path["#{template_path}.#{I18n.locale}.html"]
          return template
        elsif format == :js && html_fallback && template = load_path["#{template_path}.#{I18n.default_locale}.html"]
          return template
        elsif format == :js && html_fallback && template = load_path["#{template_path}.html"]
          return template
        end
      end

      return Template.new(original_template_path) if File.file?(original_template_path)

      raise MissingTemplate.new(self, original_template_path, format)
=======
    def typecast!
      each_with_index do |path, i|
        path = path.to_s if path.is_a?(Pathname)
        next unless path.is_a?(String)
        self[i] = FileSystemResolver.new(path)
      end
>>>>>>> c09c8be3
    end
  end
end<|MERGE_RESOLUTION|>--- conflicted
+++ resolved
@@ -30,43 +30,12 @@
 
   protected
 
-<<<<<<< HEAD
-      each do |load_path|
-        if format && (template = load_path["#{template_path}.#{I18n.locale}.#{format}"])
-          return template
-        # Try the default locale version if the current locale doesn't have one
-        # (i.e. you haven't translated this view to German yet, but you have the English version on hand)
-        elsif format && (template = load_path["#{template_path}.#{I18n.default_locale}.#{format}"]) 
-          return template
-        elsif format && (template = load_path["#{template_path}.#{format}"])
-          return template
-        elsif template = load_path["#{template_path}.#{I18n.locale}"]
-          return template
-        elsif template = load_path["#{template_path}.#{I18n.default_locale}"]
-          return template
-        elsif template = load_path[template_path]
-          return template
-        # Try to find html version if the format is javascript
-        elsif format == :js && html_fallback && template = load_path["#{template_path}.#{I18n.locale}.html"]
-          return template
-        elsif format == :js && html_fallback && template = load_path["#{template_path}.#{I18n.default_locale}.html"]
-          return template
-        elsif format == :js && html_fallback && template = load_path["#{template_path}.html"]
-          return template
-        end
-      end
-
-      return Template.new(original_template_path) if File.file?(original_template_path)
-
-      raise MissingTemplate.new(self, original_template_path, format)
-=======
     def typecast!
       each_with_index do |path, i|
         path = path.to_s if path.is_a?(Pathname)
         next unless path.is_a?(String)
         self[i] = FileSystemResolver.new(path)
       end
->>>>>>> c09c8be3
     end
   end
 end