require 'cgi'
require 'action_view/helpers/tag_helper'
require 'active_support/core_ext/object/blank'

module ActionView
  # = Action View Form Tag Helpers
  module Helpers
    # Provides a number of methods for creating form tags that doesn't rely on an Active Record object assigned to the template like
    # FormHelper does. Instead, you provide the names and values manually.
    #
    # NOTE: The HTML options <tt>disabled</tt>, <tt>readonly</tt>, and <tt>multiple</tt> can all be treated as booleans. So specifying
    # <tt>:disabled => true</tt> will give <tt>disabled="disabled"</tt>.
    module FormTagHelper
      extend ActiveSupport::Concern

      include UrlHelper
      include TextHelper

      # Starts a form tag that points the action to an url configured with <tt>url_for_options</tt> just like
      # ActionController::Base#url_for. The method for the form defaults to POST.
      #
      # ==== Options
      # * <tt>:multipart</tt> - If set to true, the enctype is set to "multipart/form-data".
      # * <tt>:method</tt> - The method to use when submitting the form, usually either "get" or "post".
      #   If "put", "delete", or another verb is used, a hidden input with name <tt>_method</tt>
      #   is added to simulate the verb over post.
      # * A list of parameters to feed to the URL the form will be posted to.
      # * <tt>:remote</tt> - If set to true, will allow the Unobtrusive JavaScript drivers to control the
      #   submit behaviour. By default this behaviour is an ajax submit.
      #
      # ==== Examples
      #   form_tag('/posts')
      #   # => <form action="/posts" method="post">
      #
      #   form_tag('/posts/1', :method => :put)
      #   # => <form action="/posts/1" method="put">
      #
      #   form_tag('/upload', :multipart => true)
      #   # => <form action="/upload" method="post" enctype="multipart/form-data">
      #
      #   <%= form_tag('/posts') do -%>
      #     <div><%= submit_tag 'Save' %></div>
      #   <% end -%>
      #   # => <form action="/posts" method="post"><div><input type="submit" name="submit" value="Save" /></div></form>
      #
      #  <%= form_tag('/posts', :remote => true) %>
      #   # => <form action="/posts" method="post" data-remote="true">
      #
      def form_tag(url_for_options = {}, options = {}, *parameters_for_url, &block)
        html_options = html_options_for_form(url_for_options, options, *parameters_for_url)
        if block_given?
          form_tag_in_block(html_options, &block)
        else
          form_tag_html(html_options)
        end
      end

      # Creates a dropdown selection box, or if the <tt>:multiple</tt> option is set to true, a multiple
      # choice selection box.
      #
      # Helpers::FormOptions can be used to create common select boxes such as countries, time zones, or
      # associated records. <tt>option_tags</tt> is a string containing the option tags for the select box.
      #
      # ==== Options
      # * <tt>:multiple</tt> - If set to true the selection will allow multiple choices.
      # * <tt>:disabled</tt> - If set to true, the user will not be able to use this input.
      # * Any other key creates standard HTML attributes for the tag.
      #
      # ==== Examples
      #   select_tag "people", options_from_collection_for_select(@people, "id", "name")
      #   # <select id="people" name="people"><option value="1">David</option></select>
      #
      #   select_tag "people", "<option>David</option>"
      #   # => <select id="people" name="people"><option>David</option></select>
      #
      #   select_tag "count", "<option>1</option><option>2</option><option>3</option><option>4</option>"
      #   # => <select id="count" name="count"><option>1</option><option>2</option>
      #   #    <option>3</option><option>4</option></select>
      #
      #   select_tag "colors", "<option>Red</option><option>Green</option><option>Blue</option>", :multiple => true
      #   # => <select id="colors" multiple="multiple" name="colors[]"><option>Red</option>
      #   #    <option>Green</option><option>Blue</option></select>
      #
      #   select_tag "locations", "<option>Home</option><option selected="selected">Work</option><option>Out</option>"
      #   # => <select id="locations" name="locations"><option>Home</option><option selected='selected'>Work</option>
      #   #    <option>Out</option></select>
      #
      #   select_tag "access", "<option>Read</option><option>Write</option>", :multiple => true, :class => 'form_input'
      #   # => <select class="form_input" id="access" multiple="multiple" name="access[]"><option>Read</option>
      #   #    <option>Write</option></select>
      #
      #   select_tag "destination", "<option>NYC</option><option>Paris</option><option>Rome</option>", :disabled => true
      #   # => <select disabled="disabled" id="destination" name="destination"><option>NYC</option>
      #   #    <option>Paris</option><option>Rome</option></select>
      def select_tag(name, option_tags = nil, options = {})
        if Array === option_tags
          ActiveSupport::Deprecation.warn 'Passing an array of option_tags to select_tag implicitly joins them without marking them as HTML-safe. Pass option_tags.join.html_safe instead.', caller
        end

        html_name = (options[:multiple] == true && !name.to_s.ends_with?("[]")) ? "#{name}[]" : name
<<<<<<< HEAD
        if Array === option_tags
          ActiveSupport::Deprecation.warn 'Passing an array of option_tags to select_tag implicitly joins them without marking them as HTML-safe. Pass option_tags.join.html_safe instead.', caller
=======
        if blank = options.delete(:include_blank)
          if blank.kind_of?(String)
            option_tags = "<option value=\"\">#{blank}</option>".html_safe + option_tags
          else
            option_tags = "<option value=\"\"></option>".html_safe + option_tags
          end
>>>>>>> c09c8be3
        end
        content_tag :select, option_tags, { "name" => html_name, "id" => sanitize_to_id(name) }.update(options.stringify_keys)
      end

      # Creates a standard text field; use these text fields to input smaller chunks of text like a username
      # or a search query.
      #
      # ==== Options
      # * <tt>:disabled</tt> - If set to true, the user will not be able to use this input.
      # * <tt>:size</tt> - The number of visible characters that will fit in the input.
      # * <tt>:maxlength</tt> - The maximum number of characters that the browser will allow the user to enter.
      # * <tt>:placeholder</tt> - The text contained in the field by default which is removed when the field receives focus.
      # * Any other key creates standard HTML attributes for the tag.
      #
      # ==== Examples
      #   text_field_tag 'name'
      #   # => <input id="name" name="name" type="text" />
      #
      #   text_field_tag 'query', 'Enter your search query here'
      #   # => <input id="query" name="query" type="text" value="Enter your search query here" />
      #
      #   text_field_tag 'search', nil, :placeholder => 'Enter search term...'
      #   # => <input id="search" name="search" placeholder="Enter search term..." type="text" />
      #
      #   text_field_tag 'request', nil, :class => 'special_input'
      #   # => <input class="special_input" id="request" name="request" type="text" />
      #
      #   text_field_tag 'address', '', :size => 75
      #   # => <input id="address" name="address" size="75" type="text" value="" />
      #
      #   text_field_tag 'zip', nil, :maxlength => 5
      #   # => <input id="zip" maxlength="5" name="zip" type="text" />
      #
      #   text_field_tag 'payment_amount', '$0.00', :disabled => true
      #   # => <input disabled="disabled" id="payment_amount" name="payment_amount" type="text" value="$0.00" />
      #
      #   text_field_tag 'ip', '0.0.0.0', :maxlength => 15, :size => 20, :class => "ip-input"
      #   # => <input class="ip-input" id="ip" maxlength="15" name="ip" size="20" type="text" value="0.0.0.0" />
      def text_field_tag(name, value = nil, options = {})
        tag :input, { "type" => "text", "name" => name, "id" => sanitize_to_id(name), "value" => value }.update(options.stringify_keys)
      end

      # Creates a label element. Accepts a block.
      #
      # ==== Options
      # * Creates standard HTML attributes for the tag.
      #
      # ==== Examples
      #   label_tag 'name'
      #   # => <label for="name">Name</label>
      #
      #   label_tag 'name', 'Your name'
      #   # => <label for="name">Your Name</label>
      #
      #   label_tag 'name', nil, :class => 'small_label'
      #   # => <label for="name" class="small_label">Name</label>
      def label_tag(name = nil, content_or_options = nil, options = nil, &block)
        options = content_or_options if block_given? && content_or_options.is_a?(Hash)
        options ||= {}
        options.stringify_keys!
        options["for"] = sanitize_to_id(name) unless name.blank? || options.has_key?("for")
        content_tag :label, content_or_options || name.to_s.humanize, options, &block
      end

      # Creates a hidden form input field used to transmit data that would be lost due to HTTP's statelessness or
      # data that should be hidden from the user.
      #
      # ==== Options
      # * Creates standard HTML attributes for the tag.
      #
      # ==== Examples
      #   hidden_field_tag 'tags_list'
      #   # => <input id="tags_list" name="tags_list" type="hidden" />
      #
      #   hidden_field_tag 'token', 'VUBJKB23UIVI1UU1VOBVI@'
      #   # => <input id="token" name="token" type="hidden" value="VUBJKB23UIVI1UU1VOBVI@" />
      #
      #   hidden_field_tag 'collected_input', '', :onchange => "alert('Input collected!')"
      #   # => <input id="collected_input" name="collected_input" onchange="alert('Input collected!')"
      #   #    type="hidden" value="" />
      def hidden_field_tag(name, value = nil, options = {})
        text_field_tag(name, value, options.stringify_keys.update("type" => "hidden"))
      end

      # Creates a file upload field.  If you are using file uploads then you will also need
      # to set the multipart option for the form tag:
      #
      #   <%= form_tag '/upload', :multipart => true do %>
      #     <label for="file">File to Upload</label> <%= file_field_tag "file" %>
      #     <%= submit_tag %>
      #   <% end %>
      #
      # The specified URL will then be passed a File object containing the selected file, or if the field
      # was left blank, a StringIO object.
      #
      # ==== Options
      # * Creates standard HTML attributes for the tag.
      # * <tt>:disabled</tt> - If set to true, the user will not be able to use this input.
      #
      # ==== Examples
      #   file_field_tag 'attachment'
      #   # => <input id="attachment" name="attachment" type="file" />
      #
      #   file_field_tag 'avatar', :class => 'profile_input'
      #   # => <input class="profile_input" id="avatar" name="avatar" type="file" />
      #
      #   file_field_tag 'picture', :disabled => true
      #   # => <input disabled="disabled" id="picture" name="picture" type="file" />
      #
      #   file_field_tag 'resume', :value => '~/resume.doc'
      #   # => <input id="resume" name="resume" type="file" value="~/resume.doc" />
      #
      #   file_field_tag 'user_pic', :accept => 'image/png,image/gif,image/jpeg'
      #   # => <input accept="image/png,image/gif,image/jpeg" id="user_pic" name="user_pic" type="file" />
      #
      #   file_field_tag 'file', :accept => 'text/html', :class => 'upload', :value => 'index.html'
      #   # => <input accept="text/html" class="upload" id="file" name="file" type="file" value="index.html" />
      def file_field_tag(name, options = {})
        text_field_tag(name, nil, options.update("type" => "file"))
      end

      # Creates a password field, a masked text field that will hide the users input behind a mask character.
      #
      # ==== Options
      # * <tt>:disabled</tt> - If set to true, the user will not be able to use this input.
      # * <tt>:size</tt> - The number of visible characters that will fit in the input.
      # * <tt>:maxlength</tt> - The maximum number of characters that the browser will allow the user to enter.
      # * Any other key creates standard HTML attributes for the tag.
      #
      # ==== Examples
      #   password_field_tag 'pass'
      #   # => <input id="pass" name="pass" type="password" />
      #
      #   password_field_tag 'secret', 'Your secret here'
      #   # => <input id="secret" name="secret" type="password" value="Your secret here" />
      #
      #   password_field_tag 'masked', nil, :class => 'masked_input_field'
      #   # => <input class="masked_input_field" id="masked" name="masked" type="password" />
      #
      #   password_field_tag 'token', '', :size => 15
      #   # => <input id="token" name="token" size="15" type="password" value="" />
      #
      #   password_field_tag 'key', nil, :maxlength => 16
      #   # => <input id="key" maxlength="16" name="key" type="password" />
      #
      #   password_field_tag 'confirm_pass', nil, :disabled => true
      #   # => <input disabled="disabled" id="confirm_pass" name="confirm_pass" type="password" />
      #
      #   password_field_tag 'pin', '1234', :maxlength => 4, :size => 6, :class => "pin_input"
      #   # => <input class="pin_input" id="pin" maxlength="4" name="pin" size="6" type="password" value="1234" />
      def password_field_tag(name = "password", value = nil, options = {})
        text_field_tag(name, value, options.update("type" => "password"))
      end

      # Creates a text input area; use a textarea for longer text inputs such as blog posts or descriptions.
      #
      # ==== Options
      # * <tt>:size</tt> - A string specifying the dimensions (columns by rows) of the textarea (e.g., "25x10").
      # * <tt>:rows</tt> - Specify the number of rows in the textarea
      # * <tt>:cols</tt> - Specify the number of columns in the textarea
      # * <tt>:disabled</tt> - If set to true, the user will not be able to use this input.
      # * <tt>:escape</tt> - By default, the contents of the text input are HTML escaped.
      #   If you need unescaped contents, set this to false.
      # * Any other key creates standard HTML attributes for the tag.
      #
      # ==== Examples
      #   text_area_tag 'post'
      #   # => <textarea id="post" name="post"></textarea>
      #
      #   text_area_tag 'bio', @user.bio
      #   # => <textarea id="bio" name="bio">This is my biography.</textarea>
      #
      #   text_area_tag 'body', nil, :rows => 10, :cols => 25
      #   # => <textarea cols="25" id="body" name="body" rows="10"></textarea>
      #
      #   text_area_tag 'body', nil, :size => "25x10"
      #   # => <textarea name="body" id="body" cols="25" rows="10"></textarea>
      #
      #   text_area_tag 'description', "Description goes here.", :disabled => true
      #   # => <textarea disabled="disabled" id="description" name="description">Description goes here.</textarea>
      #
      #   text_area_tag 'comment', nil, :class => 'comment_input'
      #   # => <textarea class="comment_input" id="comment" name="comment"></textarea>
      def text_area_tag(name, content = nil, options = {})
        options.stringify_keys!

        if size = options.delete("size")
          options["cols"], options["rows"] = size.split("x") if size.respond_to?(:split)
        end

        escape = options.key?("escape") ? options.delete("escape") : true
        content = html_escape(content) if escape

<<<<<<< HEAD
        content_tag :textarea, content.to_s.html_safe, { "name" => name, "id" => sanitize_to_id(name) }.update(options.stringify_keys)
=======
        content_tag :textarea, content.to_s.html_safe, { "name" => name, "id" => sanitize_to_id(name) }.update(options)
>>>>>>> c09c8be3
      end

      # Creates a check box form input tag.
      #
      # ==== Options
      # * <tt>:disabled</tt> - If set to true, the user will not be able to use this input.
      # * Any other key creates standard HTML options for the tag.
      #
      # ==== Examples
      #   check_box_tag 'accept'
      #   # => <input id="accept" name="accept" type="checkbox" value="1" />
      #
      #   check_box_tag 'rock', 'rock music'
      #   # => <input id="rock" name="rock" type="checkbox" value="rock music" />
      #
      #   check_box_tag 'receive_email', 'yes', true
      #   # => <input checked="checked" id="receive_email" name="receive_email" type="checkbox" value="yes" />
      #
      #   check_box_tag 'tos', 'yes', false, :class => 'accept_tos'
      #   # => <input class="accept_tos" id="tos" name="tos" type="checkbox" value="yes" />
      #
      #   check_box_tag 'eula', 'accepted', false, :disabled => true
      #   # => <input disabled="disabled" id="eula" name="eula" type="checkbox" value="accepted" />
      def check_box_tag(name, value = "1", checked = false, options = {})
        html_options = { "type" => "checkbox", "name" => name, "id" => sanitize_to_id(name), "value" => value }.update(options.stringify_keys)
        html_options["checked"] = "checked" if checked
        tag :input, html_options
      end

      # Creates a radio button; use groups of radio buttons named the same to allow users to
      # select from a group of options.
      #
      # ==== Options
      # * <tt>:disabled</tt> - If set to true, the user will not be able to use this input.
      # * Any other key creates standard HTML options for the tag.
      #
      # ==== Examples
      #   radio_button_tag 'gender', 'male'
      #   # => <input id="gender_male" name="gender" type="radio" value="male" />
      #
      #   radio_button_tag 'receive_updates', 'no', true
      #   # => <input checked="checked" id="receive_updates_no" name="receive_updates" type="radio" value="no" />
      #
      #   radio_button_tag 'time_slot', "3:00 p.m.", false, :disabled => true
      #   # => <input disabled="disabled" id="time_slot_300_pm" name="time_slot" type="radio" value="3:00 p.m." />
      #
      #   radio_button_tag 'color', "green", true, :class => "color_input"
      #   # => <input checked="checked" class="color_input" id="color_green" name="color" type="radio" value="green" />
      def radio_button_tag(name, value, checked = false, options = {})
        html_options = { "type" => "radio", "name" => name, "id" => "#{sanitize_to_id(name)}_#{sanitize_to_id(value)}", "value" => value }.update(options.stringify_keys)
        html_options["checked"] = "checked" if checked
        tag :input, html_options
      end

      # Creates a submit button with the text <tt>value</tt> as the caption.
      #
      # ==== Options
      # * <tt>:confirm => 'question?'</tt> - If present the unobtrusive JavaScript
      #   drivers will provide a prompt with the question specified. If the user accepts,
      #   the form is processed normally, otherwise no action is taken.
      # * <tt>:disabled</tt> - If true, the user will not be able to use this input.
      # * <tt>:disable_with</tt> - Value of this parameter will be used as the value for a
      #   disabled version of the submit button when the form is submitted. This feature is
      #   provided by the unobtrusive JavaScript driver.
      # * Any other key creates standard HTML options for the tag.
      #
      # ==== Examples
      #   submit_tag
      #   # => <input name="commit" type="submit" value="Save changes" />
      #
      #   submit_tag "Edit this article"
      #   # => <input name="commit" type="submit" value="Edit this article" />
      #
      #   submit_tag "Save edits", :disabled => true
      #   # => <input disabled="disabled" name="commit" type="submit" value="Save edits" />
      #
      #
      #   submit_tag "Complete sale", :disable_with => "Please wait..."
      #   # => <input name="commit" data-disable-with="Please wait..."
      #   #    type="submit" value="Complete sale" />
      #
      #   submit_tag nil, :class => "form_submit"
      #   # => <input class="form_submit" name="commit" type="submit" />
      #
      #   submit_tag "Edit", :disable_with => "Editing...", :class => "edit_button"
      #   # => <input class="edit_button" data-disable_with="Editing..."
      #   #    name="commit" type="submit" value="Edit" />
      #
      #   submit_tag "Save", :confirm => "Are you sure?"
      #   # => <input name='commit' type='submit' value='Save'
      #         data-confirm="Are you sure?" />
      #
      def submit_tag(value = "Save changes", options = {})
        options.stringify_keys!

        if disable_with = options.delete("disable_with")
<<<<<<< HEAD
          disable_with = "this.value='#{disable_with}'"
          disable_with << ";#{options.delete('onclick')}" if options['onclick']
          
          options["onclick"]  = "if (window.hiddenCommit) { window.hiddenCommit.setAttribute('value', this.value); }"
          options["onclick"] << "else { hiddenCommit = document.createElement('input');hiddenCommit.type = 'hidden';"
          options["onclick"] << "hiddenCommit.value = this.value;hiddenCommit.name = this.name;this.form.appendChild(hiddenCommit); }"
          options["onclick"] << "this.setAttribute('originalValue', this.value);this.disabled = true;#{disable_with};"
          options["onclick"] << "result = (this.form.onsubmit ? (this.form.onsubmit() ? this.form.submit() : false) : this.form.submit());"
          options["onclick"] << "if (result == false) { this.value = this.getAttribute('originalValue');this.disabled = false; }return result;"
=======
          options["data-disable-with"] = disable_with
>>>>>>> c09c8be3
        end

        if confirm = options.delete("confirm")
          add_confirm_to_attributes!(options, confirm)
        end

        tag :input, { "type" => "submit", "name" => "commit", "value" => value }.update(options.stringify_keys)
      end

      # Displays an image which when clicked will submit the form.
      #
      # <tt>source</tt> is passed to AssetTagHelper#path_to_image
      #
      # ==== Options
      # * <tt>:confirm => 'question?'</tt> - This will add a JavaScript confirm
      #   prompt with the question specified. If the user accepts, the form is
      #   processed normally, otherwise no action is taken.
      # * <tt>:disabled</tt> - If set to true, the user will not be able to use this input.
      # * Any other key creates standard HTML options for the tag.
      #
      # ==== Examples
      #   image_submit_tag("login.png")
      #   # => <input src="/images/login.png" type="image" />
      #
      #   image_submit_tag("purchase.png", :disabled => true)
      #   # => <input disabled="disabled" src="/images/purchase.png" type="image" />
      #
      #   image_submit_tag("search.png", :class => 'search_button')
      #   # => <input class="search_button" src="/images/search.png" type="image" />
      #
      #   image_submit_tag("agree.png", :disabled => true, :class => "agree_disagree_button")
      #   # => <input class="agree_disagree_button" disabled="disabled" src="/images/agree.png" type="image" />
      def image_submit_tag(source, options = {})
        options.stringify_keys!

        if confirm = options.delete("confirm")
          add_confirm_to_attributes!(options, confirm)
        end

        tag :input, { "type" => "image", "src" => path_to_image(source) }.update(options.stringify_keys)
      end

      # Creates a field set for grouping HTML form elements.
      #
      # <tt>legend</tt> will become the fieldset's title (optional as per W3C).
      # <tt>options</tt> accept the same values as tag.
      #
      # ==== Examples
      #   <%= field_set_tag do %>
      #     <p><%= text_field_tag 'name' %></p>
      #   <% end %>
      #   # => <fieldset><p><input id="name" name="name" type="text" /></p></fieldset>
      #
      #   <%= field_set_tag 'Your details' do %>
      #     <p><%= text_field_tag 'name' %></p>
      #   <% end %>
      #   # => <fieldset><legend>Your details</legend><p><input id="name" name="name" type="text" /></p></fieldset>
      #
      #   <%= field_set_tag nil, :class => 'format' do %>
      #     <p><%= text_field_tag 'name' %></p>
      #   <% end %>
      #   # => <fieldset class="format"><p><input id="name" name="name" type="text" /></p></fieldset>
      def field_set_tag(legend = nil, options = nil, &block)
        content = capture(&block)
<<<<<<< HEAD
        concat(tag(:fieldset, options, true))
        concat(content_tag(:legend, legend)) unless legend.blank?
        concat(content)
        concat("</fieldset>".html_safe)
=======
        output = tag(:fieldset, options, true)
        output.safe_concat(content_tag(:legend, legend)) unless legend.blank?
        output.concat(content)
        output.safe_concat("</fieldset>")
      end

      # Creates a text field of type "search".
      #
      # ==== Options
      # * Accepts the same options as text_field_tag.
      def search_field_tag(name, value = nil, options = {})
        text_field_tag(name, value, options.stringify_keys.update("type" => "search"))
      end

      # Creates a text field of type "tel".
      #
      # ==== Options
      # * Accepts the same options as text_field_tag.
      def telephone_field_tag(name, value = nil, options = {})
        text_field_tag(name, value, options.stringify_keys.update("type" => "tel"))
      end
      alias phone_field_tag telephone_field_tag

      # Creates a text field of type "url".
      #
      # ==== Options
      # * Accepts the same options as text_field_tag.
      def url_field_tag(name, value = nil, options = {})
        text_field_tag(name, value, options.stringify_keys.update("type" => "url"))
      end

      # Creates a text field of type "email".
      #
      # ==== Options
      # * Accepts the same options as text_field_tag.
      def email_field_tag(name, value = nil, options = {})
        text_field_tag(name, value, options.stringify_keys.update("type" => "email"))
      end

      # Creates a number field.
      #
      # ==== Options
      # * <tt>:min</tt> - The minimum acceptable value.
      # * <tt>:max</tt> - The maximum acceptable value.
      # * <tt>:in</tt> - A range specifying the <tt>:min</tt> and
      #   <tt>:max</tt> values.
      # * <tt>:step</tt> - The acceptable value granularity.
      # * Otherwise accepts the same options as text_field_tag.
      #
      # ==== Examples
      #   number_field_tag 'quantity', nil, :in => 1...10
      #   => <input id="quantity" name="quantity" min="1" max="9" />
      def number_field_tag(name, value = nil, options = {})
        options = options.stringify_keys
        options["type"] ||= "number"
        if range = options.delete("in") || options.delete("within")
          options.update("min" => range.min, "max" => range.max)
        end
        text_field_tag(name, value, options)
      end

      # Creates a range form element.
      #
      # ==== Options
      # * Accepts the same options as number_field_tag.
      def range_field_tag(name, value = nil, options = {})
        number_field_tag(name, value, options.stringify_keys.update("type" => "range"))
>>>>>>> c09c8be3
      end

      private
        def html_options_for_form(url_for_options, options, *parameters_for_url)
          options.stringify_keys.tap do |html_options|
            html_options["enctype"] = "multipart/form-data" if html_options.delete("multipart")
            # The following URL is unescaped, this is just a hash of options, and it is the
            # responsability of the caller to escape all the values.
            html_options["action"]  = url_for(url_for_options, *parameters_for_url)
            html_options["accept-charset"] = "UTF-8"
            html_options["data-remote"] = true if html_options.delete("remote")
          end
        end

        def extra_tags_for_form(html_options)
          snowman_tag = tag(:input, :type => "hidden",
                            :name => "utf8", :value => "&#x2713;".html_safe)

          method = html_options.delete("method").to_s

          method_tag = case method
            when /^get$/i # must be case-insensitive, but can't use downcase as might be nil
              html_options["method"] = "get"
              ''
            when /^post$/i, "", nil
              html_options["method"] = "post"
<<<<<<< HEAD
              protect_against_forgery? ? content_tag(:div, token_tag, :style => 'margin:0;padding:0;display:inline') : ''
            else
              html_options["method"] = "post"
              content_tag(:div, tag(:input, :type => "hidden", :name => "_method", :value => method) + token_tag, :style => 'margin:0;padding:0;display:inline')
=======
              token_tag
            else
              html_options["method"] = "post"
              tag(:input, :type => "hidden", :name => "_method", :value => method) + token_tag
>>>>>>> c09c8be3
          end

          tags = snowman_tag << method_tag
          content_tag(:div, tags, :style => 'margin:0;padding:0;display:inline')
        end

        def form_tag_html(html_options)
          extra_tags = extra_tags_for_form(html_options)
          (tag(:form, html_options, true) + extra_tags).html_safe
        end

        def form_tag_in_block(html_options, &block)
          content = capture(&block)
<<<<<<< HEAD
          concat(form_tag_html(html_options))
          concat(content)
          concat("</form>".html_safe)
=======
          output = ActiveSupport::SafeBuffer.new
          output.safe_concat(form_tag_html(html_options))
          output << content
          output.safe_concat("</form>")
>>>>>>> c09c8be3
        end

        def token_tag
          unless protect_against_forgery?
            ''
          else
            tag(:input, :type => "hidden", :name => request_forgery_protection_token.to_s, :value => form_authenticity_token)
          end
        end

        # see http://www.w3.org/TR/html4/types.html#type-name
        def sanitize_to_id(name)
          name.to_s.gsub(']','').gsub(/[^-a-zA-Z0-9:.]/, "_")
        end
    end
  end
end<|MERGE_RESOLUTION|>--- conflicted
+++ resolved
@@ -98,17 +98,12 @@
         end
 
         html_name = (options[:multiple] == true && !name.to_s.ends_with?("[]")) ? "#{name}[]" : name
-<<<<<<< HEAD
-        if Array === option_tags
-          ActiveSupport::Deprecation.warn 'Passing an array of option_tags to select_tag implicitly joins them without marking them as HTML-safe. Pass option_tags.join.html_safe instead.', caller
-=======
         if blank = options.delete(:include_blank)
           if blank.kind_of?(String)
             option_tags = "<option value=\"\">#{blank}</option>".html_safe + option_tags
           else
             option_tags = "<option value=\"\"></option>".html_safe + option_tags
           end
->>>>>>> c09c8be3
         end
         content_tag :select, option_tags, { "name" => html_name, "id" => sanitize_to_id(name) }.update(options.stringify_keys)
       end
@@ -302,11 +297,7 @@
         escape = options.key?("escape") ? options.delete("escape") : true
         content = html_escape(content) if escape
 
-<<<<<<< HEAD
-        content_tag :textarea, content.to_s.html_safe, { "name" => name, "id" => sanitize_to_id(name) }.update(options.stringify_keys)
-=======
         content_tag :textarea, content.to_s.html_safe, { "name" => name, "id" => sanitize_to_id(name) }.update(options)
->>>>>>> c09c8be3
       end
 
       # Creates a check box form input tag.
@@ -403,19 +394,7 @@
         options.stringify_keys!
 
         if disable_with = options.delete("disable_with")
-<<<<<<< HEAD
-          disable_with = "this.value='#{disable_with}'"
-          disable_with << ";#{options.delete('onclick')}" if options['onclick']
-          
-          options["onclick"]  = "if (window.hiddenCommit) { window.hiddenCommit.setAttribute('value', this.value); }"
-          options["onclick"] << "else { hiddenCommit = document.createElement('input');hiddenCommit.type = 'hidden';"
-          options["onclick"] << "hiddenCommit.value = this.value;hiddenCommit.name = this.name;this.form.appendChild(hiddenCommit); }"
-          options["onclick"] << "this.setAttribute('originalValue', this.value);this.disabled = true;#{disable_with};"
-          options["onclick"] << "result = (this.form.onsubmit ? (this.form.onsubmit() ? this.form.submit() : false) : this.form.submit());"
-          options["onclick"] << "if (result == false) { this.value = this.getAttribute('originalValue');this.disabled = false; }return result;"
-=======
           options["data-disable-with"] = disable_with
->>>>>>> c09c8be3
         end
 
         if confirm = options.delete("confirm")
@@ -480,12 +459,6 @@
       #   # => <fieldset class="format"><p><input id="name" name="name" type="text" /></p></fieldset>
       def field_set_tag(legend = nil, options = nil, &block)
         content = capture(&block)
-<<<<<<< HEAD
-        concat(tag(:fieldset, options, true))
-        concat(content_tag(:legend, legend)) unless legend.blank?
-        concat(content)
-        concat("</fieldset>".html_safe)
-=======
         output = tag(:fieldset, options, true)
         output.safe_concat(content_tag(:legend, legend)) unless legend.blank?
         output.concat(content)
@@ -553,7 +526,6 @@
       # * Accepts the same options as number_field_tag.
       def range_field_tag(name, value = nil, options = {})
         number_field_tag(name, value, options.stringify_keys.update("type" => "range"))
->>>>>>> c09c8be3
       end
 
       private
@@ -580,17 +552,10 @@
               ''
             when /^post$/i, "", nil
               html_options["method"] = "post"
-<<<<<<< HEAD
-              protect_against_forgery? ? content_tag(:div, token_tag, :style => 'margin:0;padding:0;display:inline') : ''
-            else
-              html_options["method"] = "post"
-              content_tag(:div, tag(:input, :type => "hidden", :name => "_method", :value => method) + token_tag, :style => 'margin:0;padding:0;display:inline')
-=======
               token_tag
             else
               html_options["method"] = "post"
               tag(:input, :type => "hidden", :name => "_method", :value => method) + token_tag
->>>>>>> c09c8be3
           end
 
           tags = snowman_tag << method_tag
@@ -604,16 +569,10 @@
 
         def form_tag_in_block(html_options, &block)
           content = capture(&block)
-<<<<<<< HEAD
-          concat(form_tag_html(html_options))
-          concat(content)
-          concat("</form>".html_safe)
-=======
           output = ActiveSupport::SafeBuffer.new
           output.safe_concat(form_tag_html(html_options))
           output << content
           output.safe_concat("</form>")
->>>>>>> c09c8be3
         end
 
         def token_tag
