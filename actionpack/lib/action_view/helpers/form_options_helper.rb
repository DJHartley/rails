--- conflicted
+++ resolved
@@ -218,11 +218,6 @@
         InstanceTag.new(object, method, self, options.delete(:object)).to_grouped_collection_select_tag(collection, group_method, group_label_method, option_key_method, option_value_method, options, html_options)
       end
 
-<<<<<<< HEAD
-
-
-=======
->>>>>>> c09c8be3
       # Return select and option tags for the given object and method, using
       # #time_zone_options_for_select to generate the list of option tags.
       #
@@ -315,10 +310,6 @@
           %(<option value="#{html_escape(value)}"#{selected_attribute}#{disabled_attribute}#{html_attributes}>#{html_escape(text)}</option>)
         end.join("\n").html_safe
 
-<<<<<<< HEAD
-        options_for_select.join("\n").html_safe
-=======
->>>>>>> c09c8be3
       end
 
       # Returns a string of option tags that have been compiled by iterating over the +collection+ and assigning the
@@ -608,13 +599,8 @@
             option_tags = "<option value=\"\">#{html_escape(options[:include_blank]) if options[:include_blank].kind_of?(String)}</option>\n" + option_tags
           end
           if value.blank? && options[:prompt]
-<<<<<<< HEAD
-            prompt = options[:prompt].kind_of?(String) ? options[:prompt] : I18n.translate('support.select.prompt', :default => 'Please select')
-            option_tags = "<option value=\"\">#{prompt}</option>\n" + option_tags
-=======
             prompt = options[:prompt].kind_of?(String) ? options[:prompt] : I18n.translate('helpers.select.prompt', :default => 'Please select')
             option_tags = "<option value=\"\">#{html_escape(prompt)}</option>\n" + option_tags
->>>>>>> c09c8be3
           end
           option_tags.html_safe
         end
