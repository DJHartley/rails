require 'action_view/helpers/tag_helper'

module ActionView
  # = Action View JavaScript Helpers
  module Helpers
    # Provides functionality for working with JavaScript in your views.
    #
    # == Ajax, controls and visual effects
    #
    # * For information on using Ajax, see
    #   ActionView::Helpers::PrototypeHelper.
    # * For information on using controls and visual effects, see
    #   ActionView::Helpers::ScriptaculousHelper.
    #
    # == Including the JavaScript libraries into your pages
    #
    # Rails includes the Prototype JavaScript framework and the Scriptaculous
    # JavaScript controls and visual effects library.  If you wish to use
    # these libraries and their helpers (ActionView::Helpers::PrototypeHelper
    # and ActionView::Helpers::ScriptaculousHelper), you must do one of the
    # following:
    #
    # * Use <tt><%= javascript_include_tag :defaults %></tt> in the HEAD
    #   section of your page (recommended): This function will return
    #   references to the JavaScript files created by the +rails+ command in
    #   your <tt>public/javascripts</tt> directory. Using it is recommended as
    #   the browser can then cache the libraries instead of fetching all the
    #   functions anew on every request.
    # * Use <tt><%= javascript_include_tag 'prototype' %></tt>: As above, but
    #   will only include the Prototype core library, which means you are able
    #   to use all basic AJAX functionality. For the Scriptaculous-based
    #   JavaScript helpers, like visual effects, autocompletion, drag and drop
    #   and so on, you should use the method described above.
    #
    # For documentation on +javascript_include_tag+ see
    # ActionView::Helpers::AssetTagHelper.
    module JavaScriptHelper
      include PrototypeHelper

      JS_ESCAPE_MAP = {
        '\\'    => '\\\\',
        '</'    => '<\/',
        "\r\n"  => '\n',
        "\n"    => '\n',
        "\r"    => '\n',
        '"'     => '\\"',
        "'"     => "\\'" }

      # Escape carrier returns and single and double quotes for JavaScript segments.
      def escape_javascript(javascript)
        if javascript
          javascript.gsub(/(\\|<\/|\r\n|[\n\r"'])/) { JS_ESCAPE_MAP[$1] }
        else
          ''
        end
      end

      # Returns a JavaScript tag with the +content+ inside. Example:
      #   javascript_tag "alert('All is good')"
      #
      # Returns:
      #   <script type="text/javascript">
      #   //<![CDATA[
      #   alert('All is good')
      #   //]]>
      #   </script>
      #
      # +html_options+ may be a hash of attributes for the <tt>\<script></tt> tag.
      # Example:
      #   javascript_tag "alert('All is good')", :defer => 'defer'
      #   # => <script defer="defer" type="text/javascript">alert('All is good')</script>
      #
      # Instead of passing the content as an argument, you can also use a block
      # in which case, you pass your +html_options+ as the first parameter.
      #   <%= javascript_tag :defer => 'defer' do -%>
      #     alert('All is good')
      #   <% end -%>
      def javascript_tag(content_or_options_with_block = nil, html_options = {}, &block)
        content =
          if block_given?
            html_options = content_or_options_with_block if content_or_options_with_block.is_a?(Hash)
            capture(&block)
          else
            content_or_options_with_block
          end

        content_tag(:script, javascript_cdata_section(content), html_options.merge(:type => Mime::JS))
      end

      def javascript_cdata_section(content) #:nodoc:
        "\n//#{cdata_section("\n#{content}\n//")}\n".html_safe
      end

      # Returns a button with the given +name+ text that'll trigger a JavaScript +function+ using the
      # onclick handler.
      #
      # The first argument +name+ is used as the button's value or display text.
      #
      # The next arguments are optional and may include the javascript function definition and a hash of html_options.
      #
      # The +function+ argument can be omitted in favor of an +update_page+
      # block, which evaluates to a string when the template is rendered
      # (instead of making an Ajax request first).
      #
      # The +html_options+ will accept a hash of html attributes for the link tag. Some examples are :class => "nav_button", :id => "articles_nav_button"
      #
      # Note: if you choose to specify the javascript function in a block, but would like to pass html_options, set the +function+ parameter to nil
      #
      # Examples:
      #   button_to_function "Greeting", "alert('Hello world!')"
      #   button_to_function "Delete", "if (confirm('Really?')) do_delete()"
      #   button_to_function "Details" do |page|
      #     page[:details].visual_effect :toggle_slide
      #   end
      #   button_to_function "Details", :class => "details_button" do |page|
      #     page[:details].visual_effect :toggle_slide
      #   end
      def button_to_function(name, *args, &block)
        html_options = args.extract_options!.symbolize_keys

        function = block_given? ? update_page(&block) : args[0] || ''
        onclick = "#{"#{html_options[:onclick]}; " if html_options[:onclick]}#{function};"

        tag(:input, html_options.merge(:type => 'button', :value => name, :onclick => onclick))
      end

      # Returns a link of the given +name+ that will trigger a JavaScript +function+ using the
      # onclick handler and return false after the fact.
      #
      # The first argument +name+ is used as the link text.
      #
      # The next arguments are optional and may include the javascript function definition and a hash of html_options.
      #
      # The +function+ argument can be omitted in favor of an +update_page+
      # block, which evaluates to a string when the template is rendered
      # (instead of making an Ajax request first).
      #
      # The +html_options+ will accept a hash of html attributes for the link tag. Some examples are :class => "nav_button", :id => "articles_nav_button"
      #
      # Note: if you choose to specify the javascript function in a block, but would like to pass html_options, set the +function+ parameter to nil
      #
      #
      # Examples:
      #   link_to_function "Greeting", "alert('Hello world!')"
      #     Produces:
      #       <a onclick="alert('Hello world!'); return false;" href="#">Greeting</a>
      #
      #   link_to_function(image_tag("delete"), "if (confirm('Really?')) do_delete()")
      #     Produces:
      #       <a onclick="if (confirm('Really?')) do_delete(); return false;" href="#">
      #         <img src="/images/delete.png?" alt="Delete"/>
      #       </a>
      #
      #   link_to_function("Show me more", nil, :id => "more_link") do |page|
      #     page[:details].visual_effect  :toggle_blind
      #     page[:more_link].replace_html "Show me less"
      #   end
      #     Produces:
      #       <a href="#" id="more_link" onclick="try {
      #         $(&quot;details&quot;).visualEffect(&quot;toggle_blind&quot;);
      #         $(&quot;more_link&quot;).update(&quot;Show me less&quot;);
      #       }
      #       catch (e) {
      #         alert('RJS error:\n\n' + e.toString());
      #         alert('$(\&quot;details\&quot;).visualEffect(\&quot;toggle_blind\&quot;);
      #         \n$(\&quot;more_link\&quot;).update(\&quot;Show me less\&quot;);');
      #         throw e
      #       };
      #       return false;">Show me more</a>
      #
      def link_to_function(name, *args, &block)
        html_options = args.extract_options!.symbolize_keys

        function = block_given? ? update_page(&block) : args[0] || ''
        onclick = "#{"#{html_options[:onclick]}; " if html_options[:onclick]}#{function}; return false;"
        href = html_options[:href] || '#'

        content_tag(:a, name, html_options.merge(:href => href, :onclick => onclick))
      end
<<<<<<< HEAD

      # Returns a button with the given +name+ text that'll trigger a JavaScript +function+ using the
      # onclick handler.
      #
      # The first argument +name+ is used as the button's value or display text.
      #
      # The next arguments are optional and may include the javascript function definition and a hash of html_options.
      #
      # The +function+ argument can be omitted in favor of an +update_page+
      # block, which evaluates to a string when the template is rendered
      # (instead of making an Ajax request first).
      #
      # The +html_options+ will accept a hash of html attributes for the link tag. Some examples are :class => "nav_button", :id => "articles_nav_button"
      #
      # Note: if you choose to specify the javascript function in a block, but would like to pass html_options, set the +function+ parameter to nil
      #
      # Examples:
      #   button_to_function "Greeting", "alert('Hello world!')"
      #   button_to_function "Delete", "if (confirm('Really?')) do_delete()"
      #   button_to_function "Details" do |page|
      #     page[:details].visual_effect :toggle_slide
      #   end
      #   button_to_function "Details", :class => "details_button" do |page|
      #     page[:details].visual_effect :toggle_slide
      #   end
      def button_to_function(name, *args, &block)
        html_options = args.extract_options!.symbolize_keys

        function = block_given? ? update_page(&block) : args[0] || ''
        onclick = "#{"#{html_options[:onclick]}; " if html_options[:onclick]}#{function};"

        tag(:input, html_options.merge(:type => 'button', :value => name, :onclick => onclick))
      end

      JS_ESCAPE_MAP = {
        '\\'    => '\\\\',
        '</'    => '<\/',
        "\r\n"  => '\n',
        "\n"    => '\n',
        "\r"    => '\n',
        '"'     => '\\"',
        "'"     => "\\'" }

      # Escape carrier returns and single and double quotes for JavaScript segments.
      def escape_javascript(javascript)
        if javascript
          javascript.gsub(/(\\|<\/|\r\n|[\n\r"'])/) { JS_ESCAPE_MAP[$1] }
        else
          ''
        end
      end

      # Returns a JavaScript tag with the +content+ inside. Example:
      #   javascript_tag "alert('All is good')"
      #
      # Returns:
      #   <script type="text/javascript">
      #   //<![CDATA[
      #   alert('All is good')
      #   //]]>
      #   </script>
      #
      # +html_options+ may be a hash of attributes for the <script> tag. Example:
      #   javascript_tag "alert('All is good')", :defer => 'defer'
      #   # => <script defer="defer" type="text/javascript">alert('All is good')</script>
      #
      # Instead of passing the content as an argument, you can also use a block
      # in which case, you pass your +html_options+ as the first parameter.
      #   <% javascript_tag :defer => 'defer' do -%>
      #     alert('All is good')
      #   <% end -%>
      def javascript_tag(content_or_options_with_block = nil, html_options = {}, &block)
        content =
          if block_given?
            html_options = content_or_options_with_block if content_or_options_with_block.is_a?(Hash)
            capture(&block)
          else
            content_or_options_with_block
          end

        tag = content_tag(:script, javascript_cdata_section(content), html_options.merge(:type => Mime::JS))

        if block_called_from_erb?(block)
          concat(tag)
        else
          tag
        end
      end

      def javascript_cdata_section(content) #:nodoc:
        "\n//#{cdata_section("\n#{content}\n//")}\n".html_safe
      end

    protected
      def options_for_javascript(options)
        if options.empty?
          '{}'
        else
          "{#{options.keys.map { |k| "#{k}:#{options[k]}" }.sort.join(', ')}}"
        end
      end

      def array_or_string_for_javascript(option)
        if option.kind_of?(Array)
          "['#{option.join('\',\'')}']"
        elsif !option.nil?
          "'#{option}'"
        end
      end
=======
>>>>>>> c09c8be3
    end
  end
end<|MERGE_RESOLUTION|>--- conflicted
+++ resolved
@@ -177,118 +177,6 @@
 
         content_tag(:a, name, html_options.merge(:href => href, :onclick => onclick))
       end
-<<<<<<< HEAD
-
-      # Returns a button with the given +name+ text that'll trigger a JavaScript +function+ using the
-      # onclick handler.
-      #
-      # The first argument +name+ is used as the button's value or display text.
-      #
-      # The next arguments are optional and may include the javascript function definition and a hash of html_options.
-      #
-      # The +function+ argument can be omitted in favor of an +update_page+
-      # block, which evaluates to a string when the template is rendered
-      # (instead of making an Ajax request first).
-      #
-      # The +html_options+ will accept a hash of html attributes for the link tag. Some examples are :class => "nav_button", :id => "articles_nav_button"
-      #
-      # Note: if you choose to specify the javascript function in a block, but would like to pass html_options, set the +function+ parameter to nil
-      #
-      # Examples:
-      #   button_to_function "Greeting", "alert('Hello world!')"
-      #   button_to_function "Delete", "if (confirm('Really?')) do_delete()"
-      #   button_to_function "Details" do |page|
-      #     page[:details].visual_effect :toggle_slide
-      #   end
-      #   button_to_function "Details", :class => "details_button" do |page|
-      #     page[:details].visual_effect :toggle_slide
-      #   end
-      def button_to_function(name, *args, &block)
-        html_options = args.extract_options!.symbolize_keys
-
-        function = block_given? ? update_page(&block) : args[0] || ''
-        onclick = "#{"#{html_options[:onclick]}; " if html_options[:onclick]}#{function};"
-
-        tag(:input, html_options.merge(:type => 'button', :value => name, :onclick => onclick))
-      end
-
-      JS_ESCAPE_MAP = {
-        '\\'    => '\\\\',
-        '</'    => '<\/',
-        "\r\n"  => '\n',
-        "\n"    => '\n',
-        "\r"    => '\n',
-        '"'     => '\\"',
-        "'"     => "\\'" }
-
-      # Escape carrier returns and single and double quotes for JavaScript segments.
-      def escape_javascript(javascript)
-        if javascript
-          javascript.gsub(/(\\|<\/|\r\n|[\n\r"'])/) { JS_ESCAPE_MAP[$1] }
-        else
-          ''
-        end
-      end
-
-      # Returns a JavaScript tag with the +content+ inside. Example:
-      #   javascript_tag "alert('All is good')"
-      #
-      # Returns:
-      #   <script type="text/javascript">
-      #   //<![CDATA[
-      #   alert('All is good')
-      #   //]]>
-      #   </script>
-      #
-      # +html_options+ may be a hash of attributes for the <script> tag. Example:
-      #   javascript_tag "alert('All is good')", :defer => 'defer'
-      #   # => <script defer="defer" type="text/javascript">alert('All is good')</script>
-      #
-      # Instead of passing the content as an argument, you can also use a block
-      # in which case, you pass your +html_options+ as the first parameter.
-      #   <% javascript_tag :defer => 'defer' do -%>
-      #     alert('All is good')
-      #   <% end -%>
-      def javascript_tag(content_or_options_with_block = nil, html_options = {}, &block)
-        content =
-          if block_given?
-            html_options = content_or_options_with_block if content_or_options_with_block.is_a?(Hash)
-            capture(&block)
-          else
-            content_or_options_with_block
-          end
-
-        tag = content_tag(:script, javascript_cdata_section(content), html_options.merge(:type => Mime::JS))
-
-        if block_called_from_erb?(block)
-          concat(tag)
-        else
-          tag
-        end
-      end
-
-      def javascript_cdata_section(content) #:nodoc:
-        "\n//#{cdata_section("\n#{content}\n//")}\n".html_safe
-      end
-
-    protected
-      def options_for_javascript(options)
-        if options.empty?
-          '{}'
-        else
-          "{#{options.keys.map { |k| "#{k}:#{options[k]}" }.sort.join(', ')}}"
-        end
-      end
-
-      def array_or_string_for_javascript(option)
-        if option.kind_of?(Array)
-          "['#{option.join('\',\'')}']"
-        elsif !option.nil?
-          "'#{option}'"
-        end
-      end
-=======
->>>>>>> c09c8be3
     end
   end
 end