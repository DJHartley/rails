--- conflicted
+++ resolved
@@ -4,31 +4,6 @@
   # = Action View Translation Helpers
   module Helpers
     module TranslationHelper
-<<<<<<< HEAD
-      # Delegates to I18n#translate but also performs two additional functions. First, it'll catch MissingTranslationData exceptions
-      # and turn them into inline spans that contains the missing key, such that you can see in a view what is missing where.
-      #
-      # Second, it'll scope the key by the current partial if the key starts with a period. So if you call translate(".foo") from the
-      # people/index.html.erb template, you'll actually be calling I18n.translate("people.index.foo"). This makes it less repetitive
-      # to translate many keys within the same partials and gives you a simple framework for scoping them consistently. If you don't
-      # prepend the key with a period, nothing is converted.
-      def translate(keys, options = {})
-        if multiple_keys = keys.is_a?(Array)
-          ActiveSupport::Deprecation.warn "Giving an array to translate is deprecated, please give a symbol or a string instead", caller
-        end
-
-        options[:raise] = true
-        keys = scope_keys_by_partial(keys)
-
-        translations = I18n.translate(keys, options)
-        translations = [translations] if !multiple_keys && translations.size > 1
-        translations = html_safe_translation_keys(keys, translations)
-
-        if multiple_keys || translations.size > 1
-          translations
-        else
-          translations.first
-=======
       # Delegates to I18n#translate but also performs three additional functions.
       # First, it'll catch MissingTranslationData exceptions and turn them into
       # inline spans that contains the missing key, such that you can see in a
@@ -54,7 +29,6 @@
           translation.html_safe
         else
           translation
->>>>>>> c09c8be3
         end
       rescue I18n::MissingTranslationData => e
         keys = I18n.normalize_keys(e.locale, e.key, e.options[:scope])
@@ -69,27 +43,6 @@
       alias :l :localize
 
       private
-<<<<<<< HEAD
-        def scope_keys_by_partial(keys)
-          Array.wrap(keys).map do |key|
-            key = key.to_s
-
-            if key.first == "."
-              template.path_without_format_and_extension.gsub(%r{/_?}, ".") + key
-            else
-              key
-            end
-          end
-        end
-
-        def html_safe_translation_keys(keys, translations)
-          keys.zip(translations).map do |key, translation|
-            if key =~ /(\b|_|\.)html$/ && translation.respond_to?(:html_safe)
-              translation.html_safe
-            else
-              translation
-            end
-=======
         def scope_key_by_partial(key)
           if key.to_s.first == "."
             if @_virtual_path
@@ -99,7 +52,6 @@
             end
           else
             key
->>>>>>> c09c8be3
           end
         end
 
