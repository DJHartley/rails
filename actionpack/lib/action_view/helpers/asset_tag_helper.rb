require 'thread'
require 'cgi'
require 'action_view/helpers/url_helper'
require 'action_view/helpers/tag_helper'
<<<<<<< HEAD
require 'thread'
=======
require 'active_support/core_ext/file'
require 'active_support/core_ext/object/blank'
>>>>>>> c09c8be3

module ActionView
  # = Action View Asset Tag Helpers
  module Helpers #:nodoc:
    # This module provides methods for generating HTML that links views to assets such
    # as images, javascripts, stylesheets, and feeds. These methods do not verify
    # the assets exist before linking to them:
    #
    #   image_tag("rails.png")
    #   # => <img alt="Rails" src="/images/rails.png?1230601161" />
    #   stylesheet_link_tag("application")
    #   # => <link href="/stylesheets/application.css?1232285206" media="screen" rel="stylesheet" type="text/css" />
    #
    # === Using asset hosts
    #
    # By default, Rails links to these assets on the current host in the public
    # folder, but you can direct Rails to link to assets from a dedicated asset
    # server by setting ActionController::Base.asset_host in the application
    # configuration, typically in <tt>config/environments/production.rb</tt>.
    # For example, you'd define <tt>assets.example.com</tt> to be your asset
    # host this way:
    #
    #   ActionController::Base.asset_host = "assets.example.com"
    #
    # Helpers take that into account:
    #
    #   image_tag("rails.png")
    #   # => <img alt="Rails" src="http://assets.example.com/images/rails.png?1230601161" />
    #   stylesheet_link_tag("application")
    #   # => <link href="http://assets.example.com/stylesheets/application.css?1232285206" media="screen" rel="stylesheet" type="text/css" />
    #
    # Browsers typically open at most two simultaneous connections to a single
    # host, which means your assets often have to wait for other assets to finish
    # downloading. You can alleviate this by using a <tt>%d</tt> wildcard in the
    # +asset_host+. For example, "assets%d.example.com". If that wildcard is
    # present Rails distributes asset requests among the corresponding four hosts
    # "assets0.example.com", ..., "assets3.example.com". With this trick browsers
    # will open eight simultaneous connections rather than two.
    #
    #   image_tag("rails.png")
    #   # => <img alt="Rails" src="http://assets0.example.com/images/rails.png?1230601161" />
    #   stylesheet_link_tag("application")
    #   # => <link href="http://assets2.example.com/stylesheets/application.css?1232285206" media="screen" rel="stylesheet" type="text/css" />
    #
    # To do this, you can either setup four actual hosts, or you can use wildcard
    # DNS to CNAME the wildcard to a single asset host. You can read more about
    # setting up your DNS CNAME records from your ISP.
    #
    # Note: This is purely a browser performance optimization and is not meant
    # for server load balancing. See http://www.die.net/musings/page_load_time/
    # for background.
    #
    # Alternatively, you can exert more control over the asset host by setting
    # +asset_host+ to a proc like this:
    #
    #   ActionController::Base.asset_host = Proc.new { |source|
    #     "http://assets#{source.hash % 2 + 1}.example.com"
    #   }
    #   image_tag("rails.png")
    #   # => <img alt="Rails" src="http://assets1.example.com/images/rails.png?1230601161" />
    #   stylesheet_link_tag("application")
    #   # => <link href="http://assets2.example.com/stylesheets/application.css?1232285206" media="screen" rel="stylesheet" type="text/css" />
    #
    # The example above generates "http://assets1.example.com" and
    # "http://assets2.example.com". This option is useful for example if
    # you need fewer/more than four hosts, custom host names, etc.
    #
    # As you see the proc takes a +source+ parameter. That's a string with the
    # absolute path of the asset with any extensions and timestamps in place,
    # for example "/images/rails.png?1230601161".
    #
    #    ActionController::Base.asset_host = Proc.new { |source|
    #      if source.starts_with?('/images')
    #        "http://images.example.com"
    #      else
    #        "http://assets.example.com"
    #      end
    #    }
    #   image_tag("rails.png")
    #   # => <img alt="Rails" src="http://images.example.com/images/rails.png?1230601161" />
    #   stylesheet_link_tag("application")
    #   # => <link href="http://assets.example.com/stylesheets/application.css?1232285206" media="screen" rel="stylesheet" type="text/css" />
    #
    # Alternatively you may ask for a second parameter +request+. That one is
    # particularly useful for serving assets from an SSL-protected page. The
    # example proc below disables asset hosting for HTTPS connections, while
    # still sending assets for plain HTTP requests from asset hosts. If you don't
    # have SSL certificates for each of the asset hosts this technique allows you
    # to avoid warnings in the client about mixed media.
    #
    #   ActionController::Base.asset_host = Proc.new { |source, request|
    #     if request.ssl?
    #       "#{request.protocol}#{request.host_with_port}"
    #     else
    #       "#{request.protocol}assets.example.com"
    #     end
    #   }
    #
    # You can also implement a custom asset host object that responds to +call+
    # and takes either one or two parameters just like the proc.
    #
    #   config.action_controller.asset_host = AssetHostingWithMinimumSsl.new(
    #     "http://asset%d.example.com", "https://asset1.example.com"
    #   )
    #
    # === Customizing the asset path
    #
    # By default, Rails appends asset's timestamps to all asset paths. This allows
    # you to set a cache-expiration date for the asset far into the future, but
    # still be able to instantly invalidate it by simply updating the file (and
    # hence updating the timestamp, which then updates the URL as the timestamp
    # is part of that, which in turn busts the cache).
    #
    # It's the responsibility of the web server you use to set the far-future
    # expiration date on cache assets that you need to take advantage of this
    # feature. Here's an example for Apache:
    #
    #   # Asset Expiration
    #   ExpiresActive On
    #   <FilesMatch "\.(ico|gif|jpe?g|png|js|css)$">
    #     ExpiresDefault "access plus 1 year"
    #   </FilesMatch>
    #
    # Also note that in order for this to work, all your application servers must
    # return the same timestamps. This means that they must have their clocks
    # synchronized. If one of them drifts out of sync, you'll see different
    # timestamps at random and the cache won't work. In that case the browser
    # will request the same assets over and over again even thought they didn't
    # change. You can use something like Live HTTP Headers for Firefox to verify
    # that the cache is indeed working.
    #
    # This strategy works well enough for most server setups and requires the
    # least configuration, but if you deploy several application servers at
    # different times - say to handle a temporary spike in load - then the
    # asset time stamps will be out of sync. In a setup like this you may want
    # to set the way that asset paths are generated yourself.
    #
    # Altering the asset paths that Rails generates can be done in two ways.
    # The easiest is to define the RAILS_ASSET_ID environment variable. The
    # contents of this variable will always be used in preference to
    # calculated timestamps. A more complex but flexible way is to set
    # <tt>ActionController::Base.config.asset_path</tt> to a proc
    # that takes the unmodified asset path and returns the path needed for
    # your asset caching to work. Typically you'd do something like this in
    # <tt>config/environments/production.rb</tt>:
    #
    #   # Normally you'd calculate RELEASE_NUMBER at startup.
    #   RELEASE_NUMBER = 12345
    #   config.action_controller.asset_path_template = proc { |asset_path|
    #     "/release-#{RELEASE_NUMBER}#{asset_path}"
    #   }
    #
    # This example would cause the following behaviour on all servers no
    # matter when they were deployed:
    #
    #   image_tag("rails.png")
    #   # => <img alt="Rails" src="/release-12345/images/rails.png" />
    #   stylesheet_link_tag("application")
    #   # => <link href="/release-12345/stylesheets/application.css?1232285206" media="screen" rel="stylesheet" type="text/css" />
    #
    # Changing the asset_path does require that your web servers have
    # knowledge of the asset template paths that you rewrite to so it's not
    # suitable for out-of-the-box use. To use the example given above you
    # could use something like this in your Apache VirtualHost configuration:
    #
    #   <LocationMatch "^/release-\d+/(images|javascripts|stylesheets)/.*$">
    #     # Some browsers still send conditional-GET requests if there's a
    #     # Last-Modified header or an ETag header even if they haven't
    #     # reached the expiry date sent in the Expires header.
    #     Header unset Last-Modified
    #     Header unset ETag
    #     FileETag None
    #
    #     # Assets requested using a cache-busting filename should be served
    #     # only once and then cached for a really long time. The HTTP/1.1
    #     # spec frowns on hugely-long expiration times though and suggests
    #     # that assets which never expire be served with an expiration date
    #     # 1 year from access.
    #     ExpiresActive On
    #     ExpiresDefault "access plus 1 year"
    #   </LocationMatch>
    #
    #   # We use cached-busting location names with the far-future expires
    #   # headers to ensure that if a file does change it can force a new
    #   # request. The actual asset filenames are still the same though so we
    #   # need to rewrite the location from the cache-busting location to the
    #   # real asset location so that we can serve it.
    #   RewriteEngine On
    #   RewriteRule ^/release-\d+/(images|javascripts|stylesheets)/(.*)$ /$1/$2 [L]
    module AssetTagHelper
      mattr_reader :javascript_expansions
      @@javascript_expansions = { }

      mattr_reader :stylesheet_expansions
      @@stylesheet_expansions = {}

      # You can enable or disable the asset tag timestamps cache.
      # With the cache enabled, the asset tag helper methods will make fewer
      # expensive file system calls. However this prevents you from modifying
      # any asset files while the server is running.
      #
      #   ActionView::Helpers::AssetTagHelper.cache_asset_timestamps = false
      mattr_accessor :cache_asset_timestamps

      # Returns a link tag that browsers and news readers can use to auto-detect
      # an RSS or ATOM feed. The +type+ can either be <tt>:rss</tt> (default) or
      # <tt>:atom</tt>. Control the link options in url_for format using the
      # +url_options+. You can modify the LINK tag itself in +tag_options+.
      #
      # ==== Options
      # * <tt>:rel</tt>  - Specify the relation of this link, defaults to "alternate"
      # * <tt>:type</tt>  - Override the auto-generated mime type
      # * <tt>:title</tt>  - Specify the title of the link, defaults to the +type+
      #
      # ==== Examples
      #  auto_discovery_link_tag # =>
      #     <link rel="alternate" type="application/rss+xml" title="RSS" href="http://www.currenthost.com/controller/action" />
      #  auto_discovery_link_tag(:atom) # =>
      #     <link rel="alternate" type="application/atom+xml" title="ATOM" href="http://www.currenthost.com/controller/action" />
      #  auto_discovery_link_tag(:rss, {:action => "feed"}) # =>
      #     <link rel="alternate" type="application/rss+xml" title="RSS" href="http://www.currenthost.com/controller/feed" />
      #  auto_discovery_link_tag(:rss, {:action => "feed"}, {:title => "My RSS"}) # =>
      #     <link rel="alternate" type="application/rss+xml" title="My RSS" href="http://www.currenthost.com/controller/feed" />
      #  auto_discovery_link_tag(:rss, {:controller => "news", :action => "feed"}) # =>
      #     <link rel="alternate" type="application/rss+xml" title="RSS" href="http://www.currenthost.com/news/feed" />
      #  auto_discovery_link_tag(:rss, "http://www.example.com/feed.rss", {:title => "Example RSS"}) # =>
      #     <link rel="alternate" type="application/rss+xml" title="Example RSS" href="http://www.example.com/feed" />
      def auto_discovery_link_tag(type = :rss, url_options = {}, tag_options = {})
        tag(
          "link",
          "rel"   => tag_options[:rel] || "alternate",
          "type"  => tag_options[:type] || Mime::Type.lookup_by_extension(type.to_s).to_s,
          "title" => tag_options[:title] || type.to_s.upcase,
          "href"  => url_options.is_a?(Hash) ? url_for(url_options.merge(:only_path => false)) : url_options
        )
      end

      # Computes the path to a javascript asset in the public javascripts directory.
      # If the +source+ filename has no extension, .js will be appended (except for explicit URIs)
      # Full paths from the document root will be passed through.
      # Used internally by javascript_include_tag to build the script path.
      #
      # ==== Examples
      #   javascript_path "xmlhr" # => /javascripts/xmlhr.js
      #   javascript_path "dir/xmlhr.js" # => /javascripts/dir/xmlhr.js
      #   javascript_path "/dir/xmlhr" # => /dir/xmlhr.js
      #   javascript_path "http://www.railsapplication.com/js/xmlhr" # => http://www.railsapplication.com/js/xmlhr
      #   javascript_path "http://www.railsapplication.com/js/xmlhr.js" # => http://www.railsapplication.com/js/xmlhr.js
      def javascript_path(source)
        compute_public_path(source, 'javascripts', 'js')
      end
      alias_method :path_to_javascript, :javascript_path # aliased to avoid conflicts with a javascript_path named route

      # Returns an html script tag for each of the +sources+ provided. You
      # can pass in the filename (.js extension is optional) of javascript files
      # that exist in your public/javascripts directory for inclusion into the
      # current page or you can pass the full path relative to your document
      # root. To include the Prototype and Scriptaculous javascript libraries in
      # your application, pass <tt>:defaults</tt> as the source. When using
      # <tt>:defaults</tt>, if an application.js file exists in your public
      # javascripts directory, it will be included as well. You can modify the
      # html attributes of the script tag by passing a hash as the last argument.
      #
      # ==== Examples
      #   javascript_include_tag "xmlhr" # =>
      #     <script type="text/javascript" src="/javascripts/xmlhr.js"></script>
      #
      #   javascript_include_tag "xmlhr.js" # =>
      #     <script type="text/javascript" src="/javascripts/xmlhr.js"></script>
      #
      #   javascript_include_tag "common.javascript", "/elsewhere/cools" # =>
      #     <script type="text/javascript" src="/javascripts/common.javascript"></script>
      #     <script type="text/javascript" src="/elsewhere/cools.js"></script>
      #
      #   javascript_include_tag "http://www.railsapplication.com/xmlhr" # =>
      #     <script type="text/javascript" src="http://www.railsapplication.com/xmlhr.js"></script>
      #
      #   javascript_include_tag "http://www.railsapplication.com/xmlhr.js" # =>
      #     <script type="text/javascript" src="http://www.railsapplication.com/xmlhr.js"></script>
      #
      #   javascript_include_tag :defaults # =>
      #     <script type="text/javascript" src="/javascripts/prototype.js"></script>
      #     <script type="text/javascript" src="/javascripts/effects.js"></script>
      #     ...
      #     <script type="text/javascript" src="/javascripts/application.js"></script>
      #
      # * = The application.js file is only referenced if it exists
      #
      # Though it's not really recommended practice, if you need to extend the default JavaScript set for any reason
      # (e.g., you're going to be using a certain .js file in every action), then take a look at the register_javascript_include_default method.
      #
      # You can also include all javascripts in the javascripts directory using <tt>:all</tt> as the source:
      #
      #   javascript_include_tag :all # =>
      #     <script type="text/javascript" src="/javascripts/prototype.js"></script>
      #     <script type="text/javascript" src="/javascripts/effects.js"></script>
      #     ...
      #     <script type="text/javascript" src="/javascripts/application.js"></script>
      #     <script type="text/javascript" src="/javascripts/shop.js"></script>
      #     <script type="text/javascript" src="/javascripts/checkout.js"></script>
      #
      # Note that the default javascript files will be included first. So Prototype and Scriptaculous are available to
      # all subsequently included files.
      #
      # If you want Rails to search in all the subdirectories under javascripts, you should explicitly set <tt>:recursive</tt>:
      #
      #   javascript_include_tag :all, :recursive => true
      #
      # == Caching multiple javascripts into one
      #
      # You can also cache multiple javascripts into one file, which requires less HTTP connections to download and can better be
      # compressed by gzip (leading to faster transfers). Caching will only happen if config.perform_caching
      # is set to <tt>true</tt> (which is the case by default for the Rails production environment, but not for the development
      # environment).
      #
      # ==== Examples
      #   javascript_include_tag :all, :cache => true # when config.perform_caching is false =>
      #     <script type="text/javascript" src="/javascripts/prototype.js"></script>
      #     <script type="text/javascript" src="/javascripts/effects.js"></script>
      #     ...
      #     <script type="text/javascript" src="/javascripts/application.js"></script>
      #     <script type="text/javascript" src="/javascripts/shop.js"></script>
      #     <script type="text/javascript" src="/javascripts/checkout.js"></script>
      #
      #   javascript_include_tag :all, :cache => true # when config.perform_caching is true =>
      #     <script type="text/javascript" src="/javascripts/all.js"></script>
      #
      #   javascript_include_tag "prototype", "cart", "checkout", :cache => "shop" # when config.perform_caching is false =>
      #     <script type="text/javascript" src="/javascripts/prototype.js"></script>
      #     <script type="text/javascript" src="/javascripts/cart.js"></script>
      #     <script type="text/javascript" src="/javascripts/checkout.js"></script>
      #
      #   javascript_include_tag "prototype", "cart", "checkout", :cache => "shop" # when config.perform_caching is true =>
      #     <script type="text/javascript" src="/javascripts/shop.js"></script>
      #
      # The <tt>:recursive</tt> option is also available for caching:
      #
      #   javascript_include_tag :all, :cache => true, :recursive => true
      def javascript_include_tag(*sources)
        options = sources.extract_options!.stringify_keys
        concat  = options.delete("concat")
        cache   = concat || options.delete("cache")
        recursive = options.delete("recursive")

<<<<<<< HEAD
        if concat || (ActionController::Base.perform_caching && cache)
          joined_javascript_name = (cache == true ? "all" : cache) + ".js"
          joined_javascript_path = File.join(joined_javascript_name[/^#{File::SEPARATOR}/] ? ASSETS_DIR : JAVASCRIPTS_DIR, joined_javascript_name)

          unless ActionController::Base.perform_caching && File.exists?(joined_javascript_path)
=======
        if concat || (config.perform_caching && cache)
          joined_javascript_name = (cache == true ? "all" : cache) + ".js"
          joined_javascript_path = File.join(joined_javascript_name[/^#{File::SEPARATOR}/] ? config.assets_dir : config.javascripts_dir, joined_javascript_name)

          unless config.perform_caching && File.exists?(joined_javascript_path)
>>>>>>> c09c8be3
            write_asset_file_contents(joined_javascript_path, compute_javascript_paths(sources, recursive))
          end
          javascript_src_tag(joined_javascript_name, options)
        else
<<<<<<< HEAD
          expand_javascript_sources(sources, recursive).collect { |source| javascript_src_tag(source, options) }.join("\n").html_safe
=======
          sources = expand_javascript_sources(sources, recursive)
          ensure_javascript_sources!(sources) if cache
          sources.collect { |source| javascript_src_tag(source, options) }.join("\n").html_safe
>>>>>>> c09c8be3
        end
      end

      # Register one or more javascript files to be included when <tt>symbol</tt>
      # is passed to <tt>javascript_include_tag</tt>. This method is typically intended
      # to be called from plugin initialization to register javascript files
      # that the plugin installed in <tt>public/javascripts</tt>.
      #
      #   ActionView::Helpers::AssetTagHelper.register_javascript_expansion :monkey => ["head", "body", "tail"]
      #
      #   javascript_include_tag :monkey # =>
      #     <script type="text/javascript" src="/javascripts/head.js"></script>
      #     <script type="text/javascript" src="/javascripts/body.js"></script>
      #     <script type="text/javascript" src="/javascripts/tail.js"></script>
      def self.register_javascript_expansion(expansions)
        expansions.each do |key, values|
          @@javascript_expansions[key] ||= []
          @@javascript_expansions[key] += Array(values)
        end
      end

      # Register one or more stylesheet files to be included when <tt>symbol</tt>
      # is passed to <tt>stylesheet_link_tag</tt>. This method is typically intended
      # to be called from plugin initialization to register stylesheet files
      # that the plugin installed in <tt>public/stylesheets</tt>.
      #
      #   ActionView::Helpers::AssetTagHelper.register_stylesheet_expansion :monkey => ["head", "body", "tail"]
      #
      #   stylesheet_link_tag :monkey # =>
      #     <link href="/stylesheets/head.css"  media="screen" rel="stylesheet" type="text/css" />
      #     <link href="/stylesheets/body.css"  media="screen" rel="stylesheet" type="text/css" />
      #     <link href="/stylesheets/tail.css"  media="screen" rel="stylesheet" type="text/css" />
      def self.register_stylesheet_expansion(expansions)
        expansions.each do |key, values|
          @@stylesheet_expansions[key] ||= []
          @@stylesheet_expansions[key] += Array(values)
        end
      end

      def self.reset_javascript_include_default
        ActiveSupport::Deprecation.warn "reset_javascript_include_default is deprecated. Please manipulate " \
          "config.action_view.javascript_expansions[:defaults] directly", caller
        self.javascript_expansions[:defaults] = ['prototype', 'effects', 'dragdrop', 'controls', 'rails']
      end

      def self.register_javascript_include_default(*args)
        ActiveSupport::Deprecation.warn "register_javascript_include_default is deprecated. Please " \
          "manipulate config.action_view.javascript_expansions[:defaults] directly", caller
        self.javascript_expansions[:defaults].concat args
      end

      # Computes the path to a stylesheet asset in the public stylesheets directory.
      # If the +source+ filename has no extension, <tt>.css</tt> will be appended (except for explicit URIs).
      # Full paths from the document root will be passed through.
      # Used internally by +stylesheet_link_tag+ to build the stylesheet path.
      #
      # ==== Examples
      #   stylesheet_path "style" # => /stylesheets/style.css
      #   stylesheet_path "dir/style.css" # => /stylesheets/dir/style.css
      #   stylesheet_path "/dir/style.css" # => /dir/style.css
      #   stylesheet_path "http://www.railsapplication.com/css/style" # => http://www.railsapplication.com/css/style
      #   stylesheet_path "http://www.railsapplication.com/css/style.css" # => http://www.railsapplication.com/css/style.css
      def stylesheet_path(source)
        compute_public_path(source, 'stylesheets', 'css')
      end
      alias_method :path_to_stylesheet, :stylesheet_path # aliased to avoid conflicts with a stylesheet_path named route

      # Returns a stylesheet link tag for the sources specified as arguments. If
      # you don't specify an extension, <tt>.css</tt> will be appended automatically.
      # You can modify the link attributes by passing a hash as the last argument.
      #
      # ==== Examples
      #   stylesheet_link_tag "style" # =>
      #     <link href="/stylesheets/style.css" media="screen" rel="stylesheet" type="text/css" />
      #
      #   stylesheet_link_tag "style.css" # =>
      #     <link href="/stylesheets/style.css" media="screen" rel="stylesheet" type="text/css" />
      #
      #   stylesheet_link_tag "http://www.railsapplication.com/style.css" # =>
      #     <link href="http://www.railsapplication.com/style.css" media="screen" rel="stylesheet" type="text/css" />
      #
      #   stylesheet_link_tag "style", :media => "all" # =>
      #     <link href="/stylesheets/style.css" media="all" rel="stylesheet" type="text/css" />
      #
      #   stylesheet_link_tag "style", :media => "print" # =>
      #     <link href="/stylesheets/style.css" media="print" rel="stylesheet" type="text/css" />
      #
      #   stylesheet_link_tag "random.styles", "/css/stylish" # =>
      #     <link href="/stylesheets/random.styles" media="screen" rel="stylesheet" type="text/css" />
      #     <link href="/css/stylish.css" media="screen" rel="stylesheet" type="text/css" />
      #
      # You can also include all styles in the stylesheets directory using <tt>:all</tt> as the source:
      #
      #   stylesheet_link_tag :all # =>
      #     <link href="/stylesheets/style1.css"  media="screen" rel="stylesheet" type="text/css" />
      #     <link href="/stylesheets/styleB.css"  media="screen" rel="stylesheet" type="text/css" />
      #     <link href="/stylesheets/styleX2.css" media="screen" rel="stylesheet" type="text/css" />
      #
      # If you want Rails to search in all the subdirectories under stylesheets, you should explicitly set <tt>:recursive</tt>:
      #
      #   stylesheet_link_tag :all, :recursive => true
      #
      # == Caching multiple stylesheets into one
      #
      # You can also cache multiple stylesheets into one file, which requires less HTTP connections and can better be
      # compressed by gzip (leading to faster transfers). Caching will only happen if config.perform_caching
      # is set to true (which is the case by default for the Rails production environment, but not for the development
      # environment). Examples:
      #
      # ==== Examples
      #   stylesheet_link_tag :all, :cache => true # when config.perform_caching is false =>
      #     <link href="/stylesheets/style1.css"  media="screen" rel="stylesheet" type="text/css" />
      #     <link href="/stylesheets/styleB.css"  media="screen" rel="stylesheet" type="text/css" />
      #     <link href="/stylesheets/styleX2.css" media="screen" rel="stylesheet" type="text/css" />
      #
      #   stylesheet_link_tag :all, :cache => true # when config.perform_caching is true =>
      #     <link href="/stylesheets/all.css"  media="screen" rel="stylesheet" type="text/css" />
      #
      #   stylesheet_link_tag "shop", "cart", "checkout", :cache => "payment" # when config.perform_caching is false =>
      #     <link href="/stylesheets/shop.css"  media="screen" rel="stylesheet" type="text/css" />
      #     <link href="/stylesheets/cart.css"  media="screen" rel="stylesheet" type="text/css" />
      #     <link href="/stylesheets/checkout.css" media="screen" rel="stylesheet" type="text/css" />
      #
      #   stylesheet_link_tag "shop", "cart", "checkout", :cache => "payment" # when config.perform_caching is true =>
      #     <link href="/stylesheets/payment.css"  media="screen" rel="stylesheet" type="text/css" />
      #
      # The <tt>:recursive</tt> option is also available for caching:
      #
      #   stylesheet_link_tag :all, :cache => true, :recursive => true
      #
      # To force concatenation (even in development mode) set <tt>:concat</tt> to true. This is useful if
      # you have too many stylesheets for IE to load.
      #
      #   stylesheet_link_tag :all, :concat => true
      #
      def stylesheet_link_tag(*sources)
        options = sources.extract_options!.stringify_keys
        concat  = options.delete("concat")
        cache   = concat || options.delete("cache")
        recursive = options.delete("recursive")

<<<<<<< HEAD
        if concat || (ActionController::Base.perform_caching && cache)
          joined_stylesheet_name = (cache == true ? "all" : cache) + ".css"
          joined_stylesheet_path = File.join(joined_stylesheet_name[/^#{File::SEPARATOR}/] ? ASSETS_DIR : STYLESHEETS_DIR, joined_stylesheet_name)

          unless ActionController::Base.perform_caching && File.exists?(joined_stylesheet_path)
=======
        if concat || (config.perform_caching && cache)
          joined_stylesheet_name = (cache == true ? "all" : cache) + ".css"
          joined_stylesheet_path = File.join(joined_stylesheet_name[/^#{File::SEPARATOR}/] ? config.assets_dir : config.stylesheets_dir, joined_stylesheet_name)

          unless config.perform_caching && File.exists?(joined_stylesheet_path)
>>>>>>> c09c8be3
            write_asset_file_contents(joined_stylesheet_path, compute_stylesheet_paths(sources, recursive))
          end
          stylesheet_tag(joined_stylesheet_name, options)
        else
<<<<<<< HEAD
          expand_stylesheet_sources(sources, recursive).collect { |source| stylesheet_tag(source, options) }.join("\n").html_safe
=======
          sources = expand_stylesheet_sources(sources, recursive)
          ensure_stylesheet_sources!(sources) if cache
          sources.collect { |source| stylesheet_tag(source, options) }.join("\n").html_safe
>>>>>>> c09c8be3
        end
      end

      # Web browsers cache favicons. If you just throw a <tt>favicon.ico</tt> into the document
      # root of your application and it changes later, clients that have it in their cache
      # won't see the update. Using this helper prevents that because it appends an asset ID:
      #
      #   <%= favicon_link_tag %>
      #
      # generates
      #
      #   <link href="/favicon.ico?4649789979" rel="shortcut icon" type="image/vnd.microsoft.icon" />
      #
      # You may specify a different file in the first argument:
      #
      #   <%= favicon_link_tag 'favicon.ico' %>
      #
      # That's passed to +path_to_image+ as is, so it gives
      #
      #   <link href="/images/favicon.ico?4649789979" rel="shortcut icon" type="image/vnd.microsoft.icon" />
      #
      # The helper accepts an additional options hash where you can override "rel" and "type".
      #
      # For example, Mobile Safari looks for a different LINK tag, pointing to an image that
      # will be used if you add the page to the home screen of an iPod Touch, iPhone, or iPad.
      # The following call would generate such a tag:
      #
      #   <%= favicon_link_tag 'mb-icon.png', :rel => 'apple-touch-icon', :type => 'image/png' %>
      #
      def favicon_link_tag(source='/favicon.ico', options={})
        tag('link', {
          :rel  => 'shortcut icon',
          :type => 'image/vnd.microsoft.icon',
          :href => path_to_image(source)
        }.merge(options.symbolize_keys))
      end

      # Computes the path to an image asset in the public images directory.
      # Full paths from the document root will be passed through.
      # Used internally by +image_tag+ to build the image path:
      #
      #   image_path("edit")                                         # => "/images/edit"
      #   image_path("edit.png")                                     # => "/images/edit.png"
      #   image_path("icons/edit.png")                               # => "/images/icons/edit.png"
      #   image_path("/icons/edit.png")                              # => "/icons/edit.png"
      #   image_path("http://www.railsapplication.com/img/edit.png") # => "http://www.railsapplication.com/img/edit.png"
      #
      # If you have images as application resources this method may conflict with their named routes.
      # The alias +path_to_image+ is provided to avoid that. Rails uses the alias internally, and
      # plugin authors are encouraged to do so.
      def image_path(source)
        compute_public_path(source, 'images')
      end
      alias_method :path_to_image, :image_path # aliased to avoid conflicts with an image_path named route

      # Computes the path to a video asset in the public videos directory.
      # Full paths from the document root will be passed through.
      # Used internally by +video_tag+ to build the video path.
      #
      # ==== Examples
      #   video_path("hd")                                            # => /videos/hd
      #   video_path("hd.avi")                                        # => /videos/hd.avi
      #   video_path("trailers/hd.avi")                               # => /videos/trailers/hd.avi
      #   video_path("/trailers/hd.avi")                              # => /trailers/hd.avi
      #   video_path("http://www.railsapplication.com/vid/hd.avi") # => http://www.railsapplication.com/vid/hd.avi
      def video_path(source)
        compute_public_path(source, 'videos')
      end
      alias_method :path_to_video, :video_path # aliased to avoid conflicts with a video_path named route

      # Computes the path to an audio asset in the public audios directory.
      # Full paths from the document root will be passed through.
      # Used internally by +audio_tag+ to build the audio path.
      #
      # ==== Examples
      #   audio_path("horse")                                            # => /audios/horse
      #   audio_path("horse.wav")                                        # => /audios/horse.avi
      #   audio_path("sounds/horse.wav")                                 # => /audios/sounds/horse.avi
      #   audio_path("/sounds/horse.wav")                                # => /sounds/horse.avi
      #   audio_path("http://www.railsapplication.com/sounds/horse.wav") # => http://www.railsapplication.com/sounds/horse.wav
      def audio_path(source)
        compute_public_path(source, 'audios')
      end
      alias_method :path_to_audio, :audio_path # aliased to avoid conflicts with an audio_path named route

      # Returns an html image tag for the +source+. The +source+ can be a full
      # path or a file that exists in your public images directory.
      #
      # ==== Options
      # You can add HTML attributes using the +options+. The +options+ supports
      # three additional keys for convenience and conformance:
      #
      # * <tt>:alt</tt>  - If no alt text is given, the file name part of the
      #   +source+ is used (capitalized and without the extension)
      # * <tt>:size</tt> - Supplied as "{Width}x{Height}", so "30x45" becomes
      #   width="30" and height="45". <tt>:size</tt> will be ignored if the
      #   value is not in the correct format.
      # * <tt>:mouseover</tt> - Set an alternate image to be used when the onmouseover
      #   event is fired, and sets the original image to be replaced onmouseout.
      #   This can be used to implement an easy image toggle that fires on onmouseover.
      #
      # ==== Examples
      #  image_tag("icon")  # =>
      #    <img src="/images/icon" alt="Icon" />
      #  image_tag("icon.png")  # =>
      #    <img src="/images/icon.png" alt="Icon" />
      #  image_tag("icon.png", :size => "16x10", :alt => "Edit Entry")  # =>
      #    <img src="/images/icon.png" width="16" height="10" alt="Edit Entry" />
      #  image_tag("/icons/icon.gif", :size => "16x16")  # =>
      #    <img src="/icons/icon.gif" width="16" height="16" alt="Icon" />
      #  image_tag("/icons/icon.gif", :height => '32', :width => '32') # =>
      #    <img alt="Icon" height="32" src="/icons/icon.gif" width="32" />
      #  image_tag("/icons/icon.gif", :class => "menu_icon") # =>
      #    <img alt="Icon" class="menu_icon" src="/icons/icon.gif" />
      #  image_tag("mouse.png", :mouseover => "/images/mouse_over.png") # =>
      #    <img src="/images/mouse.png" onmouseover="this.src='/images/mouse_over.png'" onmouseout="this.src='/images/mouse.png'" alt="Mouse" />
      #  image_tag("mouse.png", :mouseover => image_path("mouse_over.png")) # =>
      #    <img src="/images/mouse.png" onmouseover="this.src='/images/mouse_over.png'" onmouseout="this.src='/images/mouse.png'" alt="Mouse" />
      def image_tag(source, options = {})
        options.symbolize_keys!

        src = options[:src] = path_to_image(source)

        unless src =~ /^cid:/
          options[:alt] = options.fetch(:alt){ File.basename(src, '.*').capitalize }
        end

        if size = options.delete(:size)
          options[:width], options[:height] = size.split("x") if size =~ %r{^\d+x\d+$}
        end

        if mouseover = options.delete(:mouseover)
          options[:onmouseover] = "this.src='#{path_to_image(mouseover)}'"
          options[:onmouseout]  = "this.src='#{src}'"
        end

        tag("img", options)
      end

      # Returns an html video tag for the +sources+. If +sources+ is a string,
      # a single video tag will be returned. If +sources+ is an array, a video
      # tag with nested source tags for each source will be returned. The
      # +sources+ can be full paths or files that exists in your public videos
      # directory.
      #
      # ==== Options
      # You can add HTML attributes using the +options+. The +options+ supports
      # two additional keys for convenience and conformance:
      #
      # * <tt>:poster</tt> - Set an image (like a screenshot) to be shown
      #   before the video loads. The path is calculated like the +src+ of +image_tag+.
      # * <tt>:size</tt> - Supplied as "{Width}x{Height}", so "30x45" becomes
      #   width="30" and height="45". <tt>:size</tt> will be ignored if the
      #   value is not in the correct format.
      #
      # ==== Examples
      #  video_tag("trailer")  # =>
      #    <video src="/videos/trailer" />
      #  video_tag("trailer.ogg")  # =>
      #    <video src="/videos/trailer.ogg" />
      #  video_tag("trailer.ogg", :controls => true, :autobuffer => true)  # =>
      #    <video autobuffer="autobuffer" controls="controls" src="/videos/trailer.ogg" />
      #  video_tag("trailer.m4v", :size => "16x10", :poster => "screenshot.png")  # =>
      #    <video src="/videos/trailer.m4v" width="16" height="10" poster="/images/screenshot.png" />
      #  video_tag("/trailers/hd.avi", :size => "16x16")  # =>
      #    <video src="/trailers/hd.avi" width="16" height="16" />
      #  video_tag("/trailers/hd.avi", :height => '32', :width => '32') # =>
      #    <video height="32" src="/trailers/hd.avi" width="32" />
      #  video_tag(["trailer.ogg", "trailer.flv"]) # =>
      #    <video><source src="trailer.ogg" /><source src="trailer.ogg" /><source src="trailer.flv" /></video>
      #  video_tag(["trailer.ogg", "trailer.flv"] :size => "160x120") # =>
      #    <video height="120" width="160"><source src="trailer.ogg" /><source src="trailer.flv" /></video>
      def video_tag(sources, options = {})
        options.symbolize_keys!

        options[:poster] = path_to_image(options[:poster]) if options[:poster]

        if size = options.delete(:size)
          options[:width], options[:height] = size.split("x") if size =~ %r{^\d+x\d+$}
        end

        if sources.is_a?(Array)
          content_tag("video", options) do
            sources.map { |source| tag("source", :src => source) }.join.html_safe
          end
        else
          options[:src] = path_to_video(sources)
          tag("video", options)
        end
      end

      # Returns an html audio tag for the +source+.
      # The +source+ can be full path or file that exists in
      # your public audios directory.
      #
      # ==== Examples
      #  audio_tag("sound")  # =>
      #    <audio src="/audios/sound" />
      #  audio_tag("sound.wav")  # =>
      #    <audio src="/audios/sound.wav" />
      #  audio_tag("sound.wav", :autoplay => true, :controls => true)  # =>
      #    <audio autoplay="autoplay" controls="controls" src="/audios/sound.wav" />
      def audio_tag(source, options = {})
        options.symbolize_keys!
        options[:src] = path_to_audio(source)
        tag("audio", options)
      end

      private

        def rewrite_extension?(source, dir, ext)
          source_ext = File.extname(source)[1..-1]
          ext && (source_ext.blank? || (ext != source_ext && File.exist?(File.join(config.assets_dir, dir, "#{source}.#{ext}"))))
        end

        def rewrite_host_and_protocol(source, has_request)
          host = compute_asset_host(source)
          if has_request && host.present? && !is_uri?(host)
            host = "#{controller.request.protocol}#{host}"
          end
          "#{host}#{source}"
        end

        # Add the the extension +ext+ if not present. Return full URLs otherwise untouched.
        # Prefix with <tt>/dir/</tt> if lacking a leading +/+. Account for relative URL
        # roots. Rewrite the asset path for cache-busting asset ids. Include
        # asset host, if configured, with the correct request protocol.
        def compute_public_path(source, dir, ext = nil, include_host = true)
          return source if is_uri?(source)

          source += ".#{ext}" if rewrite_extension?(source, dir, ext)
          source  = "/#{dir}/#{source}" unless source[0] == ?/
          source = rewrite_asset_path(source, config.asset_path)

          has_request = controller.respond_to?(:request)
          if has_request && include_host && source !~ %r{^#{controller.config.relative_url_root}/}
            source = "#{controller.config.relative_url_root}#{source}"
          end
          source = rewrite_host_and_protocol(source, has_request) if include_host

          source
        end

        def is_uri?(path)
          path =~ %r{^[-a-z]+://|^cid:}
        end

        # Pick an asset host for this source. Returns +nil+ if no host is set,
        # the host if no wildcard is set, the host interpolated with the
        # numbers 0-3 if it contains <tt>%d</tt> (the number is the source hash mod 4),
        # or the value returned from invoking the proc if it's a proc or the value from
        # invoking call if it's an object responding to call.
        def compute_asset_host(source)
          if host = config.asset_host
            if host.is_a?(Proc) || host.respond_to?(:call)
              case host.is_a?(Proc) ? host.arity : host.method(:call).arity
              when 2
                request = controller.respond_to?(:request) && controller.request
                host.call(source, request)
              else
                host.call(source)
              end
            else
              (host =~ /%d/) ? host % (source.hash % 4) : host
            end
          end
        end

        @@asset_timestamps_cache = {}
        @@asset_timestamps_cache_guard = Mutex.new

        # Use the RAILS_ASSET_ID environment variable or the source's
        # modification time as its cache-busting asset id.
        def rails_asset_id(source)
          if asset_id = ENV["RAILS_ASSET_ID"]
            asset_id
          else
            if @@cache_asset_timestamps && (asset_id = @@asset_timestamps_cache[source])
              asset_id
            else
              path = File.join(config.assets_dir, source)
              asset_id = File.exist?(path) ? File.mtime(path).to_i.to_s : ''

              if @@cache_asset_timestamps
                @@asset_timestamps_cache_guard.synchronize do
                  @@asset_timestamps_cache[source] = asset_id
                end
              end

              asset_id
            end
          end
        end

        # Break out the asset path rewrite in case plugins wish to put the asset id
        # someplace other than the query string.
        def rewrite_asset_path(source, path = nil)
          if path && path.respond_to?(:call)
            return path.call(source)
          elsif path && path.is_a?(String)
            return path % [source]
          end

          asset_id = rails_asset_id(source)
          if asset_id.blank?
            source
          else
            source + "?#{asset_id}"
          end
        end

        def javascript_src_tag(source, options)
          content_tag("script", "", { "type" => Mime::JS, "src" => path_to_javascript(source) }.merge(options))
        end

        def stylesheet_tag(source, options)
          tag("link", { "rel" => "stylesheet", "type" => Mime::CSS, "media" => "screen", "href" => html_escape(path_to_stylesheet(source)) }.merge(options), false, false)
        end

        def compute_javascript_paths(*args)
          expand_javascript_sources(*args).collect { |source| compute_public_path(source, 'javascripts', 'js', false) }
        end

        def compute_stylesheet_paths(*args)
          expand_stylesheet_sources(*args).collect { |source| compute_public_path(source, 'stylesheets', 'css', false) }
        end

        def expand_javascript_sources(sources, recursive = false)
          if sources.include?(:all)
            all_javascript_files = (collect_asset_files(config.javascripts_dir, ('**' if recursive), '*.js') - ['application']) << 'application'
            ((determine_source(:defaults, @@javascript_expansions).dup & all_javascript_files) + all_javascript_files).uniq
          else
            expanded_sources = sources.collect do |source|
              determine_source(source, @@javascript_expansions)
            end.flatten
            expanded_sources << "application" if sources.include?(:defaults) && File.exist?(File.join(config.javascripts_dir, "application.js"))
            expanded_sources
          end
        end

        def expand_stylesheet_sources(sources, recursive)
          if sources.first == :all
            collect_asset_files(config.stylesheets_dir, ('**' if recursive), '*.css')
          else
            sources.collect do |source|
              determine_source(source, @@stylesheet_expansions)
            end.flatten
          end
        end

        def determine_source(source, collection)
          case source
          when Symbol
            collection[source].present? ? collection[source] : raise(ArgumentError, "No expansion found for #{source.inspect}")
          else
            source
          end
        end

        def ensure_stylesheet_sources!(sources)
          sources.each do |source|
            asset_file_path!(path_to_stylesheet(source))
          end
          return sources
        end

        def ensure_javascript_sources!(sources)
          sources.each do |source|
            asset_file_path!(path_to_javascript(source))
          end
          return sources
        end

        def join_asset_file_contents(paths)
          paths.collect { |path| File.read(asset_file_path!(path)) }.join("\n\n")
        end

        def write_asset_file_contents(joined_asset_path, asset_paths)

          FileUtils.mkdir_p(File.dirname(joined_asset_path))
          File.atomic_write(joined_asset_path) { |cache| cache.write(join_asset_file_contents(asset_paths)) }

          # Set mtime to the latest of the combined files to allow for
          # consistent ETag without a shared filesystem.
          mt = asset_paths.map { |p| File.mtime(asset_file_path(p)) }.max
          File.utime(mt, mt, joined_asset_path)
        end

        def asset_file_path(path)
          File.join(config.assets_dir, path.split('?').first)
        end

        def asset_file_path!(path)
          unless is_uri?(path)
            absolute_path = asset_file_path(path)
            raise(Errno::ENOENT, "Asset file not found at '#{absolute_path}'" ) unless File.exist?(absolute_path)
            return absolute_path
          end
        end

        def collect_asset_files(*path)
          dir = path.first

          Dir[File.join(*path.compact)].collect do |file|
            file[-(file.size - dir.size - 1)..-1].sub(/\.\w+$/, '')
          end.sort
        end
    end
  end
end<|MERGE_RESOLUTION|>--- conflicted
+++ resolved
@@ -2,12 +2,8 @@
 require 'cgi'
 require 'action_view/helpers/url_helper'
 require 'action_view/helpers/tag_helper'
-<<<<<<< HEAD
-require 'thread'
-=======
 require 'active_support/core_ext/file'
 require 'active_support/core_ext/object/blank'
->>>>>>> c09c8be3
 
 module ActionView
   # = Action View Asset Tag Helpers
@@ -352,30 +348,18 @@
         cache   = concat || options.delete("cache")
         recursive = options.delete("recursive")
 
-<<<<<<< HEAD
-        if concat || (ActionController::Base.perform_caching && cache)
-          joined_javascript_name = (cache == true ? "all" : cache) + ".js"
-          joined_javascript_path = File.join(joined_javascript_name[/^#{File::SEPARATOR}/] ? ASSETS_DIR : JAVASCRIPTS_DIR, joined_javascript_name)
-
-          unless ActionController::Base.perform_caching && File.exists?(joined_javascript_path)
-=======
         if concat || (config.perform_caching && cache)
           joined_javascript_name = (cache == true ? "all" : cache) + ".js"
           joined_javascript_path = File.join(joined_javascript_name[/^#{File::SEPARATOR}/] ? config.assets_dir : config.javascripts_dir, joined_javascript_name)
 
           unless config.perform_caching && File.exists?(joined_javascript_path)
->>>>>>> c09c8be3
             write_asset_file_contents(joined_javascript_path, compute_javascript_paths(sources, recursive))
           end
           javascript_src_tag(joined_javascript_name, options)
         else
-<<<<<<< HEAD
-          expand_javascript_sources(sources, recursive).collect { |source| javascript_src_tag(source, options) }.join("\n").html_safe
-=======
           sources = expand_javascript_sources(sources, recursive)
           ensure_javascript_sources!(sources) if cache
           sources.collect { |source| javascript_src_tag(source, options) }.join("\n").html_safe
->>>>>>> c09c8be3
         end
       end
 
@@ -517,30 +501,18 @@
         cache   = concat || options.delete("cache")
         recursive = options.delete("recursive")
 
-<<<<<<< HEAD
-        if concat || (ActionController::Base.perform_caching && cache)
-          joined_stylesheet_name = (cache == true ? "all" : cache) + ".css"
-          joined_stylesheet_path = File.join(joined_stylesheet_name[/^#{File::SEPARATOR}/] ? ASSETS_DIR : STYLESHEETS_DIR, joined_stylesheet_name)
-
-          unless ActionController::Base.perform_caching && File.exists?(joined_stylesheet_path)
-=======
         if concat || (config.perform_caching && cache)
           joined_stylesheet_name = (cache == true ? "all" : cache) + ".css"
           joined_stylesheet_path = File.join(joined_stylesheet_name[/^#{File::SEPARATOR}/] ? config.assets_dir : config.stylesheets_dir, joined_stylesheet_name)
 
           unless config.perform_caching && File.exists?(joined_stylesheet_path)
->>>>>>> c09c8be3
             write_asset_file_contents(joined_stylesheet_path, compute_stylesheet_paths(sources, recursive))
           end
           stylesheet_tag(joined_stylesheet_name, options)
         else
-<<<<<<< HEAD
-          expand_stylesheet_sources(sources, recursive).collect { |source| stylesheet_tag(source, options) }.join("\n").html_safe
-=======
           sources = expand_stylesheet_sources(sources, recursive)
           ensure_stylesheet_sources!(sources) if cache
           sources.collect { |source| stylesheet_tag(source, options) }.join("\n").html_safe
->>>>>>> c09c8be3
         end
       end
 
