<<<<<<< HEAD
require 'active_support/multibyte'
require 'active_support/core_ext/string/output_safety'
=======
require 'active_support/core_ext/object/blank'
>>>>>>> c09c8be3
require 'set'

module ActionView
  # = Action View Tag Helpers
  module Helpers #:nodoc:
    # Provides methods to generate HTML tags programmatically when you can't use
    # a Builder. By default, they output XHTML compliant tags.
    module TagHelper
      include ERB::Util

      extend ActiveSupport::Concern
      include CaptureHelper

      BOOLEAN_ATTRIBUTES = %w(disabled readonly multiple checked autobuffer
                           autoplay controls loop selected hidden scoped async
                           defer reversed ismap seemless muted required
                           autofocus novalidate formnovalidate open).to_set
      BOOLEAN_ATTRIBUTES.merge(BOOLEAN_ATTRIBUTES.map {|attr| attr.to_sym })

      # Returns an empty HTML tag of type +name+ which by default is XHTML
      # compliant. Set +open+ to true to create an open tag compatible
      # with HTML 4.0 and below. Add HTML attributes by passing an attributes
      # hash to +options+. Set +escape+ to false to disable attribute value
      # escaping.
      #
      # ==== Options
      # The +options+ hash is used with attributes with no value like (<tt>disabled</tt> and
      # <tt>readonly</tt>), which you can give a value of true in the +options+ hash. You can use
      # symbols or strings for the attribute names.
      #
      # ==== Examples
      #   tag("br")
      #   # => <br />
      #
      #   tag("br", nil, true)
      #   # => <br>
      #
      #   tag("input", { :type => 'text', :disabled => true })
      #   # => <input type="text" disabled="disabled" />
      #
      #   tag("img", { :src => "open & shut.png" })
      #   # => <img src="open &amp; shut.png" />
      #
      #   tag("img", { :src => "open &amp; shut.png" }, false, false)
      #   # => <img src="open &amp; shut.png" />
      def tag(name, options = nil, open = false, escape = true)
        "<#{name}#{tag_options(options, escape) if options}#{open ? ">" : " />"}".html_safe
      end

      # Returns an HTML block tag of type +name+ surrounding the +content+. Add
      # HTML attributes by passing an attributes hash to +options+.
      # Instead of passing the content as an argument, you can also use a block
      # in which case, you pass your +options+ as the second parameter.
      # Set escape to false to disable attribute value escaping.
      #
      # ==== Options
      # The +options+ hash is used with attributes with no value like (<tt>disabled</tt> and
      # <tt>readonly</tt>), which you can give a value of true in the +options+ hash. You can use
      # symbols or strings for the attribute names.
      #
      # ==== Examples
      #   content_tag(:p, "Hello world!")
      #    # => <p>Hello world!</p>
      #   content_tag(:div, content_tag(:p, "Hello world!"), :class => "strong")
      #    # => <div class="strong"><p>Hello world!</p></div>
      #   content_tag("select", options, :multiple => true)
      #    # => <select multiple="multiple">...options...</select>
      #
      #   <%= content_tag :div, :class => "strong" do -%>
      #     Hello world!
      #   <% end -%>
      #    # => <div class="strong">Hello world!</div>
      def content_tag(name, content_or_options_with_block = nil, options = nil, escape = true, &block)
        if block_given?
          options = content_or_options_with_block if content_or_options_with_block.is_a?(Hash)
          content_tag_string(name, capture(&block), options, escape)
        else
          content_tag_string(name, content_or_options_with_block, options, escape)
        end
      end

      # Returns a CDATA section with the given +content+.  CDATA sections
      # are used to escape blocks of text containing characters which would
      # otherwise be recognized as markup. CDATA sections begin with the string
      # <tt><![CDATA[</tt> and end with (and may not contain) the string <tt>]]></tt>.
      #
      # ==== Examples
      #   cdata_section("<hello world>")
      #   # => <![CDATA[<hello world>]]>
      #
      #   cdata_section(File.read("hello_world.txt"))
      #   # => <![CDATA[<hello from a text file]]>
      def cdata_section(content)
        "<![CDATA[#{content}]]>".html_safe
      end

      # Returns an escaped version of +html+ without affecting existing escaped entities.
      #
      # ==== Examples
      #   escape_once("1 < 2 &amp; 3")
      #   # => "1 &lt; 2 &amp; 3"
      #
      #   escape_once("&lt;&lt; Accept & Checkout")
      #   # => "&lt;&lt; Accept &amp; Checkout"
      def escape_once(html)
        ActiveSupport::Multibyte.clean(html.to_s).gsub(/[\"><]|&(?!([a-zA-Z]+|(#\d+));)/) { |special| ERB::Util::HTML_ESCAPE[special] }
      end

      private

        def content_tag_string(name, content, options, escape = true)
          tag_options = tag_options(options, escape) if options
<<<<<<< HEAD
          "<#{name}#{tag_options}>#{content}</#{name}>".html_safe
=======
          "<#{name}#{tag_options}>#{escape ? ERB::Util.h(content) : content}</#{name}>".html_safe
>>>>>>> c09c8be3
        end

        def tag_options(options, escape = true)
          unless options.blank?
            attrs = []
            options.each_pair do |key, value|
              if BOOLEAN_ATTRIBUTES.include?(key)
                attrs << %(#{key}="#{key}") if value
              elsif !value.nil?
                final_value = value.is_a?(Array) ? value.join(" ") : value
                final_value = html_escape(final_value) if escape
                attrs << %(#{key}="#{final_value}")
              end
            end
            " #{attrs.sort * ' '}".html_safe unless attrs.empty?
          end
        end
    end
  end
end<|MERGE_RESOLUTION|>--- conflicted
+++ resolved
@@ -1,9 +1,4 @@
-<<<<<<< HEAD
-require 'active_support/multibyte'
-require 'active_support/core_ext/string/output_safety'
-=======
 require 'active_support/core_ext/object/blank'
->>>>>>> c09c8be3
 require 'set'
 
 module ActionView
@@ -116,11 +111,7 @@
 
         def content_tag_string(name, content, options, escape = true)
           tag_options = tag_options(options, escape) if options
-<<<<<<< HEAD
-          "<#{name}#{tag_options}>#{content}</#{name}>".html_safe
-=======
           "<#{name}#{tag_options}>#{escape ? ERB::Util.h(content) : content}</#{name}>".html_safe
->>>>>>> c09c8be3
         end
 
         def tag_options(options, escape = true)
