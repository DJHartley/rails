--- conflicted
+++ resolved
@@ -2,33 +2,7 @@
 
 module ActionView #:nodoc:
   module Helpers #:nodoc:
-<<<<<<< HEAD
-    autoload :ActiveRecordHelper, 'action_view/helpers/active_record_helper'
-    autoload :AssetTagHelper, 'action_view/helpers/asset_tag_helper'
-    autoload :AtomFeedHelper, 'action_view/helpers/atom_feed_helper'
-    autoload :BenchmarkHelper, 'action_view/helpers/benchmark_helper'
-    autoload :CacheHelper, 'action_view/helpers/cache_helper'
-    autoload :CaptureHelper, 'action_view/helpers/capture_helper'
-    autoload :DateHelper, 'action_view/helpers/date_helper'
-    autoload :DebugHelper, 'action_view/helpers/debug_helper'
-    autoload :FormHelper, 'action_view/helpers/form_helper'
-    autoload :FormOptionsHelper, 'action_view/helpers/form_options_helper'
-    autoload :FormTagHelper, 'action_view/helpers/form_tag_helper'
-    autoload :JavaScriptHelper, 'action_view/helpers/javascript_helper'
-    autoload :NumberHelper, 'action_view/helpers/number_helper'
-    autoload :PrototypeHelper, 'action_view/helpers/prototype_helper'
-    autoload :RawOutputHelper, 'action_view/helpers/raw_output_helper'
-    autoload :RecordIdentificationHelper, 'action_view/helpers/record_identification_helper'
-    autoload :RecordTagHelper, 'action_view/helpers/record_tag_helper'
-    autoload :SanitizeHelper, 'action_view/helpers/sanitize_helper'
-    autoload :ScriptaculousHelper, 'action_view/helpers/scriptaculous_helper'
-    autoload :TagHelper, 'action_view/helpers/tag_helper'
-    autoload :TextHelper, 'action_view/helpers/text_helper'
-    autoload :TranslationHelper, 'action_view/helpers/translation_helper'
-    autoload :UrlHelper, 'action_view/helpers/url_helper'
-=======
     extend ActiveSupport::Autoload
->>>>>>> c09c8be3
 
     autoload :ActiveModelHelper
     autoload :AssetTagHelper
@@ -76,10 +50,6 @@
     include NumberHelper
     include PrototypeHelper
     include RawOutputHelper
-<<<<<<< HEAD
-    include RecordIdentificationHelper
-=======
->>>>>>> c09c8be3
     include RecordTagHelper
     include SanitizeHelper
     include ScriptaculousHelper
