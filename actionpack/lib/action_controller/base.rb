require "action_controller/log_subscriber"

module ActionController
  # Action Controllers are the core of a web request in \Rails. They are made up of one or more actions that are executed
  # on request and then either render a template or redirect to another action. An action is defined as a public method
  # on the controller, which will automatically be made accessible to the web-server through \Rails Routes.
  #
  # By default, only the ApplicationController in a \Rails application inherits from <tt>ActionController::Base</tt>. All other
  # controllers in turn inherit from ApplicationController. This gives you one class to configure things such as
  # request forgery protection and filtering of sensitive request parameters.
  #
  # A sample controller could look like this:
  #
  #   class PostsController < ApplicationController
  #     def index
  #       @posts = Post.all
  #     end
  #
  #     def create
  #       @post = Post.create params[:post]
  #       redirect_to posts_path
  #     end
  #   end
  #
  # Actions, by default, render a template in the <tt>app/views</tt> directory corresponding to the name of the controller and action
  # after executing code in the action. For example, the +index+ action of the PostsController would render the
  # template <tt>app/views/posts/index.erb</tt> by default after populating the <tt>@posts</tt> instance variable.
  #
  # Unlike index, the create action will not render a template. After performing its main purpose (creating a
  # new post), it initiates a redirect instead. This redirect works by returning an external
  # "302 Moved" HTTP response that takes the user to the index action.
  #
  # These two methods represent the two basic action archetypes used in Action Controllers. Get-and-show and do-and-redirect.
  # Most actions are variations of these themes.
  #
  # == Requests
  #
  # For every request, the router determines the value of the +controller+ and +action+ keys. These determine which controller
  # and action are called. The remaining request parameters, the session (if one is available), and the full request with
  # all the HTTP headers are made available to the action through accessor methods. Then the action is performed.
  #
  # The full request object is available via the request accessor and is primarily used to query for HTTP headers:
  #
  #   def server_ip
  #     location = request.env["SERVER_ADDR"]
  #     render :text => "This server hosted at #{location}"
  #   end
  #
  # == Parameters
  #
  # All request parameters, whether they come from a GET or POST request, or from the URL, are available through the params method
  # which returns a hash. For example, an action that was performed through <tt>/posts?category=All&limit=5</tt> will include
  # <tt>{ "category" => "All", "limit" => 5 }</tt> in params.
  #
  # It's also possible to construct multi-dimensional parameter hashes by specifying keys using brackets, such as:
  #
  #   <input type="text" name="post[name]" value="david">
  #   <input type="text" name="post[address]" value="hyacintvej">
  #
  # A request stemming from a form holding these inputs will include <tt>{ "post" => { "name" => "david", "address" => "hyacintvej" } }</tt>.
  # If the address input had been named "post[address][street]", the params would have included
  # <tt>{ "post" => { "address" => { "street" => "hyacintvej" } } }</tt>. There's no limit to the depth of the nesting.
  #
  # == Sessions
  #
  # Sessions allows you to store objects in between requests. This is useful for objects that are not yet ready to be persisted,
  # such as a Signup object constructed in a multi-paged process, or objects that don't change much and are needed all the time, such
  # as a User object for a system that requires login. The session should not be used, however, as a cache for objects where it's likely
  # they could be changed unknowingly. It's usually too much work to keep it all synchronized -- something databases already excel at.
  #
  # You can place objects in the session by using the <tt>session</tt> method, which accesses a hash:
  #
  #   session[:person] = Person.authenticate(user_name, password)
  #
  # And retrieved again through the same hash:
  #
  #   Hello #{session[:person]}
  #
  # For removing objects from the session, you can either assign a single key to +nil+:
  #
  #   # removes :person from session
  #   session[:person] = nil
  #
  # or you can remove the entire session with +reset_session+.
  #
  # Sessions are stored by default in a browser cookie that's cryptographically signed, but unencrypted.
  # This prevents the user from tampering with the session but also allows him to see its contents.
  #
  # Do not put secret information in cookie-based sessions!
  #
  # Other options for session storage:
  #
  # * ActiveRecord::SessionStore - Sessions are stored in your database, which works better than PStore with multiple app servers and,
  #   unlike CookieStore, hides your session contents from the user. To use ActiveRecord::SessionStore, set
  #
  #     config.action_controller.session_store = :active_record_store
  #
  #   in your <tt>config/environment.rb</tt> and run <tt>rake db:sessions:create</tt>.
  #
  # == Responses
  #
  # Each action results in a response, which holds the headers and document to be sent to the user's browser. The actual response
  # object is generated automatically through the use of renders and redirects and requires no user intervention.
  #
  # == Renders
  #
  # Action Controller sends content to the user by using one of five rendering methods. The most versatile and common is the rendering
  # of a template. Included in the Action Pack is the Action View, which enables rendering of ERb templates. It's automatically configured.
  # The controller passes objects to the view by assigning instance variables:
  #
  #   def show
  #     @post = Post.find(params[:id])
  #   end
  #
  # Which are then automatically available to the view:
  #
  #   Title: <%= @post.title %>
  #
  # You don't have to rely on the automated rendering. Especially actions that could result in the rendering of different templates will use
  # the manual rendering methods:
  #
  #   def search
  #     @results = Search.find(params[:query])
  #     case @results
  #       when 0 then render :action => "no_results"
  #       when 1 then render :action => "show"
  #       when 2..10 then render :action => "show_many"
  #     end
  #   end
  #
  # Read more about writing ERb and Builder templates in ActionView::Base.
  #
  # == Redirects
  #
  # Redirects are used to move from one action to another. For example, after a <tt>create</tt> action, which stores a blog entry to a database,
  # we might like to show the user the new entry. Because we're following good DRY principles (Don't Repeat Yourself), we're going to reuse (and redirect to)
  # a <tt>show</tt> action that we'll assume has already been created. The code might look like this:
  #
  #   def create
  #     @entry = Entry.new(params[:entry])
  #     if @entry.save
  #       # The entry was saved correctly, redirect to show
  #       redirect_to :action => 'show', :id => @entry.id
  #     else
  #       # things didn't go so well, do something else
  #     end
  #   end
  #
  # In this case, after saving our new entry to the database, the user is redirected to the <tt>show</tt> method which is then executed.
  #
  # Learn more about <tt>redirect_to</tt> and what options you have in ActionController::Redirecting.
  #
  # == Calling multiple redirects or renders
  #
  # An action may contain only a single render or a single redirect. Attempting to try to do either again will result in a DoubleRenderError:
  #
  #   def do_something
  #     redirect_to :action => "elsewhere"
  #     render :action => "overthere" # raises DoubleRenderError
  #   end
  #
  # If you need to redirect on the condition of something, then be sure to add "and return" to halt execution.
  #
  #   def do_something
  #     redirect_to(:action => "elsewhere") and return if monkeys.nil?
  #     render :action => "overthere" # won't be called if monkeys is nil
  #   end
  #
  class Base < Metal
    abstract!

    def self.without_modules(*modules)
      modules = modules.map do |m|
        m.is_a?(Symbol) ? ActionController.const_get(m) : m
      end

<<<<<<< HEAD
      # Replace sensitive parameter data from the request log.
      # Filters parameters that have any of the arguments as a substring.
      # Looks in all subhashes of the param hash for keys to filter.
      # If a block is given, each key and value of the parameter hash and all
      # subhashes is passed to it, the value or key
      # can be replaced using String#replace or similar method.
      #
      # Examples:
      #   filter_parameter_logging
      #   => Does nothing, just slows the logging process down
      #
      #   filter_parameter_logging :password
      #   => replaces the value to all keys matching /password/i with "[FILTERED]"
      #
      #   filter_parameter_logging :foo, "bar"
      #   => replaces the value to all keys matching /foo|bar/i with "[FILTERED]"
      #
      #   filter_parameter_logging { |k,v| v.reverse! if k =~ /secret/i }
      #   => reverses the value to all keys matching /secret/i
      #
      #   filter_parameter_logging(:foo, "bar") { |k,v| v.reverse! if k =~ /secret/i }
      #   => reverses the value to all keys matching /secret/i, and
      #      replaces the value to all keys matching /foo|bar/i with "[FILTERED]"
      def filter_parameter_logging(*filter_words, &block)
        parameter_filter = Regexp.new(filter_words.collect{ |s| s.to_s }.join('|'), true) if filter_words.length > 0

        define_method(:filter_parameters) do |unfiltered_parameters|
          filtered_parameters = {}

          unfiltered_parameters.each do |key, value|
            if key =~ parameter_filter
              filtered_parameters[key] = '[FILTERED]'
            elsif value.is_a?(Hash)
              filtered_parameters[key] = filter_parameters(value)
            elsif value.is_a?(Array)
              filtered_parameters[key] = value.collect do |item|
                case item
                when Hash, Array
                  filter_parameters(item)
                else
                  item
                end
              end
            elsif block_given?
              key = key.dup
              value = value.dup if value.duplicable?
              yield key, value
              filtered_parameters[key] = value
            else
              filtered_parameters[key] = value
            end
          end

          filtered_parameters
        end
        protected :filter_parameters
      end

      delegate :exempt_from_layout, :to => 'ActionView::Template'
    end

    public
      # Extracts the action_name from the request parameters and performs that action.
      def process(request, response, method = :perform_action, *arguments) #:nodoc:
        response.request = request

        initialize_template_class(response)
        assign_shortcuts(request, response)
        initialize_current_url
        assign_names

        log_processing
        send(method, *arguments)

        send_response
      ensure
        process_cleanup
      end

      def send_response
        response.prepare!
        response
      end

      # Returns a URL that has been rewritten according to the options hash and the defined routes.
      # (For doing a complete redirect, use +redirect_to+).
      #
      # <tt>url_for</tt> is used to:
      #
      # All keys given to +url_for+ are forwarded to the Route module, save for the following:
      # * <tt>:anchor</tt> - Specifies the anchor name to be appended to the path. For example,
      #   <tt>url_for :controller => 'posts', :action => 'show', :id => 10, :anchor => 'comments'</tt>
      #   will produce "/posts/show/10#comments".
      # * <tt>:only_path</tt> - If true, returns the relative URL (omitting the protocol, host name, and port) (<tt>false</tt> by default).
      # * <tt>:trailing_slash</tt> - If true, adds a trailing slash, as in "/archive/2005/". Note that this
      #   is currently not recommended since it breaks caching.
      # * <tt>:host</tt> - Overrides the default (current) host if provided.
      # * <tt>:protocol</tt> - Overrides the default (current) protocol if provided.
      # * <tt>:port</tt> - Optionally specify the port to connect to.
      # * <tt>:user</tt> - Inline HTTP authentication (only plucked out if <tt>:password</tt> is also present).
      # * <tt>:password</tt> - Inline HTTP authentication (only plucked out if <tt>:user</tt> is also present).
      # * <tt>:skip_relative_url_root</tt> - If true, the url is not constructed using the +relative_url_root+
      #   of the request so the path will include the web server relative installation directory.
      #
      # The URL is generated from the remaining keys in the hash. A URL contains two key parts: the <base> and a query string.
      # Routes composes a query string as the key/value pairs not included in the <base>.
      #
      # The default Routes setup supports a typical Rails path of "controller/action/id" where action and id are optional, with
      # action defaulting to 'index' when not given. Here are some typical url_for statements and their corresponding URLs:
      #
      #   url_for :controller => 'posts', :action => 'recent'                # => 'proto://host.com/posts/recent'
      #   url_for :controller => 'posts', :action => 'index'                 # => 'proto://host.com/posts'
      #   url_for :controller => 'posts', :action => 'index', :port=>'8033'  # => 'proto://host.com:8033/posts'
      #   url_for :controller => 'posts', :action => 'show', :id => 10       # => 'proto://host.com/posts/show/10'
      #   url_for :controller => 'posts', :user => 'd', :password => '123'   # => 'proto://d:123@host.com/posts'
      #
      # When generating a new URL, missing values may be filled in from the current request's parameters. For example,
      # <tt>url_for :action => 'some_action'</tt> will retain the current controller, as expected. This behavior extends to
      # other parameters, including <tt>:controller</tt>, <tt>:id</tt>, and any other parameters that are placed into a Route's
      # path.
      #  
      # The URL helpers such as <tt>url_for</tt> have a limited form of memory: when generating a new URL, they can look for
      # missing values in the current request's parameters. Routes attempts to guess when a value should and should not be
      # taken from the defaults. There are a few simple rules on how this is performed:
      #
      # * If the controller name begins with a slash no defaults are used:
      #
      #     url_for :controller => '/home'
      #
      #   In particular, a leading slash ensures no namespace is assumed. Thus,
      #   while <tt>url_for :controller => 'users'</tt> may resolve to
      #   <tt>Admin::UsersController</tt> if the current controller lives under
      #   that module, <tt>url_for :controller => '/users'</tt> ensures you link
      #   to <tt>::UsersController</tt> no matter what.
      # * If the controller changes, the action will default to index unless provided
      #
      # The final rule is applied while the URL is being generated and is best illustrated by an example. Let us consider the
      # route given by <tt>map.connect 'people/:last/:first/:action', :action => 'bio', :controller => 'people'</tt>.
      #
      # Suppose that the current URL is "people/hh/david/contacts". Let's consider a few different cases of URLs which are generated
      # from this page.
      #
      # * <tt>url_for :action => 'bio'</tt> -- During the generation of this URL, default values will be used for the first and
      # last components, and the action shall change. The generated URL will be, "people/hh/david/bio".
      # * <tt>url_for :first => 'davids-little-brother'</tt> This generates the URL 'people/hh/davids-little-brother' -- note
      #   that this URL leaves out the assumed action of 'bio'.
      #
      # However, you might ask why the action from the current request, 'contacts', isn't carried over into the new URL. The
      # answer has to do with the order in which the parameters appear in the generated path. In a nutshell, since the
      # value that appears in the slot for <tt>:first</tt> is not equal to default value for <tt>:first</tt> we stop using
      # defaults. On its own, this rule can account for much of the typical Rails URL behavior.
      #  
      # Although a convenience, defaults can occasionally get in your way. In some cases a default persists longer than desired.
      # The default may be cleared by adding <tt>:name => nil</tt> to <tt>url_for</tt>'s options.
      # This is often required when writing form helpers, since the defaults in play may vary greatly depending upon where the
      # helper is used from. The following line will redirect to PostController's default action, regardless of the page it is
      # displayed on:
      #
      #   url_for :controller => 'posts', :action => nil
      def url_for(options = {})
        options ||= {}
        case options
          when String
            options
          when Hash
            @url.rewrite(rewrite_options(options))
          else
            polymorphic_url(options)
        end
      end

      # Converts the class name from something like "OneModule::TwoModule::NeatController" to "NeatController".
      def controller_class_name
        self.class.controller_class_name
      end

      # Converts the class name from something like "OneModule::TwoModule::NeatController" to "neat".
      def controller_name
        self.class.controller_name
      end

      # Converts the class name from something like "OneModule::TwoModule::NeatController" to "one_module/two_module/neat".
      def controller_path
        self.class.controller_path
      end

      def session_enabled?
        ActiveSupport::Deprecation.warn("Sessions are now lazy loaded. So if you don't access them, consider them disabled.", caller)
      end

      self.view_paths = []

      # View load paths for controller.
      def view_paths
        @template.view_paths
      end

      def view_paths=(value)
        @template.view_paths = ActionView::Base.process_view_paths(value)
      end

      # Adds a view_path to the front of the view_paths array.
      # This change affects the current request only.
      #
      #   self.prepend_view_path("views/default")
      #   self.prepend_view_path(["views/default", "views/custom"])
      #
      def prepend_view_path(path)
        @template.view_paths.unshift(*path)
      end

      # Adds a view_path to the end of the view_paths array.
      # This change affects the current request only.
      #
      #   self.append_view_path("views/default")
      #   self.append_view_path(["views/default", "views/custom"])
      #
      def append_view_path(path)
        @template.view_paths.push(*path)
      end

    protected
      # Renders the content that will be returned to the browser as the response body.
      #
      # === Rendering an action
      #
      # Action rendering is the most common form and the type used automatically by Action Controller when nothing else is
      # specified. By default, actions are rendered within the current layout (if one exists).
      #
      #   # Renders the template for the action "goal" within the current controller
      #   render :action => "goal"
      #
      #   # Renders the template for the action "short_goal" within the current controller,
      #   # but without the current active layout
      #   render :action => "short_goal", :layout => false
      #
      #   # Renders the template for the action "long_goal" within the current controller,
      #   # but with a custom layout
      #   render :action => "long_goal", :layout => "spectacular"
      #
      # === Rendering partials
      #
      # Partial rendering in a controller is most commonly used together with Ajax calls that only update one or a few elements on a page
      # without reloading. Rendering of partials from the controller makes it possible to use the same partial template in
      # both the full-page rendering (by calling it from within the template) and when sub-page updates happen (from the
      # controller action responding to Ajax calls). By default, the current layout is not used.
      #
      #   # Renders the same partial with a local variable.
      #   render :partial => "person", :locals => { :name => "david" }
      #
      #   # Renders the partial, making @new_person available through
      #   # the local variable 'person'
      #   render :partial => "person", :object => @new_person
      #
      #   # Renders a collection of the same partial by making each element
      #   # of @winners available through the local variable "person" as it
      #   # builds the complete response.
      #   render :partial => "person", :collection => @winners
      #
      #   # Renders a collection of partials but with a custom local variable name
      #   render :partial => "admin_person", :collection => @winners, :as => :person
      #
      #   # Renders the same collection of partials, but also renders the
      #   # person_divider partial between each person partial.
      #   render :partial => "person", :collection => @winners, :spacer_template => "person_divider"
      #
      #   # Renders a collection of partials located in a view subfolder
      #   # outside of our current controller.  In this example we will be
      #   # rendering app/views/shared/_note.r(html|xml)  Inside the partial
      #   # each element of @new_notes is available as the local var "note".
      #   render :partial => "shared/note", :collection => @new_notes
      #
      #   # Renders the partial with a status code of 500 (internal error).
      #   render :partial => "broken", :status => 500
      #
      # Note that the partial filename must also be a valid Ruby variable name,
      # so e.g. 2005 and register-user are invalid.
      #
      #
      # == Automatic etagging
      #
      # Rendering will automatically insert the etag header on 200 OK responses. The etag is calculated using MD5 of the
      # response body. If a request comes in that has a matching etag, the response will be changed to a 304 Not Modified
      # and the response body will be set to an empty string. No etag header will be inserted if it's already set.
      #
      # === Rendering a template
      #
      # Template rendering works just like action rendering except that it takes a path relative to the template root.
      # The current layout is automatically applied.
      #
      #   # Renders the template located in [TEMPLATE_ROOT]/weblog/show.r(html|xml) (in Rails, app/views/weblog/show.erb)
      #   render :template => "weblog/show"
      #
      #   # Renders the template with a local variable
      #   render :template => "weblog/show", :locals => {:customer => Customer.new}
      #
      # === Rendering a file
      #
      # File rendering works just like action rendering except that it takes a filesystem path. By default, the path
      # is assumed to be absolute, and the current layout is not applied.
      #
      #   # Renders the template located at the absolute filesystem path
      #   render :file => "/path/to/some/template.erb"
      #   render :file => "c:/path/to/some/template.erb"
      #
      #   # Renders a template within the current layout, and with a 404 status code
      #   render :file => "/path/to/some/template.erb", :layout => true, :status => 404
      #   render :file => "c:/path/to/some/template.erb", :layout => true, :status => 404
      #
      # === Rendering text
      #
      # Rendering of text is usually used for tests or for rendering prepared content, such as a cache. By default, text
      # rendering is not done within the active layout.
      #
      #   # Renders the clear text "hello world" with status code 200
      #   render :text => "hello world!"
      #
      #   # Renders the clear text "Explosion!"  with status code 500
      #   render :text => "Explosion!", :status => 500
      #
      #   # Renders the clear text "Hi there!" within the current active layout (if one exists)
      #   render :text => "Hi there!", :layout => true
      #
      #   # Renders the clear text "Hi there!" within the layout
      #   # placed in "app/views/layouts/special.r(html|xml)"
      #   render :text => "Hi there!", :layout => "special"
      #
      # === Streaming data and/or controlling the page generation
      #
      # The <tt>:text</tt> option can also accept a Proc object, which can be used to:
      #
      # 1. stream on-the-fly generated data to the browser. Note that you should
      #    use the methods provided by ActionController::Steaming instead if you
      #    want to stream a buffer or a file.
      # 2. manually control the page generation. This should generally be avoided,
      #    as it violates the separation between code and content, and because almost
      #    everything that can be done with this method can also be done more cleanly
      #    using one of the other rendering methods, most notably templates.
      #
      # Two arguments are passed to the proc, a <tt>response</tt> object and an
      # <tt>output</tt> object. The response object is equivalent to the return
      # value of the ActionController::Base#response method, and can be used to
      # control various things in the HTTP response, such as setting the
      # Content-Type header. The output object is an writable <tt>IO</tt>-like
      # object, so one can call <tt>write</tt> and <tt>flush</tt> on it.
      #
      # The following example demonstrates how one can stream a large amount of
      # on-the-fly generated data to the browser:
      #
      #   # Streams about 180 MB of generated data to the browser.
      #   render :text => proc { |response, output|
      #     10_000_000.times do |i|
      #       output.write("This is line #{i}\n")
      #     end
      #   }
      #
      # Another example:
      #
      #   # Renders "Hello from code!"
      #   render :text => proc { |response, output| output.write("Hello from code!") }
      #
      # === Rendering XML
      #
      # Rendering XML sets the content type to application/xml.
      #
      #   # Renders '<name>David</name>'
      #   render :xml => {:name => "David"}.to_xml
      #
      # It's not necessary to call <tt>to_xml</tt> on the object you want to render, since <tt>render</tt> will
      # automatically do that for you:
      #
      #   # Also renders '<name>David</name>'
      #   render :xml => {:name => "David"}
      #
      # === Rendering JSON
      #
      # Rendering JSON sets the content type to application/json and optionally wraps the JSON in a callback. It is expected
      # that the response will be parsed (or eval'd) for use as a data structure.
      #
      #   # Renders '{"name": "David"}'
      #   render :json => {:name => "David"}.to_json
      #
      # It's not necessary to call <tt>to_json</tt> on the object you want to render, since <tt>render</tt> will
      # automatically do that for you:
      #
      #   # Also renders '{"name": "David"}'
      #   render :json => {:name => "David"}
      #
      # Sometimes the result isn't handled directly by a script (such as when the request comes from a SCRIPT tag),
      # so the <tt>:callback</tt> option is provided for these cases.
      #
      #   # Renders 'show({"name": "David"})'
      #   render :json => {:name => "David"}.to_json, :callback => 'show'
      #
      # === Rendering an inline template
      #
      # Rendering of an inline template works as a cross between text and action rendering where the source for the template
      # is supplied inline, like text, but its interpreted with ERb or Builder, like action. By default, ERb is used for rendering
      # and the current layout is not used.
      #
      #   # Renders "hello, hello, hello, again"
      #   render :inline => "<%= 'hello, ' * 3 + 'again' %>"
      #
      #   # Renders "<p>Good seeing you!</p>" using Builder
      #   render :inline => "xml.p { 'Good seeing you!' }", :type => :builder
      #
      #   # Renders "hello david"
      #   render :inline => "<%= 'hello ' + name %>", :locals => { :name => "david" }
      #
      # === Rendering inline JavaScriptGenerator page updates
      #
      # In addition to rendering JavaScriptGenerator page updates with Ajax in RJS templates (see ActionView::Base for details),
      # you can also pass the <tt>:update</tt> parameter to +render+, along with a block, to render page updates inline.
      #
      #   render :update do |page|
      #     page.replace_html  'user_list', :partial => 'user', :collection => @users
      #     page.visual_effect :highlight, 'user_list'
      #   end
      #
      # === Rendering vanilla JavaScript
      #
      # In addition to using RJS with render :update, you can also just render vanilla JavaScript with :js.
      #
      #   # Renders "alert('hello')" and sets the mime type to text/javascript
      #   render :js => "alert('hello')"
      #
      # === Rendering with status and location headers
      # All renders take the <tt>:status</tt> and <tt>:location</tt> options and turn them into headers. They can even be used together:
      #
      #   render :xml => post.to_xml, :status => :created, :location => post_url(post)
      def render(options = nil, extra_options = {}, &block) #:doc:
        raise DoubleRenderError, "Can only render or redirect once per action" if performed?

        validate_render_arguments(options, extra_options, block_given?)

        if options.nil?
          options = { :template => default_template, :layout => true }
        elsif options == :update
          options = extra_options.merge({ :update => true })
        elsif options.is_a?(String) || options.is_a?(Symbol)
          case options.to_s.index('/')
          when 0
            extra_options[:file] = options
          when nil
            extra_options[:action] = options
          else
            extra_options[:template] = options
          end

          options = extra_options
        elsif !options.is_a?(Hash)
          extra_options[:partial] = options
          options = extra_options
        end

        layout = pick_layout(options)
        response.layout = layout.path_without_format_and_extension if layout
        logger.info("Rendering template within #{layout.path_without_format_and_extension}") if logger && layout

        if content_type = options[:content_type]
          response.content_type = content_type.to_s
        end

        if location = options[:location]
          response.headers["Location"] = url_for(location)
        end

        if options.has_key?(:text)
          text = layout ? @template.render(options.merge(:text => options[:text], :layout => layout)) : options[:text]
          render_for_text(text, options[:status])

        else
          if file = options[:file]
            render_for_file(file, options[:status], layout, options[:locals] || {})

          elsif template = options[:template]
            render_for_file(template, options[:status], layout, options[:locals] || {})

          elsif inline = options[:inline]
            render_for_text(@template.render(options.merge(:layout => layout)), options[:status])

          elsif action_name = options[:action]
            render_for_file(default_template(action_name.to_s), options[:status], layout)

          elsif xml = options[:xml]
            response.content_type ||= Mime::XML
            render_for_text(xml.respond_to?(:to_xml) ? xml.to_xml : xml, options[:status])

          elsif js = options[:js]
            response.content_type ||= Mime::JS
            render_for_text(js, options[:status])

          elsif options.include?(:json)
            json = options[:json]
            json = ActiveSupport::JSON.encode(json) unless json.is_a?(String)
            json = "#{options[:callback]}(#{json})" unless options[:callback].blank?
            response.content_type ||= Mime::JSON
            render_for_text(json, options[:status])

          elsif options[:partial]
            options[:partial] = default_template_name if options[:partial] == true
            if layout
              render_for_text(@template.render(:text => @template.render(options), :layout => layout), options[:status])
            else
              render_for_text(@template.render(options), options[:status])
            end

          elsif options[:update]
            @template.send(:_evaluate_assigns_and_ivars)

            generator = ActionView::Helpers::PrototypeHelper::JavaScriptGenerator.new(@template, &block)
            response.content_type = Mime::JS
            render_for_text(generator.to_s, options[:status])

          elsif options[:nothing]
            render_for_text(nil, options[:status])

          else
            render_for_file(default_template, options[:status], layout)
          end
        end
      end

      # Renders according to the same rules as <tt>render</tt>, but returns the result in a string instead
      # of sending it as the response body to the browser.
      def render_to_string(options = nil, &block) #:doc:
        render(options, &block)
      ensure
        response.content_type = nil
        erase_render_results
        reset_variables_added_to_assigns
      end

      # Return a response that has no content (merely headers). The options
      # argument is interpreted to be a hash of header names and values.
      # This allows you to easily return a response that consists only of
      # significant headers:
      #
      #   head :created, :location => person_path(@person)
      #
      # It can also be used to return exceptional conditions:
      #
      #   return head(:method_not_allowed) unless request.post?
      #   return head(:bad_request) unless valid_request?
      #   render
      def head(*args)
        if args.length > 2
          raise ArgumentError, "too many arguments to head"
        elsif args.empty?
          raise ArgumentError, "too few arguments to head"
        end
        options = args.extract_options!
        status = interpret_status(args.shift || options.delete(:status) || :ok)

        options.each do |key, value|
          headers[key.to_s.dasherize.split(/-/).map { |v| v.capitalize }.join("-")] = value.to_s
        end

        render :nothing => true, :status => status
      end

      # Clears the rendered results, allowing for another render to be performed.
      def erase_render_results #:nodoc:
        response.body = nil
        @performed_render = false
      end

      # Clears the redirected results from the headers, resets the status to 200 and returns
      # the URL that was used to redirect or nil if there was no redirected URL
      # Note that +redirect_to+ will change the body of the response to indicate a redirection.
      # The response body is not reset here, see +erase_render_results+
      def erase_redirect_results #:nodoc:
        @performed_redirect = false
        response.redirected_to = nil
        response.redirected_to_method_params = nil
        response.status = DEFAULT_RENDER_STATUS_CODE
        response.headers.delete('Location')
      end

      # Erase both render and redirect results
      def erase_results #:nodoc:
        erase_render_results
        erase_redirect_results
      end

      def rewrite_options(options) #:nodoc:
        if defaults = default_url_options(options)
          defaults.merge(options)
        else
          options
        end
      end

      # Overwrite to implement a number of default options that all url_for-based methods will use. The default options should come in
      # the form of a hash, just like the one you would use for url_for directly. Example:
      #
      #   def default_url_options(options)
      #     { :project => @project.active? ? @project.url_name : "unknown" }
      #   end
      #
      # As you can infer from the example, this is mostly useful for situations where you want to centralize dynamic decisions about the
      # urls as they stem from the business domain. Please note that any individual url_for call can always override the defaults set
      # by this method.
      def default_url_options(options = nil)
      end

      # Redirects the browser to the target specified in +options+. This parameter can take one of three forms:
      #
      # * <tt>Hash</tt> - The URL will be generated by calling url_for with the +options+.
      # * <tt>Record</tt> - The URL will be generated by calling url_for with the +options+, which will reference a named URL for that record.
      # * <tt>String</tt> starting with <tt>protocol://</tt> (like <tt>http://</tt>) - Is passed straight through as the target for redirection.
      # * <tt>String</tt> not containing a protocol - The current protocol and host is prepended to the string.
      # * <tt>:back</tt> - Back to the page that issued the request. Useful for forms that are triggered from multiple places.
      #   Short-hand for <tt>redirect_to(request.env["HTTP_REFERER"])</tt>
      #
      # Examples:
      #   redirect_to :action => "show", :id => 5
      #   redirect_to post
      #   redirect_to "http://www.rubyonrails.org"
      #   redirect_to "/images/screenshot.jpg"
      #   redirect_to articles_url
      #   redirect_to :back
      #
      # The redirection happens as a "302 Moved" header unless otherwise specified.
      #
      # Examples:
      #   redirect_to post_url(@post), :status => :found
      #   redirect_to :action=>'atom', :status => :moved_permanently
      #   redirect_to post_url(@post), :status => 301
      #   redirect_to :action=>'atom', :status => 302
      #
      # The status code can either be a standard {HTTP Status code}[http://www.iana.org/assignments/http-status-codes] as an 
      # integer, or a symbol representing the downcased, underscored and symbolized description.
      #
      # It is also possible to assign a flash message as part of the redirection. There are two special accessors for commonly used the flash names
      # +alert+ and +notice+ as well as a general purpose +flash+ bucket.
      #
      # Examples:
      #   redirect_to post_url(@post), :alert => "Watch it, mister!"
      #   redirect_to post_url(@post), :status=> :found, :notice => "Pay attention to the road"
      #   redirect_to post_url(@post), :status => 301, :flash => { :updated_post_id => @post.id }
      #   redirect_to { :action=>'atom' }, :alert => "Something serious happened"
      #
      # When using <tt>redirect_to :back</tt>, if there is no referrer, RedirectBackError will be raised. You may specify some fallback
      # behavior for this case by rescuing RedirectBackError.
      def redirect_to(options = {}, response_status = {}) #:doc:
        raise ActionControllerError.new("Cannot redirect to nil!") if options.nil?

        if options.is_a?(Hash) && options[:status]
          status = options.delete(:status)
        elsif response_status[:status]
          status = response_status[:status]
        else
          status = 302
        end

        response.redirected_to = options

        case options
          # The scheme name consist of a letter followed by any combination of
          # letters, digits, and the plus ("+"), period ("."), or hyphen ("-")
          # characters; and is terminated by a colon (":").
          when %r{^\w[\w\d+.-]*:.*}
            redirect_to_full_url(options, status)
          when String
            redirect_to_full_url(request.protocol + request.host_with_port + options, status)
          when :back
            if referer = request.headers["Referer"]
              redirect_to(referer, :status=>status)
            else
              raise RedirectBackError
            end
          else
            redirect_to_full_url(url_for(options), status)
        end
      end

      def redirect_to_full_url(url, status)
        raise DoubleRenderError if performed?
        logger.info("Redirected to #{url}") if logger && logger.info?
        response.redirect(url, interpret_status(status))
        @performed_redirect = true
      end

      # Sets the etag and/or last_modified on the response and checks it against
      # the client request. If the request doesn't match the options provided, the
      # request is considered stale and should be generated from scratch. Otherwise,
      # it's fresh and we don't need to generate anything and a reply of "304 Not Modified" is sent.
      #
      # Parameters:
      # * <tt>:etag</tt>
      # * <tt>:last_modified</tt> 
      # * <tt>:public</tt> By default the Cache-Control header is private, set this to true if you want your application to be cachable by other devices (proxy caches).
      #
      # Example:
      #
      #   def show
      #     @article = Article.find(params[:id])
      #
      #     if stale?(:etag => @article, :last_modified => @article.created_at.utc)
      #       @statistics = @article.really_expensive_call
      #       respond_to do |format|
      #         # all the supported formats
      #       end
      #     end
      #   end
      def stale?(options)
        fresh_when(options)
        !request.fresh?(response)
      end

      # Sets the etag, last_modified, or both on the response and renders a
      # "304 Not Modified" response if the request is already fresh.
      #
      # Parameters:
      # * <tt>:etag</tt>
      # * <tt>:last_modified</tt> 
      # * <tt>:public</tt> By default the Cache-Control header is private, set this to true if you want your application to be cachable by other devices (proxy caches).
      #
      # Example:
      #
      #   def show
      #     @article = Article.find(params[:id])
      #     fresh_when(:etag => @article, :last_modified => @article.created_at.utc, :public => true)
      #   end
      #
      # This will render the show template if the request isn't sending a matching etag or
      # If-Modified-Since header and just a "304 Not Modified" response if there's a match.
      #
      def fresh_when(options)
        options.assert_valid_keys(:etag, :last_modified, :public)

        response.etag          = options[:etag]          if options[:etag]
        response.last_modified = options[:last_modified] if options[:last_modified]
        
        if options[:public] 
          cache_control = response.headers["Cache-Control"].split(",").map {|k| k.strip }
          cache_control.delete("private")
          cache_control.delete("no-cache")
          cache_control << "public"
          response.headers["Cache-Control"] = cache_control.join(', ')
        end

        if request.fresh?(response)
          head :not_modified
        end
      end

      # Sets a HTTP 1.1 Cache-Control header. Defaults to issuing a "private" instruction, so that
      # intermediate caches shouldn't cache the response.
      #
      # Examples:
      #   expires_in 20.minutes
      #   expires_in 3.hours, :public => true
      #   expires in 3.hours, 'max-stale' => 5.hours, :public => true
      #
      # This method will overwrite an existing Cache-Control header.
      # See http://www.w3.org/Protocols/rfc2616/rfc2616-sec14.html for more possibilities.
      def expires_in(seconds, options = {}) #:doc:
        cache_control = response.headers["Cache-Control"].split(",").map {|k| k.strip }

        cache_control << "max-age=#{seconds}"
        cache_control.delete("no-cache")
        if options[:public]
          cache_control.delete("private")
          cache_control << "public"
        else
          cache_control << "private"
        end
        
        # This allows for additional headers to be passed through like 'max-stale' => 5.hours
        cache_control += options.symbolize_keys.reject{|k,v| k == :public || k == :private }.map{ |k,v| v == true ? k.to_s : "#{k.to_s}=#{v.to_s}"}
        
        response.headers["Cache-Control"] = cache_control.join(', ')
      end

      # Sets a HTTP 1.1 Cache-Control header of "no-cache" so no caching should occur by the browser or
      # intermediate caches (like caching proxy servers).
      def expires_now #:doc:
        response.headers["Cache-Control"] = "no-cache"
      end

      # Resets the session by clearing out all the objects stored within and initializing a new session object.
      def reset_session #:doc:
        request.reset_session
        @_session = request.session
      end

    private
      def render_for_file(template_path, status = nil, layout = nil, locals = {}) #:nodoc:
        path = template_path.respond_to?(:path_without_format_and_extension) ? template_path.path_without_format_and_extension : template_path
        logger.info("Rendering #{path}" + (status ? " (#{status})" : '')) if logger
        render_for_text @template.render(:file => template_path, :locals => locals, :layout => layout), status
      end

      def render_for_text(text = nil, status = nil, append_response = false) #:nodoc:
        @performed_render = true

        response.status = interpret_status(status || DEFAULT_RENDER_STATUS_CODE)

        if append_response
          response.body ||= ''
          response.body << text.to_s
        else
          response.body = case text
            when Proc then text
            when nil  then " " # Safari doesn't pass the headers of the return if the response is zero length
            else           text.to_s
          end
        end
      end

      def validate_render_arguments(options, extra_options, has_block)
        if options && (has_block && options != :update) && !options.is_a?(String) && !options.is_a?(Hash) && !options.is_a?(Symbol)
          raise RenderError, "You called render with invalid options : #{options.inspect}"
        end

        if !extra_options.is_a?(Hash)
          raise RenderError, "You called render with invalid options : #{options.inspect}, #{extra_options.inspect}"
        end
      end

      def initialize_template_class(response)
        response.template = ActionView::Base.new(self.class.view_paths, {}, self)
        response.template.helpers.send :include, self.class.master_helper_module
        response.redirected_to = nil
        @performed_render = @performed_redirect = false
      end

      def assign_shortcuts(request, response)
        @_request, @_params = request, request.parameters

        @_response         = response
        @_response.session = request.session

        @_session = @_response.session
        @template = @_response.template

        @_headers = @_response.headers
      end

      def initialize_current_url
        @url = UrlRewriter.new(request, params.clone)
      end

      def log_processing
        if logger && logger.info?
          log_processing_for_request_id
          log_processing_for_parameters
        end
      end

      def log_processing_for_request_id
        request_id = "\n\nProcessing #{self.class.name}\##{action_name} "
        request_id << "to #{params[:format]} " if params[:format]
        request_id << "(for #{request_origin}) [#{request.method.to_s.upcase}]"

        logger.info(request_id)
      end

      def log_processing_for_parameters
        parameters = respond_to?(:filter_parameters) ? filter_parameters(params) : params.dup
        parameters = parameters.except!(:controller, :action, :format, :_method)

        logger.info "  Parameters: #{parameters.inspect}" unless parameters.empty?
      end

      def default_render #:nodoc:
        render
      end

      def perform_action
        if action_methods.include?(action_name)
          send(action_name)
          default_render unless performed?
        elsif respond_to? :method_missing
          method_missing action_name
          default_render unless performed?
        else
          begin
            default_render
          rescue ActionView::MissingTemplate => e
            # Was the implicit template missing, or was it another template?
            if e.path == default_template_name
              raise UnknownAction, "No action responded to #{action_name}. Actions: #{action_methods.sort.to_sentence(:locale => :en)}", caller
            else
              raise e
            end
          end
        end
      end

      def performed?
        @performed_render || @performed_redirect
      end

      def assign_names
        @action_name = (params['action'] || 'index')
      end

      def action_methods
        self.class.action_methods
      end

      def self.action_methods
        @action_methods ||=
          # All public instance methods of this class, including ancestors
          public_instance_methods(true).map { |m| m.to_s }.to_set -
          # Except for public instance methods of Base and its ancestors
          Base.public_instance_methods(true).map { |m| m.to_s } +
          # Be sure to include shadowed public instance methods of this class
          public_instance_methods(false).map { |m| m.to_s } -
          # And always exclude explicitly hidden actions
          hidden_actions
      end

      def reset_variables_added_to_assigns
        @template.instance_variable_set("@assigns_added", nil)
      end

      def request_origin
        # this *needs* to be cached!
        # otherwise you'd get different results if calling it more than once
        @request_origin ||= "#{request.remote_ip} at #{Time.now.to_s(:db)}"
      end

      def complete_request_uri
        "#{request.protocol}#{request.host}#{request.request_uri}"
      end

      def default_template(action_name = self.action_name)
        self.view_paths.find_template(default_template_name(action_name), default_template_format)
      end

      def default_template_name(action_name = self.action_name)
        if action_name
          action_name = action_name.to_s
          if action_name.include?('/') && template_path_includes_controller?(action_name)
            action_name = strip_out_controller(action_name)
          end
        end
        "#{self.controller_path}/#{action_name}"
      end

      def strip_out_controller(path)
        path.split('/', 2).last
      end

      def template_path_includes_controller?(path)
        self.controller_path.split('/')[-1] == path.split('/')[0]
      end
=======
      MODULES - modules
    end

    MODULES = [
      AbstractController::Layouts,
      AbstractController::Translation,
      AbstractController::AssetPaths,

      Helpers,
      HideActions,
      UrlFor,
      Redirecting,
      Rendering,
      Renderers::All,
      ConditionalGet,
      RackDelegation,
      SessionManagement,
      Caching,
      MimeResponds,
      ImplicitRender,

      Cookies,
      Flash,
      RequestForgeryProtection,
      Streaming,
      RecordIdentifier,
      HttpAuthentication::Basic::ControllerMethods,
      HttpAuthentication::Digest::ControllerMethods,
      HttpAuthentication::Token::ControllerMethods,

      # Add instrumentations hooks at the bottom, to ensure they instrument
      # all the methods properly.
      Instrumentation,

      # Before callbacks should also be executed the earliest as possible, so
      # also include them at the bottom.
      AbstractController::Callbacks,

      # The same with rescue, append it at the end to wrap as much as possible.
      Rescue
    ]

    MODULES.each do |mod|
      include mod
    end
>>>>>>> c09c8be3

    # Rails 2.x compatibility
    include ActionController::Compatibility

<<<<<<< HEAD
  Base.class_eval do
    [ Filters, Layout, Benchmarking, Rescue, MimeResponds, Helpers, Flash,
      Cookies, Caching, Verification, Streaming, SessionManagement,
      HttpAuthentication::Basic::ControllerMethods, HttpAuthentication::Digest::ControllerMethods,
      RecordIdentifier, RequestForgeryProtection, Translation
    ].each do |mod|
      include mod
=======
    def self.inherited(klass)
      super
      klass.helper :all if klass.superclass == ActionController::Base
>>>>>>> c09c8be3
    end

    require "action_controller/deprecated/base"
    ActiveSupport.run_load_hooks(:action_controller, self)
  end
end
<|MERGE_RESOLUTION|>--- conflicted
+++ resolved
@@ -174,959 +174,6 @@
         m.is_a?(Symbol) ? ActionController.const_get(m) : m
       end
 
-<<<<<<< HEAD
-      # Replace sensitive parameter data from the request log.
-      # Filters parameters that have any of the arguments as a substring.
-      # Looks in all subhashes of the param hash for keys to filter.
-      # If a block is given, each key and value of the parameter hash and all
-      # subhashes is passed to it, the value or key
-      # can be replaced using String#replace or similar method.
-      #
-      # Examples:
-      #   filter_parameter_logging
-      #   => Does nothing, just slows the logging process down
-      #
-      #   filter_parameter_logging :password
-      #   => replaces the value to all keys matching /password/i with "[FILTERED]"
-      #
-      #   filter_parameter_logging :foo, "bar"
-      #   => replaces the value to all keys matching /foo|bar/i with "[FILTERED]"
-      #
-      #   filter_parameter_logging { |k,v| v.reverse! if k =~ /secret/i }
-      #   => reverses the value to all keys matching /secret/i
-      #
-      #   filter_parameter_logging(:foo, "bar") { |k,v| v.reverse! if k =~ /secret/i }
-      #   => reverses the value to all keys matching /secret/i, and
-      #      replaces the value to all keys matching /foo|bar/i with "[FILTERED]"
-      def filter_parameter_logging(*filter_words, &block)
-        parameter_filter = Regexp.new(filter_words.collect{ |s| s.to_s }.join('|'), true) if filter_words.length > 0
-
-        define_method(:filter_parameters) do |unfiltered_parameters|
-          filtered_parameters = {}
-
-          unfiltered_parameters.each do |key, value|
-            if key =~ parameter_filter
-              filtered_parameters[key] = '[FILTERED]'
-            elsif value.is_a?(Hash)
-              filtered_parameters[key] = filter_parameters(value)
-            elsif value.is_a?(Array)
-              filtered_parameters[key] = value.collect do |item|
-                case item
-                when Hash, Array
-                  filter_parameters(item)
-                else
-                  item
-                end
-              end
-            elsif block_given?
-              key = key.dup
-              value = value.dup if value.duplicable?
-              yield key, value
-              filtered_parameters[key] = value
-            else
-              filtered_parameters[key] = value
-            end
-          end
-
-          filtered_parameters
-        end
-        protected :filter_parameters
-      end
-
-      delegate :exempt_from_layout, :to => 'ActionView::Template'
-    end
-
-    public
-      # Extracts the action_name from the request parameters and performs that action.
-      def process(request, response, method = :perform_action, *arguments) #:nodoc:
-        response.request = request
-
-        initialize_template_class(response)
-        assign_shortcuts(request, response)
-        initialize_current_url
-        assign_names
-
-        log_processing
-        send(method, *arguments)
-
-        send_response
-      ensure
-        process_cleanup
-      end
-
-      def send_response
-        response.prepare!
-        response
-      end
-
-      # Returns a URL that has been rewritten according to the options hash and the defined routes.
-      # (For doing a complete redirect, use +redirect_to+).
-      #
-      # <tt>url_for</tt> is used to:
-      #
-      # All keys given to +url_for+ are forwarded to the Route module, save for the following:
-      # * <tt>:anchor</tt> - Specifies the anchor name to be appended to the path. For example,
-      #   <tt>url_for :controller => 'posts', :action => 'show', :id => 10, :anchor => 'comments'</tt>
-      #   will produce "/posts/show/10#comments".
-      # * <tt>:only_path</tt> - If true, returns the relative URL (omitting the protocol, host name, and port) (<tt>false</tt> by default).
-      # * <tt>:trailing_slash</tt> - If true, adds a trailing slash, as in "/archive/2005/". Note that this
-      #   is currently not recommended since it breaks caching.
-      # * <tt>:host</tt> - Overrides the default (current) host if provided.
-      # * <tt>:protocol</tt> - Overrides the default (current) protocol if provided.
-      # * <tt>:port</tt> - Optionally specify the port to connect to.
-      # * <tt>:user</tt> - Inline HTTP authentication (only plucked out if <tt>:password</tt> is also present).
-      # * <tt>:password</tt> - Inline HTTP authentication (only plucked out if <tt>:user</tt> is also present).
-      # * <tt>:skip_relative_url_root</tt> - If true, the url is not constructed using the +relative_url_root+
-      #   of the request so the path will include the web server relative installation directory.
-      #
-      # The URL is generated from the remaining keys in the hash. A URL contains two key parts: the <base> and a query string.
-      # Routes composes a query string as the key/value pairs not included in the <base>.
-      #
-      # The default Routes setup supports a typical Rails path of "controller/action/id" where action and id are optional, with
-      # action defaulting to 'index' when not given. Here are some typical url_for statements and their corresponding URLs:
-      #
-      #   url_for :controller => 'posts', :action => 'recent'                # => 'proto://host.com/posts/recent'
-      #   url_for :controller => 'posts', :action => 'index'                 # => 'proto://host.com/posts'
-      #   url_for :controller => 'posts', :action => 'index', :port=>'8033'  # => 'proto://host.com:8033/posts'
-      #   url_for :controller => 'posts', :action => 'show', :id => 10       # => 'proto://host.com/posts/show/10'
-      #   url_for :controller => 'posts', :user => 'd', :password => '123'   # => 'proto://d:123@host.com/posts'
-      #
-      # When generating a new URL, missing values may be filled in from the current request's parameters. For example,
-      # <tt>url_for :action => 'some_action'</tt> will retain the current controller, as expected. This behavior extends to
-      # other parameters, including <tt>:controller</tt>, <tt>:id</tt>, and any other parameters that are placed into a Route's
-      # path.
-      #  
-      # The URL helpers such as <tt>url_for</tt> have a limited form of memory: when generating a new URL, they can look for
-      # missing values in the current request's parameters. Routes attempts to guess when a value should and should not be
-      # taken from the defaults. There are a few simple rules on how this is performed:
-      #
-      # * If the controller name begins with a slash no defaults are used:
-      #
-      #     url_for :controller => '/home'
-      #
-      #   In particular, a leading slash ensures no namespace is assumed. Thus,
-      #   while <tt>url_for :controller => 'users'</tt> may resolve to
-      #   <tt>Admin::UsersController</tt> if the current controller lives under
-      #   that module, <tt>url_for :controller => '/users'</tt> ensures you link
-      #   to <tt>::UsersController</tt> no matter what.
-      # * If the controller changes, the action will default to index unless provided
-      #
-      # The final rule is applied while the URL is being generated and is best illustrated by an example. Let us consider the
-      # route given by <tt>map.connect 'people/:last/:first/:action', :action => 'bio', :controller => 'people'</tt>.
-      #
-      # Suppose that the current URL is "people/hh/david/contacts". Let's consider a few different cases of URLs which are generated
-      # from this page.
-      #
-      # * <tt>url_for :action => 'bio'</tt> -- During the generation of this URL, default values will be used for the first and
-      # last components, and the action shall change. The generated URL will be, "people/hh/david/bio".
-      # * <tt>url_for :first => 'davids-little-brother'</tt> This generates the URL 'people/hh/davids-little-brother' -- note
-      #   that this URL leaves out the assumed action of 'bio'.
-      #
-      # However, you might ask why the action from the current request, 'contacts', isn't carried over into the new URL. The
-      # answer has to do with the order in which the parameters appear in the generated path. In a nutshell, since the
-      # value that appears in the slot for <tt>:first</tt> is not equal to default value for <tt>:first</tt> we stop using
-      # defaults. On its own, this rule can account for much of the typical Rails URL behavior.
-      #  
-      # Although a convenience, defaults can occasionally get in your way. In some cases a default persists longer than desired.
-      # The default may be cleared by adding <tt>:name => nil</tt> to <tt>url_for</tt>'s options.
-      # This is often required when writing form helpers, since the defaults in play may vary greatly depending upon where the
-      # helper is used from. The following line will redirect to PostController's default action, regardless of the page it is
-      # displayed on:
-      #
-      #   url_for :controller => 'posts', :action => nil
-      def url_for(options = {})
-        options ||= {}
-        case options
-          when String
-            options
-          when Hash
-            @url.rewrite(rewrite_options(options))
-          else
-            polymorphic_url(options)
-        end
-      end
-
-      # Converts the class name from something like "OneModule::TwoModule::NeatController" to "NeatController".
-      def controller_class_name
-        self.class.controller_class_name
-      end
-
-      # Converts the class name from something like "OneModule::TwoModule::NeatController" to "neat".
-      def controller_name
-        self.class.controller_name
-      end
-
-      # Converts the class name from something like "OneModule::TwoModule::NeatController" to "one_module/two_module/neat".
-      def controller_path
-        self.class.controller_path
-      end
-
-      def session_enabled?
-        ActiveSupport::Deprecation.warn("Sessions are now lazy loaded. So if you don't access them, consider them disabled.", caller)
-      end
-
-      self.view_paths = []
-
-      # View load paths for controller.
-      def view_paths
-        @template.view_paths
-      end
-
-      def view_paths=(value)
-        @template.view_paths = ActionView::Base.process_view_paths(value)
-      end
-
-      # Adds a view_path to the front of the view_paths array.
-      # This change affects the current request only.
-      #
-      #   self.prepend_view_path("views/default")
-      #   self.prepend_view_path(["views/default", "views/custom"])
-      #
-      def prepend_view_path(path)
-        @template.view_paths.unshift(*path)
-      end
-
-      # Adds a view_path to the end of the view_paths array.
-      # This change affects the current request only.
-      #
-      #   self.append_view_path("views/default")
-      #   self.append_view_path(["views/default", "views/custom"])
-      #
-      def append_view_path(path)
-        @template.view_paths.push(*path)
-      end
-
-    protected
-      # Renders the content that will be returned to the browser as the response body.
-      #
-      # === Rendering an action
-      #
-      # Action rendering is the most common form and the type used automatically by Action Controller when nothing else is
-      # specified. By default, actions are rendered within the current layout (if one exists).
-      #
-      #   # Renders the template for the action "goal" within the current controller
-      #   render :action => "goal"
-      #
-      #   # Renders the template for the action "short_goal" within the current controller,
-      #   # but without the current active layout
-      #   render :action => "short_goal", :layout => false
-      #
-      #   # Renders the template for the action "long_goal" within the current controller,
-      #   # but with a custom layout
-      #   render :action => "long_goal", :layout => "spectacular"
-      #
-      # === Rendering partials
-      #
-      # Partial rendering in a controller is most commonly used together with Ajax calls that only update one or a few elements on a page
-      # without reloading. Rendering of partials from the controller makes it possible to use the same partial template in
-      # both the full-page rendering (by calling it from within the template) and when sub-page updates happen (from the
-      # controller action responding to Ajax calls). By default, the current layout is not used.
-      #
-      #   # Renders the same partial with a local variable.
-      #   render :partial => "person", :locals => { :name => "david" }
-      #
-      #   # Renders the partial, making @new_person available through
-      #   # the local variable 'person'
-      #   render :partial => "person", :object => @new_person
-      #
-      #   # Renders a collection of the same partial by making each element
-      #   # of @winners available through the local variable "person" as it
-      #   # builds the complete response.
-      #   render :partial => "person", :collection => @winners
-      #
-      #   # Renders a collection of partials but with a custom local variable name
-      #   render :partial => "admin_person", :collection => @winners, :as => :person
-      #
-      #   # Renders the same collection of partials, but also renders the
-      #   # person_divider partial between each person partial.
-      #   render :partial => "person", :collection => @winners, :spacer_template => "person_divider"
-      #
-      #   # Renders a collection of partials located in a view subfolder
-      #   # outside of our current controller.  In this example we will be
-      #   # rendering app/views/shared/_note.r(html|xml)  Inside the partial
-      #   # each element of @new_notes is available as the local var "note".
-      #   render :partial => "shared/note", :collection => @new_notes
-      #
-      #   # Renders the partial with a status code of 500 (internal error).
-      #   render :partial => "broken", :status => 500
-      #
-      # Note that the partial filename must also be a valid Ruby variable name,
-      # so e.g. 2005 and register-user are invalid.
-      #
-      #
-      # == Automatic etagging
-      #
-      # Rendering will automatically insert the etag header on 200 OK responses. The etag is calculated using MD5 of the
-      # response body. If a request comes in that has a matching etag, the response will be changed to a 304 Not Modified
-      # and the response body will be set to an empty string. No etag header will be inserted if it's already set.
-      #
-      # === Rendering a template
-      #
-      # Template rendering works just like action rendering except that it takes a path relative to the template root.
-      # The current layout is automatically applied.
-      #
-      #   # Renders the template located in [TEMPLATE_ROOT]/weblog/show.r(html|xml) (in Rails, app/views/weblog/show.erb)
-      #   render :template => "weblog/show"
-      #
-      #   # Renders the template with a local variable
-      #   render :template => "weblog/show", :locals => {:customer => Customer.new}
-      #
-      # === Rendering a file
-      #
-      # File rendering works just like action rendering except that it takes a filesystem path. By default, the path
-      # is assumed to be absolute, and the current layout is not applied.
-      #
-      #   # Renders the template located at the absolute filesystem path
-      #   render :file => "/path/to/some/template.erb"
-      #   render :file => "c:/path/to/some/template.erb"
-      #
-      #   # Renders a template within the current layout, and with a 404 status code
-      #   render :file => "/path/to/some/template.erb", :layout => true, :status => 404
-      #   render :file => "c:/path/to/some/template.erb", :layout => true, :status => 404
-      #
-      # === Rendering text
-      #
-      # Rendering of text is usually used for tests or for rendering prepared content, such as a cache. By default, text
-      # rendering is not done within the active layout.
-      #
-      #   # Renders the clear text "hello world" with status code 200
-      #   render :text => "hello world!"
-      #
-      #   # Renders the clear text "Explosion!"  with status code 500
-      #   render :text => "Explosion!", :status => 500
-      #
-      #   # Renders the clear text "Hi there!" within the current active layout (if one exists)
-      #   render :text => "Hi there!", :layout => true
-      #
-      #   # Renders the clear text "Hi there!" within the layout
-      #   # placed in "app/views/layouts/special.r(html|xml)"
-      #   render :text => "Hi there!", :layout => "special"
-      #
-      # === Streaming data and/or controlling the page generation
-      #
-      # The <tt>:text</tt> option can also accept a Proc object, which can be used to:
-      #
-      # 1. stream on-the-fly generated data to the browser. Note that you should
-      #    use the methods provided by ActionController::Steaming instead if you
-      #    want to stream a buffer or a file.
-      # 2. manually control the page generation. This should generally be avoided,
-      #    as it violates the separation between code and content, and because almost
-      #    everything that can be done with this method can also be done more cleanly
-      #    using one of the other rendering methods, most notably templates.
-      #
-      # Two arguments are passed to the proc, a <tt>response</tt> object and an
-      # <tt>output</tt> object. The response object is equivalent to the return
-      # value of the ActionController::Base#response method, and can be used to
-      # control various things in the HTTP response, such as setting the
-      # Content-Type header. The output object is an writable <tt>IO</tt>-like
-      # object, so one can call <tt>write</tt> and <tt>flush</tt> on it.
-      #
-      # The following example demonstrates how one can stream a large amount of
-      # on-the-fly generated data to the browser:
-      #
-      #   # Streams about 180 MB of generated data to the browser.
-      #   render :text => proc { |response, output|
-      #     10_000_000.times do |i|
-      #       output.write("This is line #{i}\n")
-      #     end
-      #   }
-      #
-      # Another example:
-      #
-      #   # Renders "Hello from code!"
-      #   render :text => proc { |response, output| output.write("Hello from code!") }
-      #
-      # === Rendering XML
-      #
-      # Rendering XML sets the content type to application/xml.
-      #
-      #   # Renders '<name>David</name>'
-      #   render :xml => {:name => "David"}.to_xml
-      #
-      # It's not necessary to call <tt>to_xml</tt> on the object you want to render, since <tt>render</tt> will
-      # automatically do that for you:
-      #
-      #   # Also renders '<name>David</name>'
-      #   render :xml => {:name => "David"}
-      #
-      # === Rendering JSON
-      #
-      # Rendering JSON sets the content type to application/json and optionally wraps the JSON in a callback. It is expected
-      # that the response will be parsed (or eval'd) for use as a data structure.
-      #
-      #   # Renders '{"name": "David"}'
-      #   render :json => {:name => "David"}.to_json
-      #
-      # It's not necessary to call <tt>to_json</tt> on the object you want to render, since <tt>render</tt> will
-      # automatically do that for you:
-      #
-      #   # Also renders '{"name": "David"}'
-      #   render :json => {:name => "David"}
-      #
-      # Sometimes the result isn't handled directly by a script (such as when the request comes from a SCRIPT tag),
-      # so the <tt>:callback</tt> option is provided for these cases.
-      #
-      #   # Renders 'show({"name": "David"})'
-      #   render :json => {:name => "David"}.to_json, :callback => 'show'
-      #
-      # === Rendering an inline template
-      #
-      # Rendering of an inline template works as a cross between text and action rendering where the source for the template
-      # is supplied inline, like text, but its interpreted with ERb or Builder, like action. By default, ERb is used for rendering
-      # and the current layout is not used.
-      #
-      #   # Renders "hello, hello, hello, again"
-      #   render :inline => "<%= 'hello, ' * 3 + 'again' %>"
-      #
-      #   # Renders "<p>Good seeing you!</p>" using Builder
-      #   render :inline => "xml.p { 'Good seeing you!' }", :type => :builder
-      #
-      #   # Renders "hello david"
-      #   render :inline => "<%= 'hello ' + name %>", :locals => { :name => "david" }
-      #
-      # === Rendering inline JavaScriptGenerator page updates
-      #
-      # In addition to rendering JavaScriptGenerator page updates with Ajax in RJS templates (see ActionView::Base for details),
-      # you can also pass the <tt>:update</tt> parameter to +render+, along with a block, to render page updates inline.
-      #
-      #   render :update do |page|
-      #     page.replace_html  'user_list', :partial => 'user', :collection => @users
-      #     page.visual_effect :highlight, 'user_list'
-      #   end
-      #
-      # === Rendering vanilla JavaScript
-      #
-      # In addition to using RJS with render :update, you can also just render vanilla JavaScript with :js.
-      #
-      #   # Renders "alert('hello')" and sets the mime type to text/javascript
-      #   render :js => "alert('hello')"
-      #
-      # === Rendering with status and location headers
-      # All renders take the <tt>:status</tt> and <tt>:location</tt> options and turn them into headers. They can even be used together:
-      #
-      #   render :xml => post.to_xml, :status => :created, :location => post_url(post)
-      def render(options = nil, extra_options = {}, &block) #:doc:
-        raise DoubleRenderError, "Can only render or redirect once per action" if performed?
-
-        validate_render_arguments(options, extra_options, block_given?)
-
-        if options.nil?
-          options = { :template => default_template, :layout => true }
-        elsif options == :update
-          options = extra_options.merge({ :update => true })
-        elsif options.is_a?(String) || options.is_a?(Symbol)
-          case options.to_s.index('/')
-          when 0
-            extra_options[:file] = options
-          when nil
-            extra_options[:action] = options
-          else
-            extra_options[:template] = options
-          end
-
-          options = extra_options
-        elsif !options.is_a?(Hash)
-          extra_options[:partial] = options
-          options = extra_options
-        end
-
-        layout = pick_layout(options)
-        response.layout = layout.path_without_format_and_extension if layout
-        logger.info("Rendering template within #{layout.path_without_format_and_extension}") if logger && layout
-
-        if content_type = options[:content_type]
-          response.content_type = content_type.to_s
-        end
-
-        if location = options[:location]
-          response.headers["Location"] = url_for(location)
-        end
-
-        if options.has_key?(:text)
-          text = layout ? @template.render(options.merge(:text => options[:text], :layout => layout)) : options[:text]
-          render_for_text(text, options[:status])
-
-        else
-          if file = options[:file]
-            render_for_file(file, options[:status], layout, options[:locals] || {})
-
-          elsif template = options[:template]
-            render_for_file(template, options[:status], layout, options[:locals] || {})
-
-          elsif inline = options[:inline]
-            render_for_text(@template.render(options.merge(:layout => layout)), options[:status])
-
-          elsif action_name = options[:action]
-            render_for_file(default_template(action_name.to_s), options[:status], layout)
-
-          elsif xml = options[:xml]
-            response.content_type ||= Mime::XML
-            render_for_text(xml.respond_to?(:to_xml) ? xml.to_xml : xml, options[:status])
-
-          elsif js = options[:js]
-            response.content_type ||= Mime::JS
-            render_for_text(js, options[:status])
-
-          elsif options.include?(:json)
-            json = options[:json]
-            json = ActiveSupport::JSON.encode(json) unless json.is_a?(String)
-            json = "#{options[:callback]}(#{json})" unless options[:callback].blank?
-            response.content_type ||= Mime::JSON
-            render_for_text(json, options[:status])
-
-          elsif options[:partial]
-            options[:partial] = default_template_name if options[:partial] == true
-            if layout
-              render_for_text(@template.render(:text => @template.render(options), :layout => layout), options[:status])
-            else
-              render_for_text(@template.render(options), options[:status])
-            end
-
-          elsif options[:update]
-            @template.send(:_evaluate_assigns_and_ivars)
-
-            generator = ActionView::Helpers::PrototypeHelper::JavaScriptGenerator.new(@template, &block)
-            response.content_type = Mime::JS
-            render_for_text(generator.to_s, options[:status])
-
-          elsif options[:nothing]
-            render_for_text(nil, options[:status])
-
-          else
-            render_for_file(default_template, options[:status], layout)
-          end
-        end
-      end
-
-      # Renders according to the same rules as <tt>render</tt>, but returns the result in a string instead
-      # of sending it as the response body to the browser.
-      def render_to_string(options = nil, &block) #:doc:
-        render(options, &block)
-      ensure
-        response.content_type = nil
-        erase_render_results
-        reset_variables_added_to_assigns
-      end
-
-      # Return a response that has no content (merely headers). The options
-      # argument is interpreted to be a hash of header names and values.
-      # This allows you to easily return a response that consists only of
-      # significant headers:
-      #
-      #   head :created, :location => person_path(@person)
-      #
-      # It can also be used to return exceptional conditions:
-      #
-      #   return head(:method_not_allowed) unless request.post?
-      #   return head(:bad_request) unless valid_request?
-      #   render
-      def head(*args)
-        if args.length > 2
-          raise ArgumentError, "too many arguments to head"
-        elsif args.empty?
-          raise ArgumentError, "too few arguments to head"
-        end
-        options = args.extract_options!
-        status = interpret_status(args.shift || options.delete(:status) || :ok)
-
-        options.each do |key, value|
-          headers[key.to_s.dasherize.split(/-/).map { |v| v.capitalize }.join("-")] = value.to_s
-        end
-
-        render :nothing => true, :status => status
-      end
-
-      # Clears the rendered results, allowing for another render to be performed.
-      def erase_render_results #:nodoc:
-        response.body = nil
-        @performed_render = false
-      end
-
-      # Clears the redirected results from the headers, resets the status to 200 and returns
-      # the URL that was used to redirect or nil if there was no redirected URL
-      # Note that +redirect_to+ will change the body of the response to indicate a redirection.
-      # The response body is not reset here, see +erase_render_results+
-      def erase_redirect_results #:nodoc:
-        @performed_redirect = false
-        response.redirected_to = nil
-        response.redirected_to_method_params = nil
-        response.status = DEFAULT_RENDER_STATUS_CODE
-        response.headers.delete('Location')
-      end
-
-      # Erase both render and redirect results
-      def erase_results #:nodoc:
-        erase_render_results
-        erase_redirect_results
-      end
-
-      def rewrite_options(options) #:nodoc:
-        if defaults = default_url_options(options)
-          defaults.merge(options)
-        else
-          options
-        end
-      end
-
-      # Overwrite to implement a number of default options that all url_for-based methods will use. The default options should come in
-      # the form of a hash, just like the one you would use for url_for directly. Example:
-      #
-      #   def default_url_options(options)
-      #     { :project => @project.active? ? @project.url_name : "unknown" }
-      #   end
-      #
-      # As you can infer from the example, this is mostly useful for situations where you want to centralize dynamic decisions about the
-      # urls as they stem from the business domain. Please note that any individual url_for call can always override the defaults set
-      # by this method.
-      def default_url_options(options = nil)
-      end
-
-      # Redirects the browser to the target specified in +options+. This parameter can take one of three forms:
-      #
-      # * <tt>Hash</tt> - The URL will be generated by calling url_for with the +options+.
-      # * <tt>Record</tt> - The URL will be generated by calling url_for with the +options+, which will reference a named URL for that record.
-      # * <tt>String</tt> starting with <tt>protocol://</tt> (like <tt>http://</tt>) - Is passed straight through as the target for redirection.
-      # * <tt>String</tt> not containing a protocol - The current protocol and host is prepended to the string.
-      # * <tt>:back</tt> - Back to the page that issued the request. Useful for forms that are triggered from multiple places.
-      #   Short-hand for <tt>redirect_to(request.env["HTTP_REFERER"])</tt>
-      #
-      # Examples:
-      #   redirect_to :action => "show", :id => 5
-      #   redirect_to post
-      #   redirect_to "http://www.rubyonrails.org"
-      #   redirect_to "/images/screenshot.jpg"
-      #   redirect_to articles_url
-      #   redirect_to :back
-      #
-      # The redirection happens as a "302 Moved" header unless otherwise specified.
-      #
-      # Examples:
-      #   redirect_to post_url(@post), :status => :found
-      #   redirect_to :action=>'atom', :status => :moved_permanently
-      #   redirect_to post_url(@post), :status => 301
-      #   redirect_to :action=>'atom', :status => 302
-      #
-      # The status code can either be a standard {HTTP Status code}[http://www.iana.org/assignments/http-status-codes] as an 
-      # integer, or a symbol representing the downcased, underscored and symbolized description.
-      #
-      # It is also possible to assign a flash message as part of the redirection. There are two special accessors for commonly used the flash names
-      # +alert+ and +notice+ as well as a general purpose +flash+ bucket.
-      #
-      # Examples:
-      #   redirect_to post_url(@post), :alert => "Watch it, mister!"
-      #   redirect_to post_url(@post), :status=> :found, :notice => "Pay attention to the road"
-      #   redirect_to post_url(@post), :status => 301, :flash => { :updated_post_id => @post.id }
-      #   redirect_to { :action=>'atom' }, :alert => "Something serious happened"
-      #
-      # When using <tt>redirect_to :back</tt>, if there is no referrer, RedirectBackError will be raised. You may specify some fallback
-      # behavior for this case by rescuing RedirectBackError.
-      def redirect_to(options = {}, response_status = {}) #:doc:
-        raise ActionControllerError.new("Cannot redirect to nil!") if options.nil?
-
-        if options.is_a?(Hash) && options[:status]
-          status = options.delete(:status)
-        elsif response_status[:status]
-          status = response_status[:status]
-        else
-          status = 302
-        end
-
-        response.redirected_to = options
-
-        case options
-          # The scheme name consist of a letter followed by any combination of
-          # letters, digits, and the plus ("+"), period ("."), or hyphen ("-")
-          # characters; and is terminated by a colon (":").
-          when %r{^\w[\w\d+.-]*:.*}
-            redirect_to_full_url(options, status)
-          when String
-            redirect_to_full_url(request.protocol + request.host_with_port + options, status)
-          when :back
-            if referer = request.headers["Referer"]
-              redirect_to(referer, :status=>status)
-            else
-              raise RedirectBackError
-            end
-          else
-            redirect_to_full_url(url_for(options), status)
-        end
-      end
-
-      def redirect_to_full_url(url, status)
-        raise DoubleRenderError if performed?
-        logger.info("Redirected to #{url}") if logger && logger.info?
-        response.redirect(url, interpret_status(status))
-        @performed_redirect = true
-      end
-
-      # Sets the etag and/or last_modified on the response and checks it against
-      # the client request. If the request doesn't match the options provided, the
-      # request is considered stale and should be generated from scratch. Otherwise,
-      # it's fresh and we don't need to generate anything and a reply of "304 Not Modified" is sent.
-      #
-      # Parameters:
-      # * <tt>:etag</tt>
-      # * <tt>:last_modified</tt> 
-      # * <tt>:public</tt> By default the Cache-Control header is private, set this to true if you want your application to be cachable by other devices (proxy caches).
-      #
-      # Example:
-      #
-      #   def show
-      #     @article = Article.find(params[:id])
-      #
-      #     if stale?(:etag => @article, :last_modified => @article.created_at.utc)
-      #       @statistics = @article.really_expensive_call
-      #       respond_to do |format|
-      #         # all the supported formats
-      #       end
-      #     end
-      #   end
-      def stale?(options)
-        fresh_when(options)
-        !request.fresh?(response)
-      end
-
-      # Sets the etag, last_modified, or both on the response and renders a
-      # "304 Not Modified" response if the request is already fresh.
-      #
-      # Parameters:
-      # * <tt>:etag</tt>
-      # * <tt>:last_modified</tt> 
-      # * <tt>:public</tt> By default the Cache-Control header is private, set this to true if you want your application to be cachable by other devices (proxy caches).
-      #
-      # Example:
-      #
-      #   def show
-      #     @article = Article.find(params[:id])
-      #     fresh_when(:etag => @article, :last_modified => @article.created_at.utc, :public => true)
-      #   end
-      #
-      # This will render the show template if the request isn't sending a matching etag or
-      # If-Modified-Since header and just a "304 Not Modified" response if there's a match.
-      #
-      def fresh_when(options)
-        options.assert_valid_keys(:etag, :last_modified, :public)
-
-        response.etag          = options[:etag]          if options[:etag]
-        response.last_modified = options[:last_modified] if options[:last_modified]
-        
-        if options[:public] 
-          cache_control = response.headers["Cache-Control"].split(",").map {|k| k.strip }
-          cache_control.delete("private")
-          cache_control.delete("no-cache")
-          cache_control << "public"
-          response.headers["Cache-Control"] = cache_control.join(', ')
-        end
-
-        if request.fresh?(response)
-          head :not_modified
-        end
-      end
-
-      # Sets a HTTP 1.1 Cache-Control header. Defaults to issuing a "private" instruction, so that
-      # intermediate caches shouldn't cache the response.
-      #
-      # Examples:
-      #   expires_in 20.minutes
-      #   expires_in 3.hours, :public => true
-      #   expires in 3.hours, 'max-stale' => 5.hours, :public => true
-      #
-      # This method will overwrite an existing Cache-Control header.
-      # See http://www.w3.org/Protocols/rfc2616/rfc2616-sec14.html for more possibilities.
-      def expires_in(seconds, options = {}) #:doc:
-        cache_control = response.headers["Cache-Control"].split(",").map {|k| k.strip }
-
-        cache_control << "max-age=#{seconds}"
-        cache_control.delete("no-cache")
-        if options[:public]
-          cache_control.delete("private")
-          cache_control << "public"
-        else
-          cache_control << "private"
-        end
-        
-        # This allows for additional headers to be passed through like 'max-stale' => 5.hours
-        cache_control += options.symbolize_keys.reject{|k,v| k == :public || k == :private }.map{ |k,v| v == true ? k.to_s : "#{k.to_s}=#{v.to_s}"}
-        
-        response.headers["Cache-Control"] = cache_control.join(', ')
-      end
-
-      # Sets a HTTP 1.1 Cache-Control header of "no-cache" so no caching should occur by the browser or
-      # intermediate caches (like caching proxy servers).
-      def expires_now #:doc:
-        response.headers["Cache-Control"] = "no-cache"
-      end
-
-      # Resets the session by clearing out all the objects stored within and initializing a new session object.
-      def reset_session #:doc:
-        request.reset_session
-        @_session = request.session
-      end
-
-    private
-      def render_for_file(template_path, status = nil, layout = nil, locals = {}) #:nodoc:
-        path = template_path.respond_to?(:path_without_format_and_extension) ? template_path.path_without_format_and_extension : template_path
-        logger.info("Rendering #{path}" + (status ? " (#{status})" : '')) if logger
-        render_for_text @template.render(:file => template_path, :locals => locals, :layout => layout), status
-      end
-
-      def render_for_text(text = nil, status = nil, append_response = false) #:nodoc:
-        @performed_render = true
-
-        response.status = interpret_status(status || DEFAULT_RENDER_STATUS_CODE)
-
-        if append_response
-          response.body ||= ''
-          response.body << text.to_s
-        else
-          response.body = case text
-            when Proc then text
-            when nil  then " " # Safari doesn't pass the headers of the return if the response is zero length
-            else           text.to_s
-          end
-        end
-      end
-
-      def validate_render_arguments(options, extra_options, has_block)
-        if options && (has_block && options != :update) && !options.is_a?(String) && !options.is_a?(Hash) && !options.is_a?(Symbol)
-          raise RenderError, "You called render with invalid options : #{options.inspect}"
-        end
-
-        if !extra_options.is_a?(Hash)
-          raise RenderError, "You called render with invalid options : #{options.inspect}, #{extra_options.inspect}"
-        end
-      end
-
-      def initialize_template_class(response)
-        response.template = ActionView::Base.new(self.class.view_paths, {}, self)
-        response.template.helpers.send :include, self.class.master_helper_module
-        response.redirected_to = nil
-        @performed_render = @performed_redirect = false
-      end
-
-      def assign_shortcuts(request, response)
-        @_request, @_params = request, request.parameters
-
-        @_response         = response
-        @_response.session = request.session
-
-        @_session = @_response.session
-        @template = @_response.template
-
-        @_headers = @_response.headers
-      end
-
-      def initialize_current_url
-        @url = UrlRewriter.new(request, params.clone)
-      end
-
-      def log_processing
-        if logger && logger.info?
-          log_processing_for_request_id
-          log_processing_for_parameters
-        end
-      end
-
-      def log_processing_for_request_id
-        request_id = "\n\nProcessing #{self.class.name}\##{action_name} "
-        request_id << "to #{params[:format]} " if params[:format]
-        request_id << "(for #{request_origin}) [#{request.method.to_s.upcase}]"
-
-        logger.info(request_id)
-      end
-
-      def log_processing_for_parameters
-        parameters = respond_to?(:filter_parameters) ? filter_parameters(params) : params.dup
-        parameters = parameters.except!(:controller, :action, :format, :_method)
-
-        logger.info "  Parameters: #{parameters.inspect}" unless parameters.empty?
-      end
-
-      def default_render #:nodoc:
-        render
-      end
-
-      def perform_action
-        if action_methods.include?(action_name)
-          send(action_name)
-          default_render unless performed?
-        elsif respond_to? :method_missing
-          method_missing action_name
-          default_render unless performed?
-        else
-          begin
-            default_render
-          rescue ActionView::MissingTemplate => e
-            # Was the implicit template missing, or was it another template?
-            if e.path == default_template_name
-              raise UnknownAction, "No action responded to #{action_name}. Actions: #{action_methods.sort.to_sentence(:locale => :en)}", caller
-            else
-              raise e
-            end
-          end
-        end
-      end
-
-      def performed?
-        @performed_render || @performed_redirect
-      end
-
-      def assign_names
-        @action_name = (params['action'] || 'index')
-      end
-
-      def action_methods
-        self.class.action_methods
-      end
-
-      def self.action_methods
-        @action_methods ||=
-          # All public instance methods of this class, including ancestors
-          public_instance_methods(true).map { |m| m.to_s }.to_set -
-          # Except for public instance methods of Base and its ancestors
-          Base.public_instance_methods(true).map { |m| m.to_s } +
-          # Be sure to include shadowed public instance methods of this class
-          public_instance_methods(false).map { |m| m.to_s } -
-          # And always exclude explicitly hidden actions
-          hidden_actions
-      end
-
-      def reset_variables_added_to_assigns
-        @template.instance_variable_set("@assigns_added", nil)
-      end
-
-      def request_origin
-        # this *needs* to be cached!
-        # otherwise you'd get different results if calling it more than once
-        @request_origin ||= "#{request.remote_ip} at #{Time.now.to_s(:db)}"
-      end
-
-      def complete_request_uri
-        "#{request.protocol}#{request.host}#{request.request_uri}"
-      end
-
-      def default_template(action_name = self.action_name)
-        self.view_paths.find_template(default_template_name(action_name), default_template_format)
-      end
-
-      def default_template_name(action_name = self.action_name)
-        if action_name
-          action_name = action_name.to_s
-          if action_name.include?('/') && template_path_includes_controller?(action_name)
-            action_name = strip_out_controller(action_name)
-          end
-        end
-        "#{self.controller_path}/#{action_name}"
-      end
-
-      def strip_out_controller(path)
-        path.split('/', 2).last
-      end
-
-      def template_path_includes_controller?(path)
-        self.controller_path.split('/')[-1] == path.split('/')[0]
-      end
-=======
       MODULES - modules
     end
 
@@ -1172,24 +219,13 @@
     MODULES.each do |mod|
       include mod
     end
->>>>>>> c09c8be3
 
     # Rails 2.x compatibility
     include ActionController::Compatibility
 
-<<<<<<< HEAD
-  Base.class_eval do
-    [ Filters, Layout, Benchmarking, Rescue, MimeResponds, Helpers, Flash,
-      Cookies, Caching, Verification, Streaming, SessionManagement,
-      HttpAuthentication::Basic::ControllerMethods, HttpAuthentication::Digest::ControllerMethods,
-      RecordIdentifier, RequestForgeryProtection, Translation
-    ].each do |mod|
-      include mod
-=======
     def self.inherited(klass)
       super
       klass.helper :all if klass.superclass == ActionController::Base
->>>>>>> c09c8be3
     end
 
     require "action_controller/deprecated/base"
