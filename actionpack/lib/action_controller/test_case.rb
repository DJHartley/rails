--- conflicted
+++ resolved
@@ -325,16 +325,6 @@
           write_inheritable_attribute(:controller_class, new_class)
         end
 
-<<<<<<< HEAD
-    def initialize(*args)
-      super
-      @controller = nil
-    end
-
-    module Assertions
-      %w(response selector tag dom routing model).each do |kind|
-        include ActionController::Assertions.const_get("#{kind.camelize}Assertions")
-=======
         def controller_class
           if current_controller_class = read_inheritable_attribute(:controller_class)
             current_controller_class
@@ -438,7 +428,6 @@
           @controller.request = @request
           @controller.params = {}
         end
->>>>>>> c09c8be3
       end
 
       # Cause the action to be rescued according to the regular rules for rescue_action when the visitor is not local
@@ -498,63 +487,6 @@
         end
     end
 
-<<<<<<< HEAD
-    setup :setup_controller_request_and_response
-
-    @@controller_class = nil
-
-    class << self
-      # Sets the controller class name. Useful if the name can't be inferred from test class.
-      # Expects +controller_class+ as a constant. Example: <tt>tests WidgetController</tt>.
-      def tests(controller_class)
-        self.controller_class = controller_class
-      end
-
-      def controller_class=(new_class)
-        prepare_controller_class(new_class) if new_class
-        write_inheritable_attribute(:controller_class, new_class)
-      end
-
-      def controller_class
-        if current_controller_class = read_inheritable_attribute(:controller_class)
-          current_controller_class
-        else
-          self.controller_class = determine_default_controller_class(name)
-        end
-      end
-
-      def determine_default_controller_class(name)
-        name.sub(/Test$/, '').constantize
-      rescue NameError
-        nil
-      end
-
-      def prepare_controller_class(new_class)
-        new_class.send :include, RaiseActionExceptions
-      end
-    end
-
-    def setup_controller_request_and_response
-      @request = TestRequest.new
-      @response = TestResponse.new
-
-      if klass = self.class.controller_class
-        @controller ||= klass.new rescue nil
-      end
-
-      if @controller
-        @controller.request = @request
-        @controller.params = {}
-        @controller.send(:initialize_current_url)
-      end
-    end
-
-    # Cause the action to be rescued according to the regular rules for rescue_action when the visitor is not local
-    def rescue_action_in_public!
-      @request.remote_addr = '208.77.188.166' # example.com
-    end
-=======
     include Behavior
->>>>>>> c09c8be3
   end
 end