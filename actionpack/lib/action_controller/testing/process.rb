require 'rack/session/abstract/id'

module ActionController #:nodoc:
  class TestRequest < ActionDispatch::TestRequest #:nodoc:
    def initialize(env = {})
      super

      self.session = TestSession.new
      self.session_options = TestSession::DEFAULT_OPTIONS.merge(:id => ActiveSupport::SecureRandom.hex(16))
    end

    def assign_parameters(controller_path, action, parameters)
      parameters = parameters.symbolize_keys.merge(:controller => controller_path, :action => action)
      extra_keys = ActionController::Routing::Routes.extra_keys(parameters)
      non_path_parameters = get? ? query_parameters : request_parameters
      parameters.each do |key, value|
        if value.is_a? Fixnum
          value = value.to_s
        elsif value.is_a? Array
          value = ActionController::Routing::PathSegment::Result.new(value)
        end

        if extra_keys.include?(key.to_sym)
          non_path_parameters[key] = value
        else
          path_parameters[key.to_s] = value
        end
      end

      params = self.request_parameters.dup

      %w(controller action only_path).each do |k|
        params.delete(k)
        params.delete(k.to_sym)
      end

      data = params.to_query
      @env['CONTENT_LENGTH'] = data.length.to_s
      @env['rack.input'] = StringIO.new(data)
    end

    def recycle!
      @env.delete_if { |k, v| k =~ /^(action_dispatch|rack)\.request/ }
      @env.delete_if { |k, v| k =~ /^action_dispatch\.rescue/ }
      @env['action_dispatch.request.query_parameters'] = {}
    end
  end

  class TestResponse < ActionDispatch::TestResponse
    def recycle!
      @status = 200
      @header = Rack::Utils::HeaderHash.new(DEFAULT_HEADERS)
      @writer = lambda { |x| @body << x }
      @block = nil
      @length = 0
      @body = []

      @request = @template = nil
    end
  end

  class TestSession < ActionDispatch::Session::AbstractStore::SessionHash #:nodoc:
    DEFAULT_OPTIONS = ActionDispatch::Session::AbstractStore::DEFAULT_OPTIONS

    def initialize(session = {})
      replace(session.stringify_keys)
      @loaded = true
    end
  end

  # Essentially generates a modified Tempfile object similar to the object
  # you'd get from the standard library CGI module in a multipart
  # request. This means you can use an ActionController::TestUploadedFile
  # object in the params of a test request in order to simulate
  # a file upload.
  #
  # Usage example, within a functional test:
  #   post :change_avatar, :avatar => ActionController::TestUploadedFile.new(ActionController::TestCase.fixture_path + '/files/spongebob.png', 'image/png')
  #
  # Pass a true third parameter to ensure the uploaded file is opened in binary mode (only required for Windows):
  #   post :change_avatar, :avatar => ActionController::TestUploadedFile.new(ActionController::TestCase.fixture_path + '/files/spongebob.png', 'image/png', :binary)
  TestUploadedFile = Rack::Utils::Multipart::UploadedFile

  module TestProcess
    def self.included(base)
      # Executes a request simulating GET HTTP method and set/volley the response
      def get(action, parameters = nil, session = nil, flash = nil)
        process(action, parameters, session, flash, "GET")
      end

      # Executes a request simulating POST HTTP method and set/volley the response
      def post(action, parameters = nil, session = nil, flash = nil)
        process(action, parameters, session, flash, "POST")
      end

      # Executes a request simulating PUT HTTP method and set/volley the response
      def put(action, parameters = nil, session = nil, flash = nil)
        process(action, parameters, session, flash, "PUT")
      end

      # Executes a request simulating DELETE HTTP method and set/volley the response
      def delete(action, parameters = nil, session = nil, flash = nil)
        process(action, parameters, session, flash, "DELETE")
      end

      # Executes a request simulating HEAD HTTP method and set/volley the response
      def head(action, parameters = nil, session = nil, flash = nil)
        process(action, parameters, session, flash, "HEAD")
      end
    end

    def process(action, parameters = nil, session = nil, flash = nil, http_method = 'GET')
      # Sanity check for required instance variables so we can give an
      # understandable error message.
      %w(@controller @request @response).each do |iv_name|
        if !(instance_variable_names.include?(iv_name) || instance_variable_names.include?(iv_name.to_sym)) || instance_variable_get(iv_name).nil?
          raise "#{iv_name} is nil: make sure you set it in your test's setup method."
        end
      end

      @request.recycle!
      @response.recycle!

      @html_document = nil
      @request.request_method = http_method

      parameters ||= {}
      @request.assign_parameters(@controller.class.controller_path, action.to_s, parameters)

      @request.session = ActionController::TestSession.new(session) unless session.nil?
      @request.session["flash"] = ActionController::Flash::FlashHash.new.update(flash) if flash
      build_request_uri(action, parameters)

      @request.env["action_controller.rescue.request"] = @request
      @request.env["action_controller.rescue.request"] = @response

      Base.class_eval { include ProcessWithTest } unless Base < ProcessWithTest
<<<<<<< HEAD
      @controller.action_name = action.to_s
      @controller.process(@request, @response)
=======

      env = @request.env
      app = @controller

      # TODO: Enable Lint
      # app = Rack::Lint.new(app)

      status, headers, body = app.call(env)
      response = Rack::MockResponse.new(status, headers, body)

      @response.request, @response.template = @request, @controller.template
      @response.status, @response.headers, @response.body = response.status, response.headers, response.body
      @response
>>>>>>> 0cac68d3
    end

    def xml_http_request(request_method, action, parameters = nil, session = nil, flash = nil)
      @request.env['HTTP_X_REQUESTED_WITH'] = 'XMLHttpRequest'
      @request.env['HTTP_ACCEPT'] =  [Mime::JS, Mime::HTML, Mime::XML, 'text/xml', Mime::ALL].join(', ')
      returning __send__(request_method, action, parameters, session, flash) do
        @request.env.delete 'HTTP_X_REQUESTED_WITH'
        @request.env.delete 'HTTP_ACCEPT'
      end
    end
    alias xhr :xml_http_request

    def assigns(key = nil)
      if key.nil?
        @controller.template.assigns
      else
        @controller.template.assigns[key.to_s]
      end
    end

    def session
      @request.session
    end

    def flash
      @request.flash
    end

    def cookies
      @response.cookies
    end

    def redirect_to_url
      @response.redirect_url
    end

    def build_request_uri(action, parameters)
      unless @request.env['REQUEST_URI']
        options = @controller.__send__(:rewrite_options, parameters)
        options.update(:only_path => true, :action => action)

        url = ActionController::UrlRewriter.new(@request, parameters)
        @request.request_uri = url.rewrite(options)
      end
    end

    def html_document
      xml = @response.content_type =~ /xml$/
      @html_document ||= HTML::Document.new(@response.body, false, xml)
    end

    def find_tag(conditions)
      html_document.find(conditions)
    end

    def find_all_tag(conditions)
      html_document.find_all(conditions)
    end

    def method_missing(selector, *args, &block)
      if @controller && ActionController::Routing::Routes.named_routes.helpers.include?(selector)
        @controller.send(selector, *args, &block)
      else
        super
      end
    end

    # Shortcut for <tt>ActionController::TestUploadedFile.new(ActionController::TestCase.fixture_path + path, type)</tt>:
    #
    #   post :change_avatar, :avatar => fixture_file_upload('/files/spongebob.png', 'image/png')
    #
    # To upload binary files on Windows, pass <tt>:binary</tt> as the last parameter.
    # This will not affect other platforms:
    #
    #   post :change_avatar, :avatar => fixture_file_upload('/files/spongebob.png', 'image/png', :binary)
    def fixture_file_upload(path, mime_type = nil, binary = false)
      fixture_path = ActionController::TestCase.send(:fixture_path) if ActionController::TestCase.respond_to?(:fixture_path)
      ActionController::TestUploadedFile.new("#{fixture_path}#{path}", mime_type, binary)
    end

    # A helper to make it easier to test different route configurations.
    # This method temporarily replaces ActionController::Routing::Routes
    # with a new RouteSet instance.
    #
    # The new instance is yielded to the passed block. Typically the block
    # will create some routes using <tt>map.draw { map.connect ... }</tt>:
    #
    #   with_routing do |set|
    #     set.draw do |map|
    #       map.connect ':controller/:action/:id'
    #         assert_equal(
    #           ['/content/10/show', {}],
    #           map.generate(:controller => 'content', :id => 10, :action => 'show')
    #       end
    #     end
    #   end
    #
    def with_routing
      real_routes = ActionController::Routing::Routes
      ActionController::Routing.module_eval { remove_const :Routes }

      temporary_routes = ActionController::Routing::RouteSet.new
      ActionController::Routing.module_eval { const_set :Routes, temporary_routes }

      yield temporary_routes
    ensure
      if ActionController::Routing.const_defined? :Routes
        ActionController::Routing.module_eval { remove_const :Routes }
      end
      ActionController::Routing.const_set(:Routes, real_routes) if real_routes
    end
  end

  module ProcessWithTest #:nodoc:
    def self.included(base)
      base.class_eval {
        attr_reader :assigns
        alias_method_chain :process, :test
      }
    end

    def process_with_test(*args)
      process_without_test(*args).tap { set_test_assigns }
    end

    private
      def set_test_assigns
        @assigns = {}
        (instance_variable_names - self.class.protected_instance_variables).each do |var|
          name, value = var[1..-1], instance_variable_get(var)
          @assigns[name] = value
          @template.assigns[name] = value if response
        end
      end
  end
end<|MERGE_RESOLUTION|>--- conflicted
+++ resolved
@@ -132,13 +132,9 @@
       build_request_uri(action, parameters)
 
       @request.env["action_controller.rescue.request"] = @request
-      @request.env["action_controller.rescue.request"] = @response
+      @request.env["action_controller.rescue.response"] = @response
 
       Base.class_eval { include ProcessWithTest } unless Base < ProcessWithTest
-<<<<<<< HEAD
-      @controller.action_name = action.to_s
-      @controller.process(@request, @response)
-=======
 
       env = @request.env
       app = @controller
@@ -146,13 +142,12 @@
       # TODO: Enable Lint
       # app = Rack::Lint.new(app)
 
-      status, headers, body = app.call(env)
+      status, headers, body = app.action(action, env)
       response = Rack::MockResponse.new(status, headers, body)
 
       @response.request, @response.template = @request, @controller.template
       @response.status, @response.headers, @response.body = response.status, response.headers, response.body
       @response
->>>>>>> 0cac68d3
     end
 
     def xml_http_request(request_method, action, parameters = nil, session = nil, flash = nil)
