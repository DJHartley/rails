require 'set'

module ActionController #:nodoc:
  module Caching
    # Action caching is similar to page caching by the fact that the entire
    # output of the response is cached, but unlike page caching, every
    # request still goes through Action Pack. The key benefit of this is
    # that filters run before the cache is served, which allows for
    # authentication and other restrictions on whether someone is allowed
    # to execute such action. Example:
    #
    #   class ListsController < ApplicationController
    #     before_filter :authenticate, :except => :public
    #
    #     caches_page   :public
    #     caches_action :index, :show
    #   end
    #
    # In this example, the +public+ action doesn't require authentication
    # so it's possible to use the faster page caching. On the other hand
    # +index+ and +show+ require authentication. They can still be cached,
    # but we need action caching for them.
    #
    # Action caching uses fragment caching internally and an around
    # filter to do the job. The fragment cache is named according to
    # the host and path of the request. A page that is accessed at
    # <tt>http://david.example.com/lists/show/1</tt> will result in a fragment named
    # <tt>david.example.com/lists/show/1</tt>. This allows the cacher to
    # differentiate between <tt>david.example.com/lists/</tt> and
    # <tt>jamis.example.com/lists/</tt> -- which is a helpful way of assisting
    # the subdomain-as-account-key pattern.
    #
    # Different representations of the same resource, e.g.
    # <tt>http://david.somewhere.com/lists</tt> and
    # <tt>http://david.somewhere.com/lists.xml</tt>
    # are treated like separate requests and so are cached separately.
    # Keep in mind when expiring an action cache that
    # <tt>:action => 'lists'</tt> is not the same as
    # <tt>:action => 'list', :format => :xml</tt>.
    #
    # You can set modify the default action cache path by passing a
    # <tt>:cache_path</tt> option.  This will be passed directly to
    # <tt>ActionCachePath.path_for</tt>.  This is handy for actions with
    # multiple possible routes that should be cached differently. If a
    # block is given, it is called with the current controller instance.
    #
    # And you can also use <tt>:if</tt> (or <tt>:unless</tt>) to pass a
    # proc that specifies when the action should be cached.
    #
    # Finally, if you are using memcached, you can also pass <tt>:expires_in</tt>.
    #
    # The following example depicts some of the points made above:
    #
    #   class ListsController < ApplicationController
    #     before_filter :authenticate, :except => :public
    #
    #     caches_page :public
    #
    #     caches_action :index, :if => proc do |c|
    #       !c.request.format.json?  # cache if is not a JSON request
    #     end
    #
    #     caches_action :show, :cache_path => { :project => 1 },
    #       :expires_in => 1.hour
    #
    #     caches_action :feed, :cache_path => proc do |c|
    #       if c.params[:user_id]
    #         c.send(:user_list_url,
    #           c.params[:user_id], c.params[:id])
    #       else
    #         c.send(:list_url, c.params[:id])
    #       end
    #     end
    #   end
    #
    # If you pass <tt>:layout => false</tt>, it will only cache your action
    # content. That's useful when your layout has dynamic information.
    #
    # Warning: If the format of the request is determined by the Accept HTTP
    # header the Content-Type of the cached response could be wrong because
    # no information about the MIME type is stored in the cache key. So, if
    # you first ask for MIME type M in the Accept header, a cache entry is
    # created, and then perform a second resquest to the same resource asking
    # for a different MIME type, you'd get the content cached for M.
    #
    # The <tt>:format</tt> parameter is taken into account though. The safest
    # way to cache by MIME type is to pass the format in the route.
    module Actions
      extend ActiveSupport::Concern

      module ClassMethods
        # Declares that +actions+ should be cached.
        # See ActionController::Caching::Actions for details.
        def caches_action(*actions)
          return unless cache_configured?
          options = actions.extract_options!
          options[:layout] = true unless options.key?(:layout)
          filter_options = options.extract!(:if, :unless).merge(:only => actions)
          cache_options  = options.extract!(:layout, :cache_path).merge(:store_options => options)

<<<<<<< HEAD
          cache_filter = ActionCacheFilter.new(:layout => options.delete(:layout), :cache_path => options.delete(:cache_path), :store_options => options)
          around_filter(filter_options) do |controller, action|
            cache_filter.filter(controller, action)
          end
=======
          around_filter ActionCacheFilter.new(cache_options), filter_options
>>>>>>> c09c8be3
        end
      end

      def _save_fragment(name, options)
        return unless caching_allowed?

        content = response_body
        content = content.join if content.is_a?(Array)

        write_fragment(name, content, options)
      end

    protected
      def expire_action(options = {})
        return unless cache_configured?

        actions = options[:action]
        if actions.is_a?(Array)
          actions.each {|action| expire_action(options.merge(:action => action)) }
        else
          expire_fragment(ActionCachePath.new(self, options, false).path)
        end
      end

      class ActionCacheFilter #:nodoc:
        def initialize(options, &block)
          @cache_path, @store_options, @cache_layout =
            options.values_at(:cache_path, :store_options, :layout)
        end

<<<<<<< HEAD
        def filter(controller, action)
          should_continue = before(controller)
          action.call if should_continue
          after(controller)
        end

        def before(controller)
          cache_path = ActionCachePath.new(controller, path_options_for(controller, @options.slice(:cache_path)))
          if cache = controller.read_fragment(cache_path.path, @options[:store_options])
            controller.rendered_action_cache = true
            set_content_type!(controller, cache_path.extension)
            options = { :text => cache }
            options.merge!(:layout => true) if cache_layout?
            controller.__send__(:render, options)
            false
=======
        def filter(controller)
          path_options = if @cache_path.respond_to?(:call)
            controller.instance_exec(controller, &@cache_path)
>>>>>>> c09c8be3
          else
            @cache_path
          end

          cache_path = ActionCachePath.new(controller, path_options || {})

          body = controller.read_fragment(cache_path.path, @store_options)

          unless body
            controller.action_has_layout = false unless @cache_layout
            yield
            controller.action_has_layout = true
            body = controller._save_fragment(cache_path.path, @store_options)
          end

          body = controller.render_to_string(:text => body, :layout => true) unless @cache_layout

          controller.response_body = body
          controller.content_type = Mime[cache_path.extension || :html]
        end
      end

      class ActionCachePath
        attr_reader :path, :extension

        # If +infer_extension+ is true, the cache path extension is looked up from the request's
        # path & format. This is desirable when reading and writing the cache, but not when
        # expiring the cache - expire_action should expire the same files regardless of the
        # request format.
        def initialize(controller, options = {}, infer_extension = true)
          if infer_extension
            @extension = controller.params[:format]
            options.reverse_merge!(:format => @extension) if options.is_a?(Hash)
          end

          path = controller.url_for(options).split(%r{://}).last
          @path = normalize!(path)
        end

      private
        def normalize!(path)
          path << 'index' if path[-1] == ?/
          path << ".#{extension}" if extension and !path.ends_with?(extension)
          URI.unescape(path)
        end
      end
    end
  end
end<|MERGE_RESOLUTION|>--- conflicted
+++ resolved
@@ -98,14 +98,7 @@
           filter_options = options.extract!(:if, :unless).merge(:only => actions)
           cache_options  = options.extract!(:layout, :cache_path).merge(:store_options => options)
 
-<<<<<<< HEAD
-          cache_filter = ActionCacheFilter.new(:layout => options.delete(:layout), :cache_path => options.delete(:cache_path), :store_options => options)
-          around_filter(filter_options) do |controller, action|
-            cache_filter.filter(controller, action)
-          end
-=======
           around_filter ActionCacheFilter.new(cache_options), filter_options
->>>>>>> c09c8be3
         end
       end
 
@@ -136,27 +129,9 @@
             options.values_at(:cache_path, :store_options, :layout)
         end
 
-<<<<<<< HEAD
-        def filter(controller, action)
-          should_continue = before(controller)
-          action.call if should_continue
-          after(controller)
-        end
-
-        def before(controller)
-          cache_path = ActionCachePath.new(controller, path_options_for(controller, @options.slice(:cache_path)))
-          if cache = controller.read_fragment(cache_path.path, @options[:store_options])
-            controller.rendered_action_cache = true
-            set_content_type!(controller, cache_path.extension)
-            options = { :text => cache }
-            options.merge!(:layout => true) if cache_layout?
-            controller.__send__(:render, options)
-            false
-=======
         def filter(controller)
           path_options = if @cache_path.respond_to?(:call)
             controller.instance_exec(controller, &@cache_path)
->>>>>>> c09c8be3
           else
             @cache_path
           end
