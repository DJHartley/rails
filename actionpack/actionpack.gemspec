--- conflicted
+++ resolved
@@ -20,10 +20,7 @@
   s.add_dependency('activemodel',      version)
   s.add_dependency('rack-cache',       '~> 1.0.1')
   s.add_dependency('builder',          '~> 3.0.0')
-<<<<<<< HEAD
-=======
   s.add_dependency('i18n',             '~> 0.6')
->>>>>>> 7ad24a7d
   s.add_dependency('rack',             '~> 1.3.0.beta2')
   s.add_dependency('rack-test',        '~> 0.6.0')
   s.add_dependency('rack-mount',       '~> 0.8.1')
