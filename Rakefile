<<<<<<< HEAD
require 'rake'
require 'rake/rdoctask'

env = %(PKG_BUILD="#{ENV['PKG_BUILD']}") if ENV['PKG_BUILD']

PROJECTS = %w(activesupport railties actionpack actionmailer activeresource activerecord)
=======
gem 'rdoc', '>= 2.5.10'
require 'rdoc'
>>>>>>> c09c8be3

require 'rake'
require 'rdoc/task'

$:.unshift File.expand_path('..', __FILE__)
require "tasks/release"

desc "Build gem files for all projects"
task :build => "all:build"

desc "Release all gems to gemcutter and create a tag"
task :release => "all:release"

# RDoc skips some files in the Rails tree due to its binary? predicate. This is a quick
# hack for edge docs, until we decide which is the correct way to address this issue.
# If not fixed in RDoc itself, via an option or something, we should probably move this
# to railties and use it also in doc:rails.
def hijack_rdoc!
  require "rdoc/parser"
  class << RDoc::Parser
    def binary?(file)
      s = File.read(file, 1024) or return false

      if s[0, 2] == Marshal.dump('')[0, 2] then
        true
      elsif file =~ /erb\.rb$/ then
        false
      elsif s.index("\x00") then # ORIGINAL is s.scan(/<%|%>/).length >= 4 || s.index("\x00")
        true
      elsif 0.respond_to? :fdiv then
        s.count("^ -~\t\r\n").fdiv(s.size) > 0.3
      else # HACK 1.8.6
        (s.count("^ -~\t\r\n").to_f / s.size) > 0.3
      end
    end
  end
end

PROJECTS = %w(activesupport activemodel actionpack actionmailer activeresource activerecord railties)

desc 'Run all tests by default'
task :default => %w(test test:isolated)

<<<<<<< HEAD
%w(test rdoc pgem package release gem).each do |task_name|
=======
%w(test test:isolated package gem).each do |task_name|
>>>>>>> c09c8be3
  desc "Run #{task_name} task for all projects"
  task task_name do
    errors = []
    PROJECTS.each do |project|
      system(%(cd #{project} && #{$0} #{task_name})) || errors << project
    end
    fail("Errors in #{errors.join(', ')}") unless errors.empty?
  end
end

desc "Smoke-test all projects"
task :smoke do
  (PROJECTS - %w(activerecord)).each do |project|
    system %(cd #{project} && #{$0} test:isolated)
  end
  system %(cd activerecord && #{$0} sqlite3:isolated_test)
end

desc "Install gems for all projects."
task :install => :gem do
  version = File.read("RAILS_VERSION").strip
  (PROJECTS - ["railties"]).each do |project|
    puts "INSTALLING #{project}"
    system("gem install #{project}/pkg/#{project}-#{version}.gem --no-ri --no-rdoc")
  end
  system("gem install railties/pkg/railties-#{version}.gem --no-ri --no-rdoc")
  system("gem install pkg/rails-#{version}.gem --no-ri --no-rdoc")
end

desc "Generate documentation for the Rails framework"
RDoc::Task.new do |rdoc|
  hijack_rdoc!

  rdoc.rdoc_dir = 'doc/rdoc'
  rdoc.title    = "Ruby on Rails Documentation"
  rdoc.main     = "railties/README"

<<<<<<< HEAD
  rdoc.options << '--line-numbers' << '--inline-source'
  rdoc.options << '-A cattr_accessor=object'
  rdoc.options << '--charset' << 'utf-8'
  rdoc.options << '--main' << 'railties/README'
=======
  rdoc.options << '-f' << 'horo'
  rdoc.options << '-c' << 'utf-8'
  rdoc.options << '-m' << 'README.rdoc'
>>>>>>> c09c8be3

  rdoc.rdoc_files.include('README.rdoc')

  rdoc.rdoc_files.include('railties/CHANGELOG')
  rdoc.rdoc_files.include('railties/MIT-LICENSE')
  rdoc.rdoc_files.include('railties/README.rdoc')
  rdoc.rdoc_files.include('railties/lib/**/*.rb')
  rdoc.rdoc_files.exclude('railties/lib/rails/generators/**/templates/*')

  rdoc.rdoc_files.include('activerecord/README.rdoc')
  rdoc.rdoc_files.include('activerecord/CHANGELOG')
  rdoc.rdoc_files.include('activerecord/lib/active_record/**/*.rb')
  rdoc.rdoc_files.exclude('activerecord/lib/active_record/vendor/*')

  rdoc.rdoc_files.include('activeresource/README.rdoc')
  rdoc.rdoc_files.include('activeresource/CHANGELOG')
  rdoc.rdoc_files.include('activeresource/lib/active_resource.rb')
  rdoc.rdoc_files.include('activeresource/lib/active_resource/*')

  rdoc.rdoc_files.include('actionpack/README.rdoc')
  rdoc.rdoc_files.include('actionpack/CHANGELOG')
  rdoc.rdoc_files.include('actionpack/lib/abstract_controller/**/*.rb')
  rdoc.rdoc_files.include('actionpack/lib/action_controller/**/*.rb')
  rdoc.rdoc_files.include('actionpack/lib/action_dispatch/**/*.rb')
  rdoc.rdoc_files.include('actionpack/lib/action_view/**/*.rb')
  rdoc.rdoc_files.exclude('actionpack/lib/action_controller/vendor/*')

  rdoc.rdoc_files.include('actionmailer/README.rdoc')
  rdoc.rdoc_files.include('actionmailer/CHANGELOG')
  rdoc.rdoc_files.include('actionmailer/lib/action_mailer/base.rb')
  rdoc.rdoc_files.exclude('actionmailer/lib/action_mailer/vendor/*')

  rdoc.rdoc_files.include('activesupport/README.rdoc')
  rdoc.rdoc_files.include('activesupport/CHANGELOG')
  rdoc.rdoc_files.include('activesupport/lib/active_support/**/*.rb')
  rdoc.rdoc_files.exclude('activesupport/lib/active_support/vendor/*')

  rdoc.rdoc_files.include('activemodel/README.rdoc')
  rdoc.rdoc_files.include('activemodel/CHANGELOG')
  rdoc.rdoc_files.include('activemodel/lib/active_model/**/*.rb')
end

# Enhance rdoc task to copy referenced images also
task :rdoc do
  FileUtils.mkdir_p "doc/rdoc/files/examples/"
  FileUtils.copy "activerecord/examples/associations.png", "doc/rdoc/files/examples/associations.png"
end

<<<<<<< HEAD
desc "Publish API docs for Rails as a whole and for each component"
task :pdoc => :rdoc do
  require 'rake/contrib/sshpublisher'
  Rake::SshDirPublisher.new("wrath.rubyonrails.org", "public_html/api", "doc/rdoc").upload
=======
desc 'Bump all versions to match version.rb'
task :update_versions do
  require File.dirname(__FILE__) + "/version"

  File.open("RAILS_VERSION", "w") do |f|
    f.write Rails::VERSION::STRING + "\n"
  end

  constants = {
    "activesupport"   => "ActiveSupport",
    "activemodel"     => "ActiveModel",
    "actionpack"      => "ActionPack",
    "actionmailer"    => "ActionMailer",
    "activeresource"  => "ActiveResource",
    "activerecord"    => "ActiveRecord",
    "railties"        => "Rails"
  }

  version_file = File.read("version.rb")

>>>>>>> c09c8be3
  PROJECTS.each do |project|
    Dir["#{project}/lib/*/version.rb"].each do |file|
      File.open(file, "w") do |f|
        f.write version_file.gsub(/Rails/, constants[project])
      end
    end
  end
end<|MERGE_RESOLUTION|>--- conflicted
+++ resolved
@@ -1,14 +1,5 @@
-<<<<<<< HEAD
-require 'rake'
-require 'rake/rdoctask'
-
-env = %(PKG_BUILD="#{ENV['PKG_BUILD']}") if ENV['PKG_BUILD']
-
-PROJECTS = %w(activesupport railties actionpack actionmailer activeresource activerecord)
-=======
 gem 'rdoc', '>= 2.5.10'
 require 'rdoc'
->>>>>>> c09c8be3
 
 require 'rake'
 require 'rdoc/task'
@@ -52,11 +43,7 @@
 desc 'Run all tests by default'
 task :default => %w(test test:isolated)
 
-<<<<<<< HEAD
-%w(test rdoc pgem package release gem).each do |task_name|
-=======
 %w(test test:isolated package gem).each do |task_name|
->>>>>>> c09c8be3
   desc "Run #{task_name} task for all projects"
   task task_name do
     errors = []
@@ -92,18 +79,10 @@
 
   rdoc.rdoc_dir = 'doc/rdoc'
   rdoc.title    = "Ruby on Rails Documentation"
-  rdoc.main     = "railties/README"
 
-<<<<<<< HEAD
-  rdoc.options << '--line-numbers' << '--inline-source'
-  rdoc.options << '-A cattr_accessor=object'
-  rdoc.options << '--charset' << 'utf-8'
-  rdoc.options << '--main' << 'railties/README'
-=======
   rdoc.options << '-f' << 'horo'
   rdoc.options << '-c' << 'utf-8'
   rdoc.options << '-m' << 'README.rdoc'
->>>>>>> c09c8be3
 
   rdoc.rdoc_files.include('README.rdoc')
 
@@ -152,12 +131,6 @@
   FileUtils.copy "activerecord/examples/associations.png", "doc/rdoc/files/examples/associations.png"
 end
 
-<<<<<<< HEAD
-desc "Publish API docs for Rails as a whole and for each component"
-task :pdoc => :rdoc do
-  require 'rake/contrib/sshpublisher'
-  Rake::SshDirPublisher.new("wrath.rubyonrails.org", "public_html/api", "doc/rdoc").upload
-=======
 desc 'Bump all versions to match version.rb'
 task :update_versions do
   require File.dirname(__FILE__) + "/version"
@@ -178,7 +151,6 @@
 
   version_file = File.read("version.rb")
 
->>>>>>> c09c8be3
   PROJECTS.each do |project|
     Dir["#{project}/lib/*/version.rb"].each do |file|
       File.open(file, "w") do |f|
