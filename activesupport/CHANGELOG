*2.3.10 (October 15, 2010)*


*2.3.9 (September 4, 2010)*

* i18n: bundle i18n 0.4.1 for forward compatibility with Rails 3. Deprecates {{foo}} interpolation syntax in favor of 1.9-native %{foo}.

* Deprecate Kernel#returning in favor of Object#tap since it's included in Ruby 1.8.7 and later. [Santiago Pastorino]

* Deprecates ActiveSupport::Dependencies.load_(once_)paths, renamed to autoload_(once_)paths. [fxn]

* Deprecates Array#random_element, renamed to sample to match Ruby 1.9, thanks to Marc-Andre Lafortune. [fxn]


*2.3.8 (May 24, 2010)*

* Version bump.


*2.3.7 (May 24, 2010)*

* HTML safety: fix compatibility with the optional rails_xss plugin.  [Nathan Weizenbaum, Santiago Pastorino]


*2.3.6 (May 23, 2010)*

* 1.9 compat: deprecated last_(month|year) in favor of prev_(month|year). [fxn]

* Deprecated Array#rand in favor of Array#random_element. [Santiago Pastorino, Rizwan Reza]

* Added Object#presence that returns the object if it's #present? otherwise returns nil [DHH/Colin Kelley]

* New assertions assert_blank and assert_present.  #4299 [Juanjo Bazan]

* Use Object#singleton_class instead of #metaclass. Prefer Ruby's choice.  [Jeremy Kemper]

* JSON backend for YAJL. Preferred if available.  #2666 [Brian Lopez]

* Introduce String#html_safe for rails_xss plugin and forward-compatibility with Rails 3.  [Michael Koziarski, Santiago Pastorino, José Ignacio Costa]

* Time#- with a DateTime argument behaves the same as with a Time argument, i.e. returns the difference between self and arg as a Float #3476 [Geoff Buesing]

* YAML serialization for OrderedHash.  #3608 [Gregor Schmidt]

* Add Enumerable#exclude? to bring parity to Enumerable#include? and avoid if !x.include?/else calls [DHH]


*2.3.5 (November 25, 2009)*

* Minor Bug Fixes and deprecation warnings

* Update Edinburgh TimeZone to use "Europe/London" instead of "Europe/Dublin" #3310 [Phil Ross]

* Fixes for the Nokogiri backend for XmlMini

* Ruby 1.9 Compatibility


*2.3.4 (September 4, 2009)*

* Introduce ActiveSupport::Multibyte.clean to clean invalid multibyte strings.

* Bug fixes


*2.3.3 (July 12, 2009)*

* JSON: +Object#to_json+ calls +as_json+ to coerce itself into something natively encodable like +Hash+, +Integer+, or +String+. Override +as_json+ instead of +to_json+ so you're JSON-library-agnostic.  [Jeremy Kemper]

* Allow MemCacheStore to be initialized with a MemCache-like object instead of addresses and options [Bryan Helmkamp]


*2.3.2 [Final] (March 15, 2009)*

* XmlMini supports LibXML and Nokogiri backends.  #2084, #2190 [Bart ten Brinke, Aaron Patterson]
    Example: XmlMini.backend = 'Nokogiri'

* Vendorize i18n 0.1.3 gem (fixes issues with incompatible character encodings in Ruby 1.9) #2038 [Akira Matsuda]

* Update bundled memcache-client from 1.5.0.5 to 1.6.4.99. See http://www.mikeperham.com/2009/02/15/memcache-client-performance/  [Mike Perham]

* Ruby 1.9.1p0 fix: URI.unescape can decode multibyte chars.  #2033 [MOROHASHI Kyosuke]

* Time#to_s(:rfc822) uses #formatted_offset instead of unreliable and non-standard %z directive #1899 [Zachary Zolton]

* Make TimeWithZone#to_formatted_s an alias to TimeWithZone#to_s #1796 [Levin Alexander]

* Introduce Array.wrap(foo) to wrap the argument in an array unless it's already an array. Wraps nil as an empty array. Use instead of Array(foo) and foo.to_a since they treat String as Enumerable.  [Jeremy Kemper]

* TimeWithZone#xmlschema accepts optional fraction_digits argument [#1725 state:resolved] [Nicholas Dainty]

* Object#tap shim for Ruby < 1.8.7. Similar to Object#returning, tap yields self then returns self.  [Jeremy Kemper]
    array.select { ... }.tap(&:inspect).map { ... }

* TimeWithZone#- gives correct result with wrapped DateTime, and with DateTime argument [Geoff Buesing]

* Updated i18n gem to version 0.1.1 #1635 [Yaroslav Markin]

* Add :allow_nil option to delegate. #1127 [Sergio Gil]

* Add Benchmark.ms convenience method to benchmark realtime in milliseconds.  [Jeremy Kemper]

* Updated included memcache-client to the 1.5.0.5 version which includes fixes from fiveruns and 37signals to deal with failover and timeouts #1535 [Joshua Sierles]

* Multibyte: add multibyte-safe Chars#ord rather than falling back to String#ord.  #1483 [Jason Cheow]

* I18n support for Array#to_sentence. Introduces support.array.words_connector, .two_words_connector, and .last_word_connector translation keys.  #1397 [Akira Matsuda]

* Added ActiveSupport::OrderedHash#each_key and ActiveSupport::OrderedHash#each_value #1410 [Christoffer Sawicki]

* Added ActiveSupport::MessageVerifier and MessageEncryptor to aid users who need to store signed and/or encrypted messages. [Michael Koziarski]

* Added ActiveSupport::BacktraceCleaner to cut down on backtrace noise according to filters and silencers [David Heinemeier Hansson]

* Added Object#try. ( Taken from http://ozmm.org/posts/try.html ) [Chris Wanstrath]

* Added Enumerable#none? to check that none of the elements match the block #1408 [Damian Janowski]

* TimeZone offset tests: use current_period, to ensure TimeZone#utc_offset is up-to-date [Geoff Buesing]

* Update bundled TZInfo to 0.3.12 [Geoff Buesing]

* Added lambda merging to OptionMerger (especially useful with named_scope and with_options) #726 [Paweł Kondzior]


*2.2.1 [RC2] (November 14th, 2008)*

* Increment the version of our altered memcache-client to prevent confusion caused when the 1.5.0 gem is installed.

* Fixed the option merging in Array#to_xml #1126 [Rudolf Gavlas]

* Make I18n::Backend::Simple reload its translations in development mode [David Heinemeier Hansson/Sven Fuchs]
<<<<<<< HEAD
=======


*2.2.0 [RC1] (October 24th, 2008)*
>>>>>>> 1681ede6

* TimeWithZone#freeze: preload instance variables so that we can actually freeze [Geoff Buesing]

* Fix Brasilia timezone #1180 [Marcus Derencius, Kane]

* Time#advance recognizes fractional days and weeks. Deprecate Durations of fractional months and years #970 [Tom Lea]

* Add ActiveSupport::Rescuable module abstracting ActionController::Base rescue_from features. [Norbert Crombach, Pratik Naik]

* Switch from String#chars to String#mb_chars for the unicode proxy.  [Manfred Stienstra]

  This helps with 1.8.7 compatibility and also improves performance for some operations by reducing indirection.

* TimeWithZone #wday, #yday and #to_date avoid trip through #method_missing [Geoff Buesing]

* Added Time, Date, DateTime and TimeWithZone #past?, #future? and #today? #720 [Clemens Kofler, Geoff Buesing]

* Fixed Sri Jayawardenepura time zone to map to Asia/Colombo [Jamis Buck]

* Added Inflector#parameterize for easy slug generation ("Donald E. Knuth".parameterize => "donald-e-knuth") #713 [Matt Darby]

* Changed cache benchmarking to be reported in milliseconds [David Heinemeier Hansson]

* Fix Ruby's Time marshaling bug in pre-1.9 versions of Ruby: utc instances are now correctly unmarshaled with a utc zone instead of the system local zone [#900 state:resolved] [Luca Guidi, Geoff Buesing]

* Add Array#in_groups which splits or iterates over the array in specified number of groups. #579. [Adrian Mugnolo] Example:
  
  a = (1..10).to_a
  a.in_groups(3)        #=> [[1, 2, 3, 4], [5, 6, 7, nil], [8, 9, 10, nil]]
  a.in_groups(3, false) #=> [[1, 2, 3, 4], [5, 6, 7], [8, 9, 10]]

* Fix TimeWithZone unmarshaling: coerce unmarshaled Time instances to utc, because Ruby's marshaling of Time instances doesn't respect the zone [Geoff Buesing]

* Added Memoizable mixin for caching simple lazy loaded attributes [Josh Peek]

* Move the test related core_ext stuff out of core_ext so it's only loaded by the test helpers.  [Michael Koziarski]

* Add Inflection rules for String#humanize. #535 [Dan Manges]

  ActiveSupport::Inflector.inflections do |inflect|
    inflect.human(/_cnt$/i, '\1_count')
  end

  'jargon_cnt'.humanize # => 'Jargon count'

* TimeWithZone: when crossing DST boundary, treat Durations of days, months or years as variable-length, and all other values as absolute length. A time + 24.hours will advance exactly 24 hours, but a time + 1.day will advance 23-25 hours, depending on the day. Ensure consistent behavior across all advancing methods [Geoff Buesing]

* Added TimeZone #=~, to support matching zones by regex in time_zone_select. #195 [Ernie Miller]

* Added Array#second through Array#fifth as aliases for Array#[1] through Array#[4] + Array#forty_two as alias for Array[41] [David Heinemeier Hansson]

* Added test/do declaration style testing to ActiveSupport::TestCase [DHH via Jay Fields]

* Added Object#present? which is equivalent to !Object#blank? [David Heinemeier Hansson]

* Added Enumberable#many? to encapsulate collection.size > 1 [David Heinemeier Hansson/Damian Janowski]

* Add more standard Hash methods to ActiveSupport::OrderedHash [Steve Purcell]

* Namespace Inflector, Dependencies, OrderedOptions, and TimeZone under ActiveSupport [Josh Peek]

* Added StringInquirer for doing things like StringInquirer.new("production").production? # => true and StringInquirer.new("production").development? # => false [David Heinemeier Hansson]

* Fixed Date#end_of_quarter to not blow up on May 31st [#289 state:resolved] (Danger)


*2.1.0 (May 31st, 2008)*

* TimeZone#to_s shows offset as GMT instead of UTC, because GMT will be more familiar to end users (see time zone selects used by Windows OS, google.com and yahoo.com.) Reverts [8370] [Geoff Buesing]

* Hash.from_xml: datetime xml types overflow to Ruby DateTime class when out of range of Time. Adding tests for utc offsets [Geoff Buesing]

* TimeWithZone #+ and #- : ensure overflow to DateTime with Numeric arg [Geoff Buesing]

* Time#to_json: don't convert to utc before encoding. References #175 [Geoff Buesing]

* Remove unused JSON::RESERVED_WORDS, JSON.valid_identifier? and JSON.reserved_word? methods. Resolves #164. [Cheah Chu Yeow]

* Adding Date.current, which returns Time.zone.today if config.time_zone is set; otherwise returns Date.today [Geoff Buesing]

* TimeWithZone: date part getter methods (#year #mon #day etc) are defined on class; no longer relying on method_missing [Geoff Buesing]

* Time.zone.parse return nil for strings with no date information [Geoff Buesing]

* Time.zone.parse respects offset information in string. Resolves #105. [Scott Fleckenstein, Geoff Buesing]

* Added Ruby 1.8 implementation of Process.daemon

* Duration #since and #ago with no argument (e.g., 5.days.ago) return TimeWithZone when config.time_zone is set. Introducing Time.current, which returns Time.zone.now if config.time_zone is set, otherwise just returns Time.now [Geoff Buesing]

* Time#since behaves correctly when passed a Duration. Closes #11527 [kemiller]

* Add #getutc alias for DateTime#utc [Geoff Buesing]

* Refactor TimeWithZone: don't send #since, #ago, #+, #-, #advance through method_missing [Geoff Buesing]

* TimeWithZone respects config.active_support.use_standard_json_time_format [Geoff Buesing]

* Add config.active_support.escape_html_entities_in_json to allow disabling of html entity escaping.  [Rick Olson]

* Improve documentation. [Xavier Noria]

* Modified ActiveSupport::Callbacks::Callback#call to accept multiple arguments.

* Time #yesterday and #tomorrow behave correctly crossing DST boundary. Closes #7399 [sblackstone]

* TimeWithZone: Adding tests for dst and leap day edge cases when advancing time [Geoff Buesing]

* TimeWithZone#method_missing: send to utc to advance with dst correctness, otherwise send to time. Adding tests for time calculations methods [Geoff Buesing]

* Add config.active_support.use_standard_json_time_format setting so that Times and Dates export to ISO 8601 dates.  [Rick Olson]

* TZInfo: Removing unneeded TimezoneProxy class [Geoff Buesing]

* TZInfo: Removing unneeded TimezoneIndexDefinition, since we're not including Indexes::Timezones [Geoff Buesing] 

* Removing unnecessary uses_tzinfo helper from tests, given that TZInfo is now bundled [Geoff Buesing]

* Bundling abbreviated version of TZInfo gem 0.3.8: only the classes and zone definitions required to support Rails time zone features are included. If a recent version of the full TZInfo gem is installed, this will take precedence over the bundled version [Geoff Buesing]

* TimeWithZone#marshal_load does zone lookup via Time.get_zone, so that tzinfo/Olson identifiers are handled [Geoff Buesing]

* Time.zone= accepts TZInfo::Timezone instances and Olson identifiers; wraps result in TimeZone instance [Geoff Buesing] 

* TimeWithZone time conversions don't need to be wrapped in TimeOrDateTime, because TZInfo does this internally [Geoff Buesing]

* TimeWithZone#usec returns 0 instead of error when DateTime is wrapped [Geoff Buesing]

* Improve documentation. [Ryan Bigg, Jan De Poorter, Cheah Chu Yeow, Xavier Shay, Jack Danger Canty, Emilio Tagua, Xavier Noria,  Sunny Ripert]

* Ensure that TimeWithZone#to_yaml works when passed a YAML::Emitter.  [Rick Olson]

* Ensure correct TimeWithZone#to_date [Geoff Buesing]

* Make TimeWithZone work with tzinfo 0.2.x: use TZInfo::Timezone#zone_identifier alias for #abbreviation, silence warnings on tests. Raise LoadError when TZInfo version is < 0.2 by sniffing for TZInfo::TimeOrDateTime constant. Move all tzinfo-dependent TimeZone tests into uses_tzinfo block [Geoff Buesing]

* Time, DateTime and TimeWithZone #in_time_zone defaults to Time.zone. Removing now unneeded #in_current_time_zone [Geoff Buesing]

* TZInfo caches Timezone instances in its own internal hash cache, so TimeZone::MAPPING doesn't need to cache them as well [Geoff Buesing]

* Adding TimeZone#parse [Geoff Buesing]

* Adding TimeZone#at and DateTime#to_f [Geoff Buesing]

* TimeWithZone responds to Ruby 1.9 weekday-named query methods [Geoff Buesing]

* TimeWithZone caches TZInfo::TimezonePeriod used for time conversion so that it can be reused, and enforces DST rules correctly when instance is created from a local time [Geoff Buesing]

* Fixed that BufferedLogger should create its own directory if one doesn't already exist #11285 [lotswholetime]

* Fix Numeric time tests broken by DST change by anchoring them to fixed times instead of Time.now. Anchor TimeZone#now DST test to time specified with Time.at instead of Time.local to work around platform differences with Time.local and DST representation [Geoff Buesing]

* Removing unneeded #change_time_zone method from Time, DateTime and TimeWithZone [Geoff Buesing]

* TimeZone #local and #now correctly enforce DST rules [Geoff Buesing]

* TimeWithZone instances correctly enforce DST rules. Adding TimeZone#period_for_utc [Geoff Buesing]

* test_time_with_datetime_fallback expects DateTime.local_offset instead of DateTime.now.offset [Geoff Buesing]

* Adding TimeWithZone #marshal_dump and #marshal_load [Geoff Buesing]

* Add OrderedHash#to_hash [Josh Peek]

* Adding Time#end_of_day, _quarter, _week, and _year.  #9312 [Juanjo Bazan, Tarmo Tänav, BigTitus]

* Adding TimeWithZone#between? [Geoff Buesing]

* Time.=== returns true for TimeWithZone instances [Geoff Buesing]

* TimeWithZone #+ and #- behave consistently with numeric arguments regardless of whether wrapped time is a Time or DateTime; consistenty answers false to #acts_like?(:date) [Geoff Buesing]

* Add String#squish and String#squish! to remove consecutive chunks of whitespace.  #11123 [Jordi Bunster, Henrik N]

* Serialize BigDecimals as Floats when using to_yaml. #8746 [Ernesto Jimenez]

* Adding TimeWithZone #to_yaml, #to_datetime, #eql? and method aliases for duck-typing compatibility with Time [Geoff Buesing]

* TimeWithZone #in_time_zone returns +self+ if zone argument is the same as #time_zone [Geoff Buesing]

* Adding TimeWithZone #to_a, #to_f, #to_i, #httpdate, #rfc2822 [Geoff Buesing]

* Pruning unneeded TimeWithZone#change_time_zone_to_current [Geoff Buesing]

* Time#zone=, #in_time_zone and #change_time_zone accept a Duration [Geoff Buesing]

* Time#in_time_zone handles Time.local instances correctly [Geoff Buesing]

* Pruning unneeded Time#change_time_zone_to_current. Enhanced docs to #change_time_zone to explain the difference between this method and #in_time_zone [Geoff Buesing]

* TimeZone#new method renamed #local; when used with Time.zone, constructor now reads: Time.zone.local() [Geoff Buesing]

* Added Base64.encode64s to encode values in base64 without the newlines. This makes the values immediately usable as URL parameters or memcache keys without further processing [David Heinemeier Hansson]

* Remove :nodoc: entries around the ActiveSupport test/unit assertions.  #10946 [dancroak, jamesh]

* Add Time.zone_default accessor for setting the default time zone.  Rails::Configuration.time_zone sets this.  #10982 [Geoff Buesing]

* cache.fetch(key, :force => true) to force a cache miss.  [Jeremy Kemper]

* Support retrieving TimeZones with a Duration.  TimeZone[-28800] == TimeZone[-480.minutes].  [Rick Olson]

* TimeWithZone#- added, so that #- can handle a Time or TimeWithZone argument correctly [Geoff Buesing]

* with_timezone test helper renamed with_env_tz, to distinguish between setting ENV['TZ'] and setting Time.zone in tests [Geoff Buesing]

* Time#- coerces TimeWithZone argument to a Time instance so that difference in seconds can be calculated. Closes #10914 [Geoff Buesing, yyyc514]

* Adding UTC zone to TimeZone; TimeWithZone no longer has to fake UTC zone with nil [Geoff Buesing]

* Time.get_zone refactored to private method, given that the encapsulated logic is only useful internally [Geoff Buesing]

* Time.zone uses thread-local variable for thread safety. Adding Time.use_zone, for overriding Time.zone locally inside a block. Removing unneeded Time.zone_reset! [Geoff Buesing]

* TimeZone#to_s uses UTC rather than GMT; reapplying change that was undone in [8679]. #1689 [Cheah Chu Yeow]

* Time.days_in_month defaults to current year if no year is supplied as argument #10799 [Radar], uses Date.gregorian_leap? to determine leap year, and uses constant lookup to determine days in month [Geoff Buesing]  

* Adding Time and DateTime #compare_with_coercion, which layers behavior on #<=> so that any combination of Time, DateTime and ActiveSupport::TimeWithZone instances can be chronologically compared [Geoff Buesing]

* TimeZone#now returns an ActiveSupport::TimeWithZone [Geoff Buesing]

* Time #in_current_time_zone and #change_time_zone_to_current return self when Time.zone is nil [Geoff Buesing]

* Remove unneeded #to_datetime_default_s alias for DateTime#to_s, given that we inherit a #to_default_s from Date that does exactly the same thing [Geoff Buesing]

* Refactor Time and DateTime #to_formatted_s: use ternary instead of nested if/else [Geoff Buesing]

* Adding Time and DateTime #formatted_offset, for outputting +HH:MM utc offset strings with cross-platform consistency [Geoff Buesing]

* Adding alternate_utc_string option to TimeZone#formatted_offset. Removing unneeded TimeZone#offset. [Geoff Buesing]

* Introduce ActiveSupport::TimeWithZone, for wrapping Time instances with a TimeZone. Introduce instance methods to Time for creating TimeWithZone instances, and class methods for managing a global time zone. [Geoff Buesing]

* Replace non-dst-aware TimeZone class with dst-aware class from tzinfo_timezone plugin. TimeZone#adjust and #unadjust are no longer available; tzinfo gem must now be present in order to perform time zone calculations, via #local_to_utc and #utc_to_local methods. [Geoff Buesing]

* Extract ActiveSupport::Callbacks from Active Record, test case setup and teardown, and ActionController::Dispatcher.  #10727 [Josh Peek]

* Introducing DateTime #utc, #utc? and #utc_offset, for duck-typing compatibility with Time. Closes #10002 [Geoff Buesing]

* Time#to_json uses Numeric#to_utc_offset_s to output a cross-platform-consistent representation without having to convert to DateTime. References #9750 [Geoff Buesing]

* Refactor number-to-HH:MM-string conversion logic from TimeZone#formatted_offset to a reusable Numeric#to_utc_offset_s method. [Geoff Buesing]

* Continue evolution toward ActiveSupport::TestCase.  #10679 [Josh Peek]

* TestCase: introduce declared setup and teardown callbacks. Pass a list of methods and an optional block to call before setup or after teardown. Setup callbacks are run in the order declared; teardown callbacks are run in reverse.  [Jeremy Kemper]

* Added ActiveSupport::Gzip.decompress/compress(source) as an easy wrapper for Zlib [Tobias Lütke]

* Included MemCache-Client to make the improved ActiveSupport::Cache::MemCacheStore work out of the box [Bob Cottrell, Eric Hodel]

* Added ActiveSupport::Cache::* framework as an extraction from ActionController::Caching::Fragments::* [David Heinemeier Hansson]

* Fixed String#titleize to work for strings with 's too #10571 [trek]

* Changed the implementation of Enumerable#group_by to use a double array approach instead of a hash such that the insert order is honored [David Heinemeier Hansson/Marcel Molina Jr.]

* remove multiple enumerations from ActiveSupport::JSON#convert_json_to_yaml when dealing with date/time values.  [Rick Olson]

* Hash#symbolize_keys skips keys that can't be symbolized.  #10500 [Brad Greenlee]

* Ruby 1.9 compatibility.  #1689, #10466, #10468, #10554, #10594, #10632 [Cheah Chu Yeow, Pratik Naik, Jeremy Kemper, Dirkjan Bussink, Xavier Noria]

* TimeZone#to_s uses UTC rather than GMT.  #1689 [Cheah Chu Yeow]

* Refactor of Hash#symbolize_keys! to use Hash#replace.  Closes #10420 [ReinH]

* Fix HashWithIndifferentAccess#to_options! so it doesn't clear the options hash.  Closes #10419 [ReinH]


*2.0.1* (December 7th, 2007)

* Added Array#from and Array#to that behaves just from String#from and String#to [David Heinemeier Hansson]

* Fix that empty collections should be treated as empty arrays regardless of whitespace for Hash#from_xml #10255 [adamj]

* Time#time_with_datetime_fallback, Time#to_datetime, Date#to_datetime and String#to_datetime honor Ruby's default calendar reform setting. #10201 [Geoff Buesing]

* Change Time and DateTime #end_of_month to return last second of month instead of beginning of last day of month. Closes #10200 [Geoff Buesing]

* Speedup String#blank?  [Jeremy Kemper, Michael Koziarski]

* Add documentation for Hash#diff. Closes #9306 [Tarmo Tänav]

* Add new superclass_delegating_accessors.  Similar to class inheritable attributes but with subtly different semantics. [Michael Koziarski, Tarmo Tänav]

* Change JSON to encode %w(< > &) as 4 digit hex codes to be in compliance with the JSON spec.  Closes #9975 [Josh Peek, Cheah Chu Yeow, Tim Pope]

* Fix JSON encoding/decoding bugs dealing with /'s.  Closes #9990 [Rick Olson, theamazingrando]

* Introduce a base class for all test cases used by rails applications. ActiveSupport::TestCase [Michael Koziarski]

  The intention is to use this to reduce the amount of monkeypatching / overriding that 
  is done to test/unit's classes.

* Document Enumerable and Hash #to_json.  #9970 [Cheah Chu Yeow]

* Hash#to_xml handles symbol values.  #9954 [Assaf]

* Hash#symbolize_keys behaves well with integer keys.  #9890 [PotatoSalad]

* Multibyte: String#slice supports regexp argument.  #9646 [yob]

* object.duplicable? returns true if object.dup is safe. False for nil, true, false, symbols, and numbers; true otherwise.  #9333 [sur]

* Time, Date and DateTime #advance accept :weeks option.  #9866 [Geoff Buesing]

* Fix Time#years_ago and #years_since from leap days.  #9865 [Geoff Buesing]

* Time and DateTime#advance accept :hours, :minutes, and :seconds options.  #9825 [Geoff Buesing]

* Fix Date#years_ago and #years_since from leap days.  #9864 [Geoff Buesing]

* Refactor Time and Date#months_since and #months_ago to use #advance.  #9863 [Geoff Buesing]

* Rebundle Builder 2.1.2 but prefer a newer RubyGem if available.  [Jeremy Kemper]

* Add Range#overlaps?(range), Range#include?(range), and Range#step without a block. [brandon]

* Correct BufferedLogger#level? checks.  #9806 [wildchild, Johan Sorensen]

* String#to_xs uses Eric Wong's fast_xs extension, if available, for Builder speedup.  http://bogomips.org/fast_xs/  [Jeremy Kemper]

* Introduce BasicObject as Builder::BlankSlate for Ruby 1.9 forward compatibility.  [Jeremy Kemper]

* Unbundle Builder in favor of a gem dependency.  [Jeremy Kemper]

* Disambiguate Time, Date, and DateTime#to_json formatting.  #9750 [Geoff Buesing, Cheah Chu Yeow]

* Hash#to_json takes :only or :except options to specific or omit certain hash keys. Enumerable#to_json passes through its options to each element.  #9751 [Cheah Chu Yeow]

* BufferedLogger#auto_flushing = N flushes the log every N messages. Buffers with an array instead of string. Disabling auto_flushing still flushes when the buffer hits a maximum size, as a failsafe against memory-gobbling.  [Jeremy Kemper]

* Fixed Date#xmlschema for dates outside the range of what can be created with Time #9744 [Geoff Buesing]

* Fixed that La Paz was included in -25200 and -14400 offsets when it should only be in -14400 #9735 [bermi]

* Fixed JSON encoding to use quoted keys according to the JSON standard.  #8762 [choonkat, Cheah Chu Yeow]

* Alias Object#send to send! for Ruby 1.9 forward compatibility.  [Jeremy Kemper]

* Backport Object#instance_variable_defined? for Ruby < 1.8.6.  [Jeremy Kemper]

* BufferedLogger#add converts the message to a string.  #9702, #9724 [eigentone, DrMark, Tom Ward]

* Added ActiveSupport::BufferedLogger as a duck-typing alternative (albeit with no formatter) to the Ruby Logger, which provides a very nice speed bump (inspired by Ezra's buffered logger) [David Heinemeier Hansson]

* Object#instance_exec produces fewer garbage methods.  [Mauricio Fernandez]

* Decode json strings as Dates/Times if they're using a YAML-compatible format.  Closes #9614 [Rick Olson]

* Fixed cache_page to use the request url instead of the routing options when picking a save path.  #8614 [Josh Peek]

* Object.subclasses_of includes anonymous subclasses.  [Jeremy Kemper]

* Fixed that pluralizing an empty string should return the same empty string, not "s".  #7720 [Josh Peek]

* Added call to inspect on non-string classes for the logger #8533 [Coda Hale]

* Deprecation: remove deprecated :mday option from Time, Date, and DateTime#change.  [Jeremy Kemper]

* Fix JSON decoder with nested quotes and commas.  #9579 [Zach Dennis]

* Hash#to_xml doesn't double-unescape.  #8806 [Ezran]

* Added Array#rand #9170 [Norbert Crombach]. Examples:

    [].rand       # => nil
    ['a'].rand    # => 'a'
    [1,2,3].rand  # => 1 or 2 or 3

* Deprecation: removed Reloadable.  [Jeremy Kemper]

* Make the utf-handler return the correct value for non-matching regular expressions. Closes #9049 [Manfred Stienstra]

* Add ljust, rjust and center to utf8-handler. Closes #9165 [Manfred Stienstra]

* Fix Time#advance bug when trying to advance a year from leap day.  Closes #8655 [Geoff Buesing]

* Add support for []= on ActiveSupport::Multibyte::Chars. Closes #9142. [ewan, Manfred Stienstra]

* Added Array#extract_options! to encapsulate the pattern of getting an options hash out of a variable number of parameters.  #8759 [Norbert Crombach]

* Let alias_attribute work with attributes with initial capital letters (legacy columns etc).  Closes #8596 [mpalmer]

* Added Hash#except which is the inverse of Hash#slice -- return the hash except the keys that are specified [David Heinemeier Hansson]

* Added support for pluralization with a different starting letter than the singular version (cow/kine) #4929 [norri_b/Josh Susser]

* Demote Hash#to_xml to use XmlSimple#xml_in_string so it can't read files or stdin.  #8453 [candlerb, Jeremy Kemper]

* Backport clean_logger changes to support ruby 1.8.2 [Mislav Marohnić]

* Added proper handling of arrays #8537 [Josh Susser]

  Before:
    Hash.from_xml '<images></images>'
    # => {:images => nil}

    Hash.from_xml '<images><image>foo.jpg</image></images>'
    # => {:images => {:image => "foo.jpg"}}

    Hash.from_xml '<images><image>foo.jpg</image><image>bar.jpg</image></images>'
    # => {:images => {:image => ["foo.jpg", "bar.jpg"]}}

  After:
    Hash.from_xml '<images type="array"></images>'
    # => {:images => []}

    Hash.from_xml '<images type="array"><image>foo.jpg</image></images>'
    # => {:images => ["foo.jpg"]}

    Hash.from_xml '<images type="array"><image>foo.jpg</image><image>bar.jpg</image></images>'
    # => {:images => ["foo.jpg", "bar.jpg"]}

* Improve Time and Date test coverage.  #8646 [Josh Peek]

* Add Date#since, ago, beginning_of_day, and end_of_day. Date + seconds works now.  #8575 [Geoff Buesing]

* String#to_time overflows to DateTime. Add String#to_datetime.  #8572 [Geoff Buesing]

* Date.yesterday and .tomorrow.  #8571 [Geoff Buesing]

* Readable Date and DateTime#inspect.  #8570 [Geoff Buesing]

* Move common DateTime calculations to Date.  #8536 [Geoff Buesing]

* Added Date#change (like Time#change) [David Heinemeier Hansson]

* DateTime#to_time converts to Time unless out of range.  #8512 [Geoff Buesing]

* Date#to_datetime, #to_s(:rfc822).  #8512 [Geoff Buesing]

* Time durations use since instead of + for accuracy.  #8513 [Geoff Buesing]

* escape <'s and >'s in JSON strings. #8371 [Rick Olson]

* Inflections: MatrixTest -> MatrixTests instead of MatricesTest.  #8496 [jbwiv]

* Multibyte strings respond_to the String methods they proxy so they can be duck-typed.  #6549 [Tuxie]

* Array#to_xml yields the builder just like Hash and ActiveRecord::Base.  #8472 [seth]

* Date, Time, and DateTime support formatting blocks in addition to strftime strings. Introduce :long_ordinal format, e.g. "February 21st, 2005".  #8191 [Coda Hale]

* Document Object#blank?.  #6491 [Chris Mear]

* Date, Time, and DateTime#to_json.  #8399 [wycats]

* Simplify API of assert_difference by passing in an expression that is evaluated before and after the passed in block. See documenation for examples of new API. [Marcel Molina Jr.]

* Added assert_difference and assert_no_difference to test/unit assertions [Tobias Lütke]

* Removed breakpointer and Binding.of_caller in favor of relying on ruby-debug by Kent Sibilev since the breakpointer has been broken since Ruby 1.8.4 and will not be coming back [David Heinemeier Hansson]

* Added parsing of file type in Hash.xml_in so you can easily do file uploads with base64 from an API [David Heinemeier Hansson]

    <person>
      <name>David</name>
      <avatar type="file" name="me.jpg" content_type="image/jpg">R0lGODlhkACZAPUAAM5lcfjrtMQCG=\n</avatar>
    </person>
  
  ...becomes:
  
    attributes = { :person => { :name => "David", :avatar => #<StringIO> } }
    attributes[:person][:avatar].content_type      # => "image/jpg"
    attributes[:person][:avatar].original_filename # => "me.jpg"
    attributes[:person][:avatar].read # => binary data of the file
  
  Which is duck-type compatible with the files that you get when doing multipart uploads through HTML.

* Improved multibyte performance by relying less on exception raising #8159 [Blaine]

* Use XSD-compatible type names for Hash#to_xml and make the converters extendable #8047 [Tim Pope]

* Added yielding of builder in Hash#to_xml [David Heinemeier Hansson]

* Hash#with_indifferent_access now also converts hashes kept in arrays to indifferent access (makes it easier to treat HTML and XML parameters the same) [David Heinemeier Hansson]

* Hash#to_xml supports YAML attributes.  #7502 [jonathan]

* Refactor ActiveSupport::JSON to be less obtuse.  Add support for JSON decoding by way of Syck with ActiveSupport::JSON.decode(json_string).  Prevent hash keys that are JavaScript reserved words from being unquoted during encoding.  [Sam Stephenson]

* alias_method_chain preserves the original method's visibility.  #7854 [Jonathan Viney]

* Update Dependencies to ignore constants inherited from ancestors. Closes #6951. [Nicholas Seckar]

* Array#to_query preserves its ordering.  #7756 [Greg Spurrier]

* Out-of-range Time calculations transparently overflow to DateTime. Introduce Time#to_datetime.  #7706, #7715 [Geoff Buesing]

* DateTime calculations analogous to the Date and Time extensions.  #7693 [Geoff Buesing]

* Give DateTime correct .to_s implementations, lets it play nice with ActiveRecord quoting.  #7649 [Geoff Buesing]

* Add File.atomic_write,  allows you to write large files in an atomic manner, preventing users from seeing half written files.  [Michael Koziarski]

* Allow users to provide custom formatters to Logger. [Anthony Eden]

* Hash#to_query CGI-escapes its keys.  [Jeremy Kemper]

* Optimize Class Inheritable Attributes so that unnecessary hashes are not created.  Closes #7472 [Bruce Perens]

* :db format for Date#to_s [Jeremy Kemper]
    Date.new(2007, 1, 27).to_s(:db) # => '2007-01-27'

* Added :instance_writer option to #mattr_writer/accessor, #cattr_writer/accessor, and #class_inheritable_writer to skip the creation of the instance writer.  [Rick Olson]

* Added Hash#to_query to turn a hash of values into a form-encoded query string [Nicholas Seckar]

* Increase test coverage for subclasses_of. Closes #7335. [Roman2K, Nicholas Seckar]

* Remove unused code from Duration#inspect.  Closes #7180.  [Rich Collins]

* Added test coverage for Inflector.inflections.clear.  Closes #7179. [Rich Collins]

* ActiveSupport::Multibyte::Handlers::UTF8Handler should raise when a range and an integer are passed in (just like the native implementation).  Closes #7176 [Rich Collins]

* A couple extra tests for #classify.  Closes #7273. [Josh Susser]

* Better docs for Object extensions [zackchandler, Jamis Buck]

* Fix that Dates couldn't be subtracted from Dates after [5940].  [Sam Stephenson]

* Add Object#acts_like? and Time#acts_like_time? and Date#acts_like_date? to facilitate duck-typing. [Jamis Buck]

* Make 1.months and friends accurate by introducing a Duration class.  #6835 [eventualbuddha]


*1.4.2* (March 12th, 2007)

* Ruby 1.8.6 and 1.9 define private Time#to_date and #to_datetime; make them
public for compatibility.  [Jeremy Kemper]

* Deprecation: warn on stderr if RAILS_DEFAULT_LOGGER isn't set yet.  [Jeremy Kemper]


*1.4.1* (February 5th, 2007)

* Optimize Class Inheritable Attributes so that unnecessary hashes are not created.  Closes #7472 [Bruce Perens]

* Added :instance_writer option to #mattr_writer/accessor, #cattr_writer/accessor, and #class_inheritable_writer to skip the creation of the instance writer.  [Rick Olson]

* Full test coverage for Inflector.  #7228 [Dan Kubb]


*1.4.0* (January 16th, 2007)

* Document Inflector.ordinalize and merge docs from String inflections.  #7023 [smeade]

* Unbundle flexmock.  [Jeremy Kemper]

* Fix Dependencies.autoloaded? to ignore anonymous modules. Closes #6561. [Nicholas Seckar]

* Update load once paths to prevent nested once constants from being detected and claimed by an external non-once load. [Nicholas Seckar]

* Deprecation: silence warnings when reporting test errors.  [Jeremy Kemper]

* Hash#slice(*keys) returns a new hash with only the given keys. #slice! replaces the hash with only the given keys. Works with HashWithIndifferentAccess also.  [Jeremy Kemper]

* HashWithIndifferentAccess#to_hash converts to a Hash with String keys and the same default value.  [Jeremy Kemper]

* Fix remove_constant to correctly handle constant names of the form "::A::...". References #6720. [Nicholas Seckar]

* Fixed Array#to_xml when it contains a series of hashes (each piece would get its own XML declaration) #6610 [thkarcher/cyu]

* Added Time#to_s(:time) which will just return H:M, like 17:44 [David Heinemeier Hansson]

* Add Module#attr_accessor_with_default to initialize value of attribute before setting it. Closes #6538. [Stuart Halloway, Marcel Molina Jr.]

* Hash#to_xml handles keys with the same name as Kernel methods.  #6613 [Jonathan del Strother]

* Added Time#end_of_day to get 23:59:59 of that day [David Heinemeier Hansson]

* Don't quote hash keys in Hash#to_json if they're valid JavaScript identifiers.  Disable this with ActiveSupport::JSON.unquote_hash_key_identifiers = false if you need strict JSON compliance. [Sam Stephenson]

* Lazily load the Unicode Database in the UTF-8 Handler [Rick Olson]

* Update dependencies to delete partially loaded constants. [Nicholas Seckar]

* Fix unicode JSON regexp for Onigurama compatibility.  #6494 [whitley]

* update XmlSimple to 1.0.10. Closes #6532. [Nick Sieger]

* Update dependencies to allow constants to be defined alongside their siblings. A common case for this is AR model classes with STI; user.rb might define User, Administrator and Guest for example. [Nicholas Seckar]

* next_week respects DST changes.  #6483, #5617, #2353, #2509, #4551 [marclove, Rob Biedenharn, rails@roetzel.de, jsolson@damogran.org, drbrain@segment7.net]

* Expose methods added to Enumerable in the documentation, such as group_by. Closes #6170. [sergeykojin@gmail.com, Marcel Molina Jr.]

* Ensure Chars#tidy_bytes only tidies broken bytes. Closes #6397 [Manfred Stienstra]

* Add 'unloadable', a method used to mark any constant as requiring an unload after each request. [Nicholas Seckar]

* Make core_ext/string/access.rb multibyte safe. Closes #6388 [Manfred Stienstra]

* Make String#chars slicing behaviour consistent with String. Closes #6387 [Manfred Stienstra]

* Pull in latest multibyte patch. Closes #6346 [Manfred Stienstra]

* Add ActiveSupport::Multibyte.  Provides String#chars which lets you deal with strings as a sequence of chars, not of bytes. Closes #6242 [Julian Tarkhanov, Manfred Stienstra, Thijs van der Vossen & Jan Behrens]

* Fix issue with #class_inheritable_accessor saving updates to the parent class when initialized with an Array or Hash [mojombo]

* Hash#to_xml supports Bignum and BigDecimal.  #6313 [edibiase]

* Don't undefine #class in OptionMerger [Rick Olson]

* Hash.create_from_xml has been renamed to Hash.from_xml, alias will exist until Rails 2.0 [David Heinemeier Hansson]

* alias_method_chain works with accessor= methods also.  #6153 [Caio Chassot]

* Fix loadable_constants_for_path to handle load paths that do not end with a slash. [Nicholas Seckar]

* Fix logic error in determining what was loaded by a given file. Closes #6039. [Nicholas Seckar]

* Equate Kernel.const_missing with Object.const_missing. Fixes #5988. [Nicholas Seckar]

* Add ApplicationController special case to Dependencies. [Nicholas Seckar]

* Don't pad remaining places with in_groups_of if specified padding value is false. [Marcel Molina Jr.]

* Fix cases where empty xml nodes weren't being translated to nil in Hash.create_from_xml [Rick Olso n]

  <written-on type="date"></written-on> # => { :type => 'date' } # WRONG
  <written-on type="date"></written-on> # => nil # RIGHT

* Tighten rescue clauses.  #5985 [james@grayproductions.net]

* Inflections: don't singularize -ies plurals.  [foamdino@gmail.com, Mark Van Holstyn]

* Update Initializer to use load_once_paths to avoid plugin reloading. References #5852. [Nicholas Seckar]

* Use Array#assoc in ActiveSupport::OrderedHash. [Mauricio Fernandez]

* Greatly increased performance of String.to_json, which speeds up RJS considerably on large pages, fixes #3473 [Shugo Maeda]

* Detect missing_constants calls from removed modules and fail accordingly. [Nicholas Seckar]

* Stop using defined? in Dependencies.qualified_const_defined? since defined? may invoke const_missing. [Nicholas Seckar]

* Dependencies can autoload directories of nested classes. [Jeremy Kemper]
    Example:
      invoice.rb            class Invoice
      invoice/lineitem.rb   class Invoice::Lineitem

* Add Deprecation.silence so that Reloadable does not scold itself. [Nicholas Seckar]

* Add debugging logging to Dependencies. Currently can be enabled with Dependencies.log_activity = true; adding to Initializer and documenting is forthcoming. [Nicholas Seckar]

* Replace Reloadable with improvements to the Dependencies mechanism. [Nicholas Seckar]

* DateTime#to_time gives hour/minute/second resolution.  #5747 [jon.evans@pobox.com]

* attr_internal to support namespacing and deprecation. Like attr_* except backed by internally-named instance variable. Set attr_internal_naming_format to change the format from the default '@_%s'. [Jeremy Kemper]
    # def foo()   @foo__rofl      end
    # def foo=(v) @foo__rofl = v  end
    self.attr_internal_naming_format = '@%s__rofl'
    attr_internal :foo

* Raise fully qualified names upon name errors. #5533 [Lars Pind, Nicholas Seckar]

* Add extention to obtain the missing constant from NameError instances. [Nicholas Seckar]

* Thoroughly document inflections.  #5700 [petermichaux@gmail.com]

* Added Module#alias_attribute [Jamis/David Heinemeier Hansson]. Example:

    class Content < ActiveRecord::Base
      # has a title attribute
    end
 
    class Email < ActiveRecord::Base
      alias_attribute :subject, :title
    end
 
    e = Email.find(1)
    e.title    # => "Superstars"
    e.subject  # => "Superstars"
    e.subject? # => true
    e.subject = "Megastars"
    e.title    # => "Megastars"

* Deprecation: easier to work with warning behavior as procs; default behaviors for each environment so users needn't update env.rb; and testing pleasure with assert_deprecated, assert_not_deprecated. [Jeremy Kemper]
  By default, test prints to $stderr, dev logs, production ignores.
  Provide your own per-environment in e.g. config/environments/development.rb:
    ActiveSupport::Deprecation.behavior = Proc.new { |message| raise message }

* First cut of the Rails Deprecation system.   [Michael Koziarski]

* Strip boolean XML content before checking for 'true' [Rick Olson]

* Customize default BigDecimal formatting. References #5672 [Dave Thomas]

* Correctly convert <foo nil="true"> to nil when using Hash.create_from_xml.  [Rick Olson]

* Optional identity for Enumerable#sum defaults to zero. #5657 [gensym@mac.com]

* HashWithIndifferentAccess shouldn't confuse false and nil. #5601 [Shugo Maeda]

* Fixed HashWithIndifferentAccess#default #5586 [chris@seagul.co.uk]

* More compatible Hash.create_from_xml. #5523 [nunemaker@gmail.com]

* Added Enumerable#sum for calculating a sum from the elements [David Heinemeier Hansson, jonathan@daikini.com]. Examples:

    [1, 2, 3].sum
    payments.sum { |p| p.price * p.tax_rate }
    payments.sum(&:price)

  This is instead of payments.inject(0) { |sum, p| sum + p.price }

* Correct and clarify Array#to_sentence docs.  #5458 [brad@madriska.com]

* alias_method_chain preserves method punctuation so foo, foo?, and foo! may be chained with the same feature. [Jeremy Kemper]
    Example:
      alias_method_chain :save!, :validation
    is equivalent to
      alias_method :save_without_validation!, :save!
      alias_method :save!, :save_with_validation!

* Enhance Symbol#to_proc so it works with list objects, such as multi-dimensional arrays. Closes #5295 [nov@yo.rim.or.jp].  Example:

    {1 => "one", 2 => "two", 3 => "three"}.sort_by(&:first).map(&:last)
    #=> ["one", "two", "three"]

* Added Hash.create_from_xml(string) which will create a hash from a XML string and even typecast if possible [David Heinemeier Hansson]. Example:

    Hash.create_from_xml <<-EOT
      <note>
        <title>This is a note</title>
        <created-at type="date">2004-10-10</created-at>
      </note>
    EOT
  
  ...would return:
  
    { :note => { :title => "This is a note", :created_at => Date.new(2004, 10, 10) } }

* Added Jim Weirich's excellent FlexMock class to vendor (Copyright 2003, 2004 by Jim Weirich (jim@weriichhouse.org)) -- it's not automatically required, though, so require 'flexmock' is still necessary [David Heinemeier Hansson]

* Fixed that Module#alias_method_chain should work with both foo? foo! and foo at the same time #4954 [anna@wota.jp]

* to_xml fixes, features, and speedup: introduce :dasherize option that converts updated_at to updated-at if true (the existing default); binary columns get encoding="base64" attribute; nil values get nil="true" attribute to distinguish empty values; add type information for float columns; allow arbitrarily deep :include; include SQL type information as the type attribute.  #4989 [Blair Zajac <blair@orcaware.com>]

* Add OrderedHash#values. [Sam Stephenson]

* Added Array#to_s(:db) that'll produce a comma-separated list of ids [David Heinemeier Hansson]. Example:
    
    Purchase.find(:all, :conditions => "product_id IN (#{shops.products.to_s(:db)})"

* Normalize classify's argument to a String so that it plays nice with Symbols. [Marcel Molina Jr.] 

* Strip out leading schema name in classify. References #5139. [Michael Schoen]

* Remove Enumerable#first_match since break(value) handles the use case well enough. [Nicholas Seckar]

  Enumerable#first_match was like detect, but instead of returning the matching element, the yielded value returned. For example:
  
    user_xml = adapters(:from => User, :to => Xml).first_match do |adapter|
      adapter.adapt @user
    end
  
  But this is just as easily done with:
  
    user_xml = adapters(:from => User, :to => Xml).each do
      break adapter.adapt(@user)
    end
  
* Make Array#in_groups_of just return the grouped collection if a block isn't given. [Marcel Molina Jr.] 

* Don't destroy a HashWithIndifferentAccess if symbolize_keys! or  stringify_keys! is called on it. Closes #5076. [Marcel Molina Jr., guy.naor@famundo.com]

* Document Module::delegate. #5002 [pergesu@gmail.com]

* Replace alias method chaining with Module#alias_method_chain. [Marcel Molina Jr.]

* Strip out punctuation on predicates or bang methods being aliased with alias_method_chain since target?_without_feature is not a valid method name. Add tests for Module#alias_method_chain. [Marcel Molina Jr.]

* Replace Ruby's deprecated append_features in favor of included. [Marcel Molina Jr.]

* Allow default options in with_options to be overridden. Closes #4480. [murphy@cYcnus.de] 

* Added Module#alias_method_chain [Jamis Buck]

* Updated to Builder 2.0 [David Heinemeier Hansson]

* Add Array#split for dividing arrays into one or more subarrays by value or block. [Sam Stephenson]

*1.3.1* (April 6th, 2006)

* Clean paths inside of exception messages and traces. [Nicholas Seckar]

* Add Pathname.clean_within for cleaning all the paths inside of a string. [Nicholas Seckar]

* provide an empty Dependencies::LoadingModule.load which prints deprecation warnings.  Lets 1.0 applications function with .13-style environment.rb.


*1.3.0* (March 27th, 2006)

* When possible, avoid incorrectly obtaining constants from parent modules. Fixes #4221. [Nicholas Seckar]

* Add more tests for dependencies; refactor existing cases. [Nicholas Seckar]

* Move Module#parent and Module#as_load_path into core_ext. Add Module#parent. [Nicholas Seckar]

* Add CachingTools::HashCaching to simplify the creation of nested, autofilling hashes. [Nicholas Seckar]

* Remove a hack intended to avoid unloading the same class twice, but which would not work anyways. [Nicholas Seckar]

* Update Object.subclasses_of to locate nested classes. This affects Object.remove_subclasses_of in that nested classes will now be unloaded. [Nicholas Seckar]

* Update Object.remove_subclasses_of to use Class.remove_class, reducing duplication. [Nicholas Seckar]

* Added Fixnum#seconds for consistency, so you can say 5.minutes + 30.seconds instead of 5.minutes + 30 #4389 [François Beausoleil]

* Added option to String#camelize to generate lower-cased camel case by passing in :lower, like "super_man".camelize(:lower) # => "superMan" [David Heinemeier Hansson]

* Added Hash#diff to show the difference between two hashes [Chris McGrath]

* Added Time#advance to do precise time time calculations for cases where a month being approximated to 30 days won't do #1860 [Rick Olson]

* Enhance Inflector.underscore to convert '-' into '_' (as the inverse of Inflector.dasherize) [Jamis Buck]

* Switched to_xml to use the xml schema format for datetimes.  This allows the encoding of time zones and should improve operability. [Michael Koziarski]

* Added a note to the documentation for the Date related Numeric extensions to indicate that they're
approximations and shouldn't be used for critical calculations. [Michael Koziarski]

* Added Hash#to_xml and Array#to_xml that makes it much easier to produce XML from basic structures [David Heinemeier Hansson]. Examples:

    { :name => "David", :street_name => "Paulina", :age => 26, :moved_on => Date.new(2005, 11, 15) }.to_xml
    
  ...returns:

      <person>
        <street-name>Paulina</street-name>
        <name>David</name>
        <age type="integer">26</age>
        <moved-on type="date">2005-11-15</moved-on>
      </person>

* Moved Jim Weirich's wonderful Builder from Action Pack to Active Support (it's simply too useful to be stuck in AP) [David Heinemeier Hansson]

* Fixed that Array#to_sentence will return "" on an empty array instead of ", and" #3842, #4031 [rubyonrails@beautifulpixel.com]

* Add Enumerable#group_by for grouping collections based on the result of some
  block. Useful, for example, for grouping records by date.

  ex.

     latest_transcripts.group_by(&:day).each do |day, transcripts| 
       p "#{day} -> #{transcripts.map(&:class) * ', '}"
     end
     "2006-03-01 -> Transcript"
     "2006-02-28 -> Transcript"
     "2006-02-27 -> Transcript, Transcript"
     "2006-02-26 -> Transcript, Transcript"

  Add Array#in_groups_of, for iterating over an array in groups of a certain
  size.

  ex.

     %w(1 2 3 4 5 6 7).in_groups_of(3) {|g| p g}
     ["1", "2", "3"]
     ["4", "5", "6"]
     ["7", nil, nil]

  [Marcel Molina Jr., Sam Stephenson]

* Added Kernel#daemonize to turn the current process into a daemon that can be killed with a TERM signal [David Heinemeier Hansson]

* Add 'around' methods to Logger,  to make it easy to log before and after messages for a given block as requested in #3809. [Michael Koziarski]  Example:

  logger.around_info("Start rendering component (#{options.inspect}): ", 
                     "\n\nEnd of component rendering") { yield }

* Added Time#beginning_of_quarter #3607 [cohen.jeff@gmail.com]

* Fix Object.subclasses_of to only return currently defined objects [Jonathan Viney <jonathan@bluewire.net.nz>]

* Fix constantize to properly handle names beginning with '::'. [Nicholas Seckar]

* Make String#last return the string instead of nil when it is shorter than the limit [Scott Barron].

* Added delegation support to Module that allows multiple delegations at once (unlike Forwardable in the stdlib) [David Heinemeier Hansson]. Example:

    class Account < ActiveRecord::Base
      has_one :subscription
      delegate :free?, :paying?, :to => :subscription
      delegate :overdue?, :to => "subscription.last_payment"
    end
    
    account.free?    # => account.subscription.free?
    account.overdue? # => account.subscription.last_payment.overdue?

* Fix Reloadable to handle the case where a class that has been 'removed' has not yet been garbage collected. [Nicholas Seckar]

* Don't allow Reloadable to be included into Modules.

* Remove LoadingModule. [Nicholas Seckar]

* Add documentation for Reloadable::Subclasses. [Nicholas Seckar]

* Add Reloadable::Subclasses which handles the common case where a base class should not be reloaded, but its subclasses should be. [Nicholas Seckar]

* Further improvements to reloading code [Nicholas Seckar, Trevor Squires]
  
  - All classes/modules which include Reloadable can define reloadable? for fine grained control of reloading
  - Class.remove_class uses Module#parent to access the parent module
  - Class.remove_class expanded to handle multiple classes in a single call
  - LoadingModule.clear! has been removed as it is no longer required
  - Module#remove_classes_including has been removed in favor of Reloadable.reloadable_classes

* Added reusable reloading support through the inclusion of the Relodable module that all subclasses of ActiveRecord::Base, ActiveRecord::Observer, ActiveController::Base, and ActionMailer::Base automatically gets. This means that these classes will be reloaded by the dispatcher when Dependencies.mechanism = :load. You can make your own models reloadable easily:

    class Setting
      include Reloadable
    end
  
  Reloading a class is done by removing its constant which will cause it to be loaded again on the next reference. [David Heinemeier Hansson]

* Added auto-loading support for classes in modules, so Conductor::Migration will look for conductor/migration.rb and Conductor::Database::Settings will look for conductor/database/settings.rb [Nicholas Seckar]

* Add Object#instance_exec, like instance_eval but passes its arguments to the block.  (Active Support will not override the Ruby 1.9 implementation of this method.) [Sam Stephenson]

* Add Proc#bind(object) for changing a proc or block's self by returning a Method bound to the given object. Based on why the lucky stiff's "cloaker" method. [Sam Stephenson]

* Fix merge and dup for hashes with indifferent access #3404 [Ken Miller]

* Fix the requires in option_merger_test to unbreak AS tests. [Sam Stephenson]

* Make HashWithIndifferentAccess#update behave like Hash#update by returning the hash. #3419, #3425 [asnem@student.ethz.ch, JanPrill@blauton.de, Marcel Molina Jr.]

* Add ActiveSupport::JSON and Object#to_json for converting Ruby objects to JSON strings. [Sam Stephenson]

* Add Object#with_options for DRYing up multiple calls to methods having shared options. [Sam Stephenson]  Example:

  ActionController::Routing::Routes.draw do |map|
    # Account routes
    map.with_options(:controller => 'account') do |account|
      account.home   '',       :action => 'dashboard'
      account.signup 'signup', :action => 'new'
      account.logout 'logout', :action => 'logout'
    end
  end

* Introduce Dependencies.warnings_on_first_load setting.  If true, enables warnings on first load of a require_dependency.  Otherwise, loads without warnings.  Disabled (set to false) by default.  [Jeremy Kemper]

* Active Support is warnings-safe.  #1792 [Eric Hodel]

* Introduce enable_warnings counterpart to silence_warnings.  Turn warnings on when loading a file for the first time if Dependencies.mechanism == :load.  Common mistakes such as redefined methods will print warnings to stderr.  [Jeremy Kemper]

* Add Symbol#to_proc, which allows for, e.g. [:foo, :bar].map(&:to_s). [Marcel Molina Jr.]

* Added the following methods [Marcel Molina Jr., Sam Stephenson]:
  * Object#copy_instance_variables_from(object) to copy instance variables from one object to another 
  * Object#extended_by to get an instance's included/extended modules
  * Object#extend_with_included_modules_from(object) to extend an instance with the modules from another instance

*1.2.5* (December 13th, 2005)

* Become part of Rails 1.0

* Rename Version constant to VERSION. #2802 [Marcel Molina Jr.]

*1.2.3* (November 7th, 2005)

* Change Inflector#constantize to use eval instead of const_get. [Nicholas Seckar]

* Fix const_missing handler to ignore the trailing '.rb' on files when comparing paths. [Nicholas Seckar]

* Define kernel.rb methods in "class Object" instead of "module Kernel" to work around a Windows peculiarity [Sam Stephenson]

* Fix broken tests caused by incomplete loading of active support. [Nicholas Seckar]

* Fix status pluralization bug so status_codes doesn't get pluralized as statuses_code.  #2758 [keithm@infused.org]

* Added Kernel#silence_stderr to silence stderr for the duration of the given block [Sam Stephenson]

* Changed Kernel#` to print a message to stderr (like Unix) instead of raising Errno::ENOENT on Win32 [Sam Stephenson]

* Changed 0.blank? to false rather than true since it violates everyone's expectation of blankness.  #2518, #2705 [rails@jeffcole.net]

* When loading classes using const_missing, raise a NameError if and only if the file we tried to load was not present. [Nicholas Seckar]

* Added petabytes and exebytes to numeric extensions #2397 [timct@mac.com]

* Added Time#end_of_month to accompany Time#beginning_of_month #2514 [Jens-Christian Fischer]


*1.2.2* (October 26th, 2005)

* Set Logger.silencer = false to disable Logger#silence.  Useful for debugging fixtures.

* Add title case method to String to do, e.g., 'action_web_service'.titlecase #  => 'Action Web Service'. [Marcel Molina Jr.]


*1.2.1* (October 19th, 2005)

* Classify generated routing code as framework code to avoid appearing in application traces. [Nicholas Seckar]

* Show all framework frames in the framework trace. [Nicholas Seckar]


*1.2.0* (October 16th, 2005)

* Update Exception extension to show the first few framework frames in an application trace. [Nicholas Seckar] 

* Added Exception extension to provide support for clean backtraces. [Nicholas Seckar]

* Updated whiny nil to be more concise and useful. [Nicholas Seckar]

* Added Enumerable#first_match [Nicholas Seckar]

* Fixed that Time#change should also reset usec when also resetting minutes #2459 [ikeda@dream.big.or.jp]

* Fix Logger compatibility for distributions that don't keep Ruby and its standard library in sync.

* Replace '%e' from long and short time formats as Windows does not support it. #2344. [Tom Ward <tom@popdog.net>]

* Added to_s(:db) to Range, so you can get "BETWEEN '2005-12-10' AND '2005-12-12'" from Date.new(2005, 12, 10)..Date.new(2005, 12, 12) (and likewise with Times)

* Moved require_library_or_gem into Kernel. #1992 [Michael Schuerig <michael@schuerig.de>]

* Add :rfc822 as an option for Time#to_s (to get rfc822-formatted times)

* Chain the const_missing hook to any previously existing hook so rails can play nicely with rake

* Clean logger is compatible with both 1.8.2 and 1.8.3 Logger.  #2263 [Michael Schuerig <michael@schuerig.de>]

* Added native, faster implementations of .blank? for the core types #2286 [skae]

* Fixed clean logger to work with Ruby 1.8.3 Logger class #2245

* Fixed memory leak with Active Record classes when Dependencies.mechanism = :load #1704 [Chris McGrath]

* Fixed Inflector.underscore for use with acronyms, so HTML becomes html instead of htm_l #2173 [k@v2studio.com]

* Fixed dependencies related infinite recursion bug when a controller file does not contain a controller class. Closes #1760. [rcolli2@tampabay.rr.com]

* Fixed inflections for status, quiz, move #2056 [deirdre@deirdre.net]

* Added Hash#reverse_merge, Hash#reverse_merge!, and Hash#reverse_update to ease the use of default options

* Added Array#to_sentence that'll turn ['one', 'two', 'three'] into "one, two, and three" #2157 [Manfred Stienstra]

* Added Kernel#silence_warnings to turn off warnings temporarily for the passed block

* Added String#starts_with? and String#ends_with? #2118 [Thijs van der Vossen]

* Added easy extendability to the inflector through Inflector.inflections (using the Inflector::Inflections singleton class). Examples:

    Inflector.inflections do |inflect|
      inflect.plural /^(ox)$/i, '\1\2en'
      inflect.singular /^(ox)en/i, '\1'
    
      inflect.irregular 'octopus', 'octopi'
    
      inflect.uncountable "equipment"
    end

* Added String#at, String#from, String#to, String#first, String#last in ActiveSupport::CoreExtensions::String::Access to ease access to individual characters and substrings in a string serving basically as human names for range access.

* Make Time#last_month work when invoked on the 31st of a month.

* Add Time.days_in_month, and make Time#next_month work when invoked on the 31st of a month

* Fixed that Time#midnight would have a non-zero usec on some platforms #1836

* Fixed inflections of "index/indices" #1766 [damn_pepe@gmail.com]

* Added stripping of _id to String#humanize, so "employee_id" becomes "Employee" #1574 [Justin French]

* Factor Fixnum and Bignum extensions into Integer extensions [Nicholas Seckar]

* Hooked #ordinalize into Fixnum and Bignum classes. [Nicholas Seckar, danp]

* Added Fixnum#ordinalize to turn 1.ordinalize to "1st", 3.ordinalize to "3rd", and 10.ordinalize to "10th" and so on #1724 [paul@cnt.org]


*1.1.1* (11 July, 2005)

* Added more efficient implementation of the development mode reset of classes #1638 [Chris McGrath]


*1.1.0* (6 July, 2005)

* Fixed conflict with Glue gem #1606 [Rick Olson]

* Added new rules to the Inflector to deal with more unusual plurals mouse/louse => mice/lice, information => information, ox => oxen, virus => viri, archive => archives #1571, #1583, #1490, #1599, #1608 [foamdino@gmail.com/others]

* Fixed memory leak with Object#remove_subclasses_of, which inflicted a Rails application running in development mode with a ~20KB leak per request #1289 [Chris McGrath]

* Made 1.year == 365.25.days to account for leap years.  This allows you to do User.find(:all, :conditions => ['birthday > ?', 50.years.ago]) without losing a lot of days.  #1488 [tuxie@dekadance.se]

* Added an exception if calling id on nil to WhinyNil #584 [kevin-temp@writesoon.com]

* Added Fix/Bignum#multiple_of? which returns true on 14.multiple_of?(7) and false on 16.multiple_of?(7) #1464 [Thomas Fuchs]

* Added even? and odd? to work with Bignums in addition to Fixnums #1464 [Thomas Fuchs]

* Fixed Time#at_beginning_of_week returned the next Monday instead of the previous one when called on a Sunday #1403 [jean.helou@gmail.com]

* Increased the speed of indifferent hash access by using Hash#default.  #1436 [Nicholas Seckar]

* Added that "   " is now also blank? (using strip if available)

* Fixed Dependencies so all modules are able to load missing constants #1173 [Nicholas Seckar]

* Fixed the Inflector to underscore strings containing numbers, so Area51Controller becomes area51_controller #1176 [Nicholas Seckar]

* Fixed that HashWithIndifferentAccess stringified all keys including symbols, ints, objects, and arrays #1162 [Nicholas Seckar]

* Fixed Time#last_year to go back in time, not forward #1278 [fabien@odilat.com]

* Fixed the pluralization of analysis to analyses #1295 [seattle@rootimage.msu.edu]

* Fixed that Time.local(2005,12).months_since(1) would raise "ArgumentError: argument out of range" #1311 [jhahn@niveon.com]

* Added silencing to the default Logger class


*1.0.4* (19th April, 2005)

* Fixed that in some circumstances controllers outside of modules may have hidden ones inside modules. For example, admin/content might have been hidden by /content. #1075 [Nicholas Seckar]

* Fixed inflection of perspectives and similar words #1045 [Thijs van der Vossen]

* Added Fixnum#even? and Fixnum#odd?

* Fixed problem with classes being required twice. Object#const_missing now uses require_dependency to load files. It used to use require_or_load which would cause models to be loaded twice, which was not good for validations and other class methods #971 [Nicholas Seckar]


*1.0.3* (27th March, 2005)

* Fixed Inflector.pluralize to handle capitalized words #932 [Jeremy Kemper]

* Added Object#suppress which allows you to make a saner choice around with exceptions to swallow #980. Example:

    suppress(ZeroDivisionError) { 1/0 }
  
  ...instead of:
  
    1/0 rescue nil # BAD, EVIL, DIRTY.


*1.0.2* (22th March, 2005)

* Added Kernel#returning -- a Ruby-ized realization of the K combinator, courtesy of Mikael Brockman.

    def foo
      returning values = [] do
        values << 'bar'
        values << 'baz'
      end
    end
    
    foo # => ['bar', 'baz']


*1.0.1* (7th March, 2005)

* Fixed Hash#indifferent_access to also deal with include? and fetch and nested hashes #726 [Nicholas Seckar]

* Added Object#blank? -- see http://redhanded.hobix.com/inspect/objectBlank.html #783 [_why the lucky stiff]

* Added inflection rules for "sh" words, like "wish" and "fish" #755 [phillip@pjbsoftware.com]

* Fixed an exception when using Ajax based requests from Safari because Safari appends a \000 to the post body. Symbols can't have \000 in them so indifferent access would throw an exception in the constructor. Indifferent hashes now use strings internally instead. #746 [Tobias Lütke]

* Added String#to_time and String#to_date for wrapping ParseDate


*1.0.0* (24th February, 2005)

* Added TimeZone as the first of a number of value objects that among others Active Record can use rich value objects using composed_of #688 [Jamis Buck]

* Added Date::Conversions for getting dates in different convenient string representations and other objects

* Added Time::Conversions for getting times in different convenient string representations and other objects

* Added Time::Calculations to ask for things like Time.now.tomorrow, Time.now.yesterday, Time.now.months_ago(4) #580 [DP|Flurin]. Examples:

    "Later today"         => now.in(3.hours),
    "Tomorrow morning"    => now.tomorrow.change(:hour => 9),
    "Tomorrow afternoon"  => now.tomorrow.change(:hour => 14),
    "In a couple of days" => now.tomorrow.tomorrow.change(:hour => 9),
    "Next monday"         => now.next_week.change(:hour => 9),
    "In a month"          => now.next_month.change(:hour => 9),
    "In 6 months"         => now.months_since(6).change(:hour => 9),
    "In a year"           => now.in(1.year).change(:hour => 9)

* Upgraded to breakpoint 92 which fixes:

    * overload IRB.parse_opts(), fixes #443
      => breakpoints in tests work even when running them via rake
    * untaint handlers, might fix an issue discussed on the Rails ML
    * added verbose mode to breakpoint_client
    * less noise caused by breakpoint_client by default
    * ignored TerminateLineInput exception in signal handler
      => quiet exit on Ctrl-C

* Fixed Inflector for words like "news" and "series" that are the same in plural and singular #603 [echion], #615 [marcenuc]

* Added Hash#stringify_keys and Hash#stringify_keys!

* Added IndifferentAccess as a way to wrap a hash by a symbol-based store that also can be accessed by string keys

* Added Inflector.constantize to turn "Admin::User" into a reference for the constant Admin::User

* Added that Inflector.camelize and Inflector.underscore can deal with modules like turning "Admin::User" into "admin/user" and back

* Added Inflector.humanize to turn attribute names like employee_salary into "Employee salary". Used by automated error reporting in AR.

* Added availability of class inheritable attributes to the masses #477 [Jeremy Kemper]

    class Foo
      class_inheritable_reader :read_me
      class_inheritable_writer :write_me
      class_inheritable_accessor :read_and_write_me
      class_inheritable_array :read_and_concat_me
      class_inheritable_hash :read_and_update_me
    end

    # Bar gets a clone of (not a reference to) Foo's attributes.
    class Bar < Foo
    end

    Bar.read_and_write_me == Foo.read_and_write_me
    Bar.read_and_write_me = 'bar'
    Bar.read_and_write_me != Foo.read_and_write_me

* Added Inflections as an extension on String, so Inflector.pluralize(Inflector.classify(name)) becomes name.classify.pluralize #476 [Jeremy Kemper]

* Added Byte operations to Numeric, so 5.5.megabytes + 200.kilobytes #461 [Marcel Molina Jr.]

* Fixed that Dependencies.reload can't load the same file twice #420 [Kent Sibilev]

* Added Fixnum#ago/until, Fixnum#since/from_now #450 [Jeremy Kemper]

* Added that Inflector now accepts Symbols and Classes by calling .to_s on the word supplied

* Added time unit extensions to Fixnum that'll return the period in seconds, like 2.days + 4.hours.<|MERGE_RESOLUTION|>--- conflicted
+++ resolved
@@ -130,12 +130,9 @@
 * Fixed the option merging in Array#to_xml #1126 [Rudolf Gavlas]
 
 * Make I18n::Backend::Simple reload its translations in development mode [David Heinemeier Hansson/Sven Fuchs]
-<<<<<<< HEAD
-=======
 
 
 *2.2.0 [RC1] (October 24th, 2008)*
->>>>>>> 1681ede6
 
 * TimeWithZone#freeze: preload instance variables so that we can actually freeze [Geoff Buesing]
 
