<<<<<<< HEAD
*2.3.10 (October 15, 2010)*


*2.3.9 (September 4, 2010)*

* i18n: bundle i18n 0.4.1 for forward compatibility with Rails 3. Deprecates {{foo}} interpolation syntax in favor of 1.9-native %{foo}.

* Deprecate Kernel#returning in favor of Object#tap since it's included in Ruby 1.8.7 and later. [Santiago Pastorino]

* Deprecates ActiveSupport::Dependencies.load_(once_)paths, renamed to autoload_(once_)paths. [fxn]

* Deprecates Array#random_element, renamed to sample to match Ruby 1.9, thanks to Marc-Andre Lafortune. [fxn]


*2.3.8 (May 24, 2010)*

* Version bump.


*2.3.7 (May 24, 2010)*

* HTML safety: fix compatibility with the optional rails_xss plugin.  [Nathan Weizenbaum, Santiago Pastorino]


*2.3.6 (May 23, 2010)*

* 1.9 compat: deprecated last_(month|year) in favor of prev_(month|year). [fxn]

* Deprecated Array#rand in favor of Array#random_element. [Santiago Pastorino, Rizwan Reza]

* Added Object#presence that returns the object if it's #present? otherwise returns nil [DHH/Colin Kelley]
=======
*Rails 3.0.3 (November 16, 2010)*

* No changes.


*Rails 3.0.2 (November 15, 2010)*

* Added before_remove_const callback to ActiveSupport::Dependencies.remove_unloadable_constants! [Andrew White]


*Rails 3.0.1 (October 15, 2010)*

* No changes.


*Rails 3.0.0 (August 29, 2010)*

* Implemented String#strip_heredoc. [fxn]

* Pluggable cache stores: setting config.cache_store = "custom_store" will require 'active_support/cache/custom_store' and look for the CustomStore constant.  #5486 [Mike Perham]

* Removed Object#returning, Object#tap should be used instead. [Santiago Pastorino]

* Deprecation behavior is no longer hardcoded to the name of the environment.
  Instead, it is set via config.active_support.deprecation and can be one
  of :log, :stderr or :notify. :notify is a new style that sends the warning
  via ActiveSupport::Notifications, and is the new default for production
  [Yehuda Katz]

* Renamed ActiveSupport::Dependecies.load_(once_)paths to autoload_(once_)paths. [fxn]

* Added ActiveSupport::FileUpdateChecker to execute a block only if a set of files changed, used by Router and I18n locale files. [José Valim]

* Added ActiveSupport::DescendantsTracker to track descendants with support to constants reloading. [José Valim]

* ActiveSupport::OrderedHash#merge and #merge! accept a block. #4838 [Paul Mucur, fxn]

* Date#since, #ago, #beginning_of_day, #end_of_day, and #xmlschema honor now the user time zone if set. [Geoff Buesing]

* Extracted String#truncate from TextHelper#truncate [DHH]

* Ruby 1.9: support UTF-8 case folding.  #4595 [Norman Clarke]

* Removes Array#rand and backports Array#sample from Ruby 1.9, thanks to Marc-Andre Lafortune. [fxn]

* Ruby 1.9: Renames last_(month|year) to prev_(month|year) in Date and Time. [fxn]

* Aliases Date#sunday to Date#end_of_week. [fxn]

* Backports Date#>> from 1.9 so that calculations do the right thing around the calendar reform. [fxn]

* Date#to_time handles properly years in the range 0..138. [fxn]

* Deprecate {{}} as interpolation syntax for I18n in favor of %{} [José Valim]

* Array#to_xml is more powerful and able to handle the same types as Hash#to_xml #4490 [Neeraj Singh]

* Harmonize the caching API and refactor the backends.  #4452 [Brian Durand]
  All caches:
  * Add default options to initializer that will be sent to all read, write, fetch, exist?, increment, and decrement
  * Add support for the :expires_in option to fetch and write for all caches. Cache entries are stored with the create timestamp and a ttl so that expiration can be handled independently of the implementation.
  * Add support for a :namespace option. This can be used to set a global prefix for cache entries.
  * Deprecate expand_cache_key on ActiveSupport::Cache and move it to ActionController::Caching and ActionDispatch::Http::Cache since the logic in the method used some Rails specific environment variables and was only used by ActionPack classes. Not very DRY but there didn't seem to be a good shared spot and ActiveSupport really shouldn't be Rails specific.
  * Add support for :race_condition_ttl to fetch. This setting can prevent race conditions on fetch calls where several processes try to regenerate a recently expired entry at once.
  * Add support for :compress option to fetch and write which will compress any data over a configurable threshold.
  * Nil values can now be stored in the cache and are distinct from cache misses for fetch.
  * Easier API to create new implementations. Just need to implement the methods read_entry, write_entry, and delete_entry instead of overwriting existing methods.
  * Since all cache implementations support storing objects, update the docs to state that ActiveCache::Cache::Store implementations should store objects. Keys, however, must be strings since some implementations require that.
  * Increase test coverage.
  * Document methods which are provided as convenience but which may not be universally available.

  MemoryStore:
  * MemoryStore can now safely be used as the cache for single server sites.
  * Make thread safe so that the default cache implementation used by Rails is thread safe. The overhead is minimal and it is still the fastest store available.
  * Provide :size initialization option indicating the maximum size of the cache in memory (defaults to 32Mb).
  * Add prune logic that removes the least recently used cache entries to keep the cache size from exceeding the max.
  * Deprecated SynchronizedMemoryStore since it isn't needed anymore.

  FileStore:
  * Escape key values so they will work as file names on all file systems, be consistent, and case sensitive
  * Use a hash algorithm to segment the cache into sub directories so that a large cache doesn't exceed file system limits.
  * FileStore can be slow so implement the LocalCache strategy to cache reads for the duration of a request.
  * Add cleanup method to keep the disk from filling up with expired entries.
  * Fix increment and decrement to use file system locks so they are consistent between processes.

  MemCacheStore:
  * Support all keys. Previously keys with spaces in them would fail
  * Deprecate CompressedMemCacheStore since it isn't needed anymore (use :compress => true)

* JSON: encode objects that don't have a native JSON representation using to_hash, if available, instead of instance_values (the old fallback) or to_s (other encoders' default). Encode BigDecimal and Regexp encode as strings to conform with other encoders. Try to transcode non-UTF-8 strings.  [Jeremy Kemper]

* HashWithIndifferentAccess: remove inherited symbolize_keys! since its keys are always strings.  [Santiago Pastorino]

* Improve transliteration quality.  #4374 [Norman Clarke]

* Speed up and add Ruby 1.9 support for ActiveSupport::Multibyte::Chars#tidy_bytes.  #4350 [Norman Clarke]

* Reduced load time by deferring configuration of classes using
  ActiveSupport::on_load(:component_name) [YK]

* Rename #metaclass to #singleton_class now that ruby-core has decided [JK]
>>>>>>> c09c8be3

* New assertions assert_blank and assert_present.  #4299 [Juanjo Bazan]

* Use Object#singleton_class instead of #metaclass. Prefer Ruby's choice.  [Jeremy Kemper]

* JSON backend for YAJL. Preferred if available.  #2666 [Brian Lopez]

<<<<<<< HEAD
* Introduce String#html_safe for rails_xss plugin and forward-compatibility with Rails 3.  [Michael Koziarski, Santiago Pastorino, José Ignacio Costa]
=======
* Introduce class_attribute to declare inheritable class attributes. Writing an attribute on a subclass behaves just like overriding the superclass reader method.  Unifies and replaces most usage of cattr_accessor, class_inheritable_attribute, superclass_delegating_attribute, and extlib_inheritable_attribute.  [Jeremy Kemper, Yehuda Katz]
>>>>>>> c09c8be3

* Time#- with a DateTime argument behaves the same as with a Time argument, i.e. returns the difference between self and arg as a Float #3476 [Geoff Buesing]

* YAML serialization for OrderedHash.  #3608 [Gregor Schmidt]

<<<<<<< HEAD
* Add Enumerable#exclude? to bring parity to Enumerable#include? and avoid if !x.include?/else calls [DHH]


*2.3.5 (November 25, 2009)*

* Minor Bug Fixes and deprecation warnings

* Update Edinburgh TimeZone to use "Europe/London" instead of "Europe/Dublin" #3310 [Phil Ross]

* Fixes for the Nokogiri backend for XmlMini

* Ruby 1.9 Compatibility


*2.3.4 (September 4, 2009)*

* Introduce ActiveSupport::Multibyte.clean to clean invalid multibyte strings.

* Bug fixes


*2.3.3 (July 12, 2009)*

* JSON: +Object#to_json+ calls +as_json+ to coerce itself into something natively encodable like +Hash+, +Integer+, or +String+. Override +as_json+ instead of +to_json+ so you're JSON-library-agnostic.  [Jeremy Kemper]

* Allow MemCacheStore to be initialized with a MemCache-like object instead of addresses and options [Bryan Helmkamp]
=======
* Update bundled TZInfo to v0.3.16 [Geoff Buesing]

* Georgetown TimeZone is now mapped to "America/Guyana" instead of "America/Argentina/San_Juan" #1821 [Geoff Buesing, Reuben Sivan]

* Changed the default ActiveSupport.use_standard_json_time_format from false to true and
ActiveSupport.escape_html_entities_in_json from true to false to match previously announced Rails 3 defaults [DHH]

* Added Object#presence that returns the object if it's #present? otherwise returns nil [DHH/Colin Kelley]

* Add Enumerable#exclude? to bring parity to Enumerable#include? and avoid if !x.include?/else calls [DHH]

* Update Edinburgh TimeZone to use "Europe/London" instead of "Europe/Dublin" #3310 [Phil Ross]

* Update bundled TZInfo to v0.3.15 [Geoff Buesing]

* JSON: +Object#to_json+ calls +as_json+ to coerce itself into something natively encodable like +Hash+, +Integer+, or +String+. Override +as_json+ instead of +to_json+ so you're JSON library agnostic.  [Jeremy Kemper]

* String #to_time and #to_datetime: handle fractional seconds #864 [Jason Frey]

* Update bundled TZInfo to v0.3.13 [Geoff Buesing]

* Allow MemCacheStore to be initialized with a MemCache-like object instead of addresses and options [Bryan Helmkamp]

* Change spelling of Kyev timezone to Kyiv #2613 [Alexander Dymo]

* Add ActiveSupport.parse_json_times to disable time parsing in JSON backends that don't support it or don't need it. [rick]

* Add pluggable JSON backends with support for the JSON gem. [rick]
    Example: ActiveSupport::JSON.backend = "JSONGem"

 All internal Rails JSON encoding is now handled by ActiveSupport::JSON.encode().  Use of #to_json is not recommended, as it may clash with other libraries that overwrite it.  However, you can recover Rails specific functionality
 if you really want to use #to_json.

    gem 'json'
    ActiveSupport::JSON.backend = "JSONGem"

    class ActiveRecord::Base
      alias to_json rails_to_json
    end

* require 'active_support' no longer orders the whole menu of core extensions. Ask for just what you need: e.g. require 'active_support/core/time' to use timezones, durations, and stdlib date/time extensions. [Jeremy Kemper]

* Removed rarely-used DRb cache store.  [Jeremy Kemper]

* TimeWithZone.name returns 'Time', to further thwart type checking [Geoff Buesing]

* Time.local instances: Adding 24.hours across the DST boundary adds 24 hours instead of one day #2066 [Michael Curtis]
>>>>>>> c09c8be3


*2.3.2 [Final] (March 15, 2009)*

* XmlMini supports LibXML and Nokogiri backends.  #2084, #2190 [Bart ten Brinke, Aaron Patterson]
    Example: XmlMini.backend = 'Nokogiri'

* Vendorize i18n 0.1.3 gem (fixes issues with incompatible character encodings in Ruby 1.9) #2038 [Akira Matsuda]

* Update bundled memcache-client from 1.5.0.5 to 1.6.4.99. See http://www.mikeperham.com/2009/02/15/memcache-client-performance/  [Mike Perham]

* Ruby 1.9.1p0 fix: URI.unescape can decode multibyte chars.  #2033 [MOROHASHI Kyosuke]

* Time#to_s(:rfc822) uses #formatted_offset instead of unreliable and non-standard %z directive #1899 [Zachary Zolton]

* Make TimeWithZone#to_formatted_s an alias to TimeWithZone#to_s #1796 [Levin Alexander]

* Introduce Array.wrap(foo) to wrap the argument in an array unless it's already an array. Wraps nil as an empty array. Use instead of Array(foo) and foo.to_a since they treat String as Enumerable.  [Jeremy Kemper]

* TimeWithZone#xmlschema accepts optional fraction_digits argument [#1725 state:resolved] [Nicholas Dainty]

* Object#tap shim for Ruby < 1.8.7. Similar to Object#returning, tap yields self then returns self.  [Jeremy Kemper]
    array.select { ... }.tap(&:inspect).map { ... }

* TimeWithZone#- gives correct result with wrapped DateTime, and with DateTime argument [Geoff Buesing]

* Updated i18n gem to version 0.1.1 #1635 [Yaroslav Markin]

* Add :allow_nil option to delegate. #1127 [Sergio Gil]

* Add Benchmark.ms convenience method to benchmark realtime in milliseconds.  [Jeremy Kemper]

* Updated included memcache-client to the 1.5.0.5 version which includes fixes from fiveruns and 37signals to deal with failover and timeouts #1535 [Joshua Sierles]

* Multibyte: add multibyte-safe Chars#ord rather than falling back to String#ord.  #1483 [Jason Cheow]

* I18n support for Array#to_sentence. Introduces support.array.words_connector, .two_words_connector, and .last_word_connector translation keys.  #1397 [Akira Matsuda]

* Added ActiveSupport::OrderedHash#each_key and ActiveSupport::OrderedHash#each_value #1410 [Christoffer Sawicki]

* Added ActiveSupport::MessageVerifier and MessageEncryptor to aid users who need to store signed and/or encrypted messages. [Michael Koziarski]

* Added ActiveSupport::BacktraceCleaner to cut down on backtrace noise according to filters and silencers [David Heinemeier Hansson]

* Added Object#try. ( Taken from http://ozmm.org/posts/try.html ) [Chris Wanstrath]

* Added Enumerable#none? to check that none of the elements match the block #1408 [Damian Janowski]

* TimeZone offset tests: use current_period, to ensure TimeZone#utc_offset is up-to-date [Geoff Buesing]

* Update bundled TZInfo to 0.3.12 [Geoff Buesing]

* Added lambda merging to OptionMerger (especially useful with named_scope and with_options) #726 [Paweł Kondzior]


*2.2.1 [RC2] (November 14th, 2008)*

* Increment the version of our altered memcache-client to prevent confusion caused when the 1.5.0 gem is installed.

* Fixed the option merging in Array#to_xml #1126 [Rudolf Gavlas]

* Make I18n::Backend::Simple reload its translations in development mode [David Heinemeier Hansson/Sven Fuchs]


*2.2.0 [RC1] (October 24th, 2008)*

* TimeWithZone#freeze: preload instance variables so that we can actually freeze [Geoff Buesing]

* Fix Brasilia timezone #1180 [Marcus Derencius, Kane]

* Time#advance recognizes fractional days and weeks. Deprecate Durations of fractional months and years #970 [Tom Lea]

* Add ActiveSupport::Rescuable module abstracting ActionController::Base rescue_from features. [Norbert Crombach, Pratik Naik]

* Switch from String#chars to String#mb_chars for the unicode proxy.  [Manfred Stienstra]

  This helps with 1.8.7 compatibility and also improves performance for some operations by reducing indirection.

* TimeWithZone #wday, #yday and #to_date avoid trip through #method_missing [Geoff Buesing]

* Added Time, Date, DateTime and TimeWithZone #past?, #future? and #today? #720 [Clemens Kofler, Geoff Buesing]

* Fixed Sri Jayawardenepura time zone to map to Asia/Colombo [Jamis Buck]

* Added Inflector#parameterize for easy slug generation ("Donald E. Knuth".parameterize => "donald-e-knuth") #713 [Matt Darby]

* Changed cache benchmarking to be reported in milliseconds [David Heinemeier Hansson]

* Fix Ruby's Time marshaling bug in pre-1.9 versions of Ruby: utc instances are now correctly unmarshaled with a utc zone instead of the system local zone [#900 state:resolved] [Luca Guidi, Geoff Buesing]

* Add Array#in_groups which splits or iterates over the array in specified number of groups. #579. [Adrian Mugnolo] Example:

  a = (1..10).to_a
  a.in_groups(3)        # => [[1, 2, 3, 4], [5, 6, 7, nil], [8, 9, 10, nil]]
  a.in_groups(3, false) # => [[1, 2, 3, 4], [5, 6, 7], [8, 9, 10]]

* Fix TimeWithZone unmarshaling: coerce unmarshaled Time instances to utc, because Ruby's marshaling of Time instances doesn't respect the zone [Geoff Buesing]

* Added Memoizable mixin for caching simple lazy loaded attributes [Josh Peek]

* Move the test related core_ext stuff out of core_ext so it's only loaded by the test helpers.  [Michael Koziarski]

* Add Inflection rules for String#humanize. #535 [Dan Manges]

  ActiveSupport::Inflector.inflections do |inflect|
    inflect.human(/_cnt$/i, '\1_count')
  end

  'jargon_cnt'.humanize # => 'Jargon count'

* TimeWithZone: when crossing DST boundary, treat Durations of days, months or years as variable-length, and all other values as absolute length. A time + 24.hours will advance exactly 24 hours, but a time + 1.day will advance 23-25 hours, depending on the day. Ensure consistent behavior across all advancing methods [Geoff Buesing]

* Added TimeZone #=~, to support matching zones by regex in time_zone_select. #195 [Ernie Miller]

* Added Array#second through Array#fifth as aliases for Array#[1] through Array#[4] + Array#forty_two as alias for Array[41] [David Heinemeier Hansson]

* Added test/do declaration style testing to ActiveSupport::TestCase [DHH via Jay Fields]

* Added Object#present? which is equivalent to !Object#blank? [David Heinemeier Hansson]

* Added Enumberable#many? to encapsulate collection.size > 1 [David Heinemeier Hansson/Damian Janowski]

* Add more standard Hash methods to ActiveSupport::OrderedHash [Steve Purcell]

* Namespace Inflector, Dependencies, OrderedOptions, and TimeZone under ActiveSupport [Josh Peek]

* Added StringInquirer for doing things like StringInquirer.new("production").production? # => true and StringInquirer.new("production").development? # => false [David Heinemeier Hansson]

* Fixed Date#end_of_quarter to not blow up on May 31st [#289 state:resolved] (Danger)


*2.1.0 (May 31st, 2008)*

* TimeZone#to_s shows offset as GMT instead of UTC, because GMT will be more familiar to end users (see time zone selects used by Windows OS, google.com and yahoo.com.) Reverts [8370] [Geoff Buesing]

* Hash.from_xml: datetime xml types overflow to Ruby DateTime class when out of range of Time. Adding tests for utc offsets [Geoff Buesing]

* TimeWithZone #+ and #- : ensure overflow to DateTime with Numeric arg [Geoff Buesing]

* Time#to_json: don't convert to utc before encoding. References #175 [Geoff Buesing]

* Remove unused JSON::RESERVED_WORDS, JSON.valid_identifier? and JSON.reserved_word? methods. Resolves #164. [Cheah Chu Yeow]

* Adding Date.current, which returns Time.zone.today if config.time_zone is set; otherwise returns Date.today [Geoff Buesing]

* TimeWithZone: date part getter methods (#year #mon #day etc) are defined on class; no longer relying on method_missing [Geoff Buesing]

* Time.zone.parse return nil for strings with no date information [Geoff Buesing]

* Time.zone.parse respects offset information in string. Resolves #105. [Scott Fleckenstein, Geoff Buesing]

* Added Ruby 1.8 implementation of Process.daemon

* Duration #since and #ago with no argument (e.g., 5.days.ago) return TimeWithZone when config.time_zone is set. Introducing Time.current, which returns Time.zone.now if config.time_zone is set, otherwise just returns Time.now [Geoff Buesing]

* Time#since behaves correctly when passed a Duration. Closes #11527 [kemiller]

* Add #getutc alias for DateTime#utc [Geoff Buesing]

* Refactor TimeWithZone: don't send #since, #ago, #+, #-, #advance through method_missing [Geoff Buesing]

* TimeWithZone respects config.active_support.use_standard_json_time_format [Geoff Buesing]

* Add config.active_support.escape_html_entities_in_json to allow disabling of html entity escaping.  [Rick Olson]

* Improve documentation. [Xavier Noria]

* Modified ActiveSupport::Callbacks::Callback#call to accept multiple arguments.

* Time #yesterday and #tomorrow behave correctly crossing DST boundary. Closes #7399 [sblackstone]

* TimeWithZone: Adding tests for dst and leap day edge cases when advancing time [Geoff Buesing]

* TimeWithZone#method_missing: send to utc to advance with dst correctness, otherwise send to time. Adding tests for time calculations methods [Geoff Buesing]

* Add config.active_support.use_standard_json_time_format setting so that Times and Dates export to ISO 8601 dates.  [Rick Olson]

* TZInfo: Removing unneeded TimezoneProxy class [Geoff Buesing]

* TZInfo: Removing unneeded TimezoneIndexDefinition, since we're not including Indexes::Timezones [Geoff Buesing]

* Removing unnecessary uses_tzinfo helper from tests, given that TZInfo is now bundled [Geoff Buesing]

* Bundling abbreviated version of TZInfo gem 0.3.8: only the classes and zone definitions required to support Rails time zone features are included. If a recent version of the full TZInfo gem is installed, this will take precedence over the bundled version [Geoff Buesing]

* TimeWithZone#marshal_load does zone lookup via Time.get_zone, so that tzinfo/Olson identifiers are handled [Geoff Buesing]

* Time.zone= accepts TZInfo::Timezone instances and Olson identifiers; wraps result in TimeZone instance [Geoff Buesing]

* TimeWithZone time conversions don't need to be wrapped in TimeOrDateTime, because TZInfo does this internally [Geoff Buesing]

* TimeWithZone#usec returns 0 instead of error when DateTime is wrapped [Geoff Buesing]

* Improve documentation. [Ryan Bigg, Jan De Poorter, Cheah Chu Yeow, Xavier Shay, Jack Danger Canty, Emilio Tagua, Xavier Noria,  Sunny Ripert]

* Ensure that TimeWithZone#to_yaml works when passed a YAML::Emitter.  [Rick Olson]

* Ensure correct TimeWithZone#to_date [Geoff Buesing]

* Make TimeWithZone work with tzinfo 0.2.x: use TZInfo::Timezone#zone_identifier alias for #abbreviation, silence warnings on tests. Raise LoadError when TZInfo version is < 0.2 by sniffing for TZInfo::TimeOrDateTime constant. Move all tzinfo-dependent TimeZone tests into uses_tzinfo block [Geoff Buesing]

* Time, DateTime and TimeWithZone #in_time_zone defaults to Time.zone. Removing now unneeded #in_current_time_zone [Geoff Buesing]

* TZInfo caches Timezone instances in its own internal hash cache, so TimeZone::MAPPING doesn't need to cache them as well [Geoff Buesing]

* Adding TimeZone#parse [Geoff Buesing]

* Adding TimeZone#at and DateTime#to_f [Geoff Buesing]

* TimeWithZone responds to Ruby 1.9 weekday-named query methods [Geoff Buesing]

* TimeWithZone caches TZInfo::TimezonePeriod used for time conversion so that it can be reused, and enforces DST rules correctly when instance is created from a local time [Geoff Buesing]

* Fixed that BufferedLogger should create its own directory if one doesn't already exist #11285 [lotswholetime]

* Fix Numeric time tests broken by DST change by anchoring them to fixed times instead of Time.now. Anchor TimeZone#now DST test to time specified with Time.at instead of Time.local to work around platform differences with Time.local and DST representation [Geoff Buesing]

* Removing unneeded #change_time_zone method from Time, DateTime and TimeWithZone [Geoff Buesing]

* TimeZone #local and #now correctly enforce DST rules [Geoff Buesing]

* TimeWithZone instances correctly enforce DST rules. Adding TimeZone#period_for_utc [Geoff Buesing]

* test_time_with_datetime_fallback expects DateTime.local_offset instead of DateTime.now.offset [Geoff Buesing]

* Adding TimeWithZone #marshal_dump and #marshal_load [Geoff Buesing]

* Add OrderedHash#to_hash [Josh Peek]

* Adding Time#end_of_day, _quarter, _week, and _year.  #9312 [Juanjo Bazan, Tarmo Tänav, BigTitus]

* Adding TimeWithZone#between? [Geoff Buesing]

* Time.=== returns true for TimeWithZone instances [Geoff Buesing]

* TimeWithZone #+ and #- behave consistently with numeric arguments regardless of whether wrapped time is a Time or DateTime; consistenty answers false to #acts_like?(:date) [Geoff Buesing]

* Add String#squish and String#squish! to remove consecutive chunks of whitespace.  #11123 [Jordi Bunster, Henrik N]

* Serialize BigDecimals as Floats when using to_yaml. #8746 [Ernesto Jimenez]

* Adding TimeWithZone #to_yaml, #to_datetime, #eql? and method aliases for duck-typing compatibility with Time [Geoff Buesing]

* TimeWithZone #in_time_zone returns +self+ if zone argument is the same as #time_zone [Geoff Buesing]

* Adding TimeWithZone #to_a, #to_f, #to_i, #httpdate, #rfc2822 [Geoff Buesing]

* Pruning unneeded TimeWithZone#change_time_zone_to_current [Geoff Buesing]

* Time#zone=, #in_time_zone and #change_time_zone accept a Duration [Geoff Buesing]

* Time#in_time_zone handles Time.local instances correctly [Geoff Buesing]

* Pruning unneeded Time#change_time_zone_to_current. Enhanced docs to #change_time_zone to explain the difference between this method and #in_time_zone [Geoff Buesing]

* TimeZone#new method renamed #local; when used with Time.zone, constructor now reads: Time.zone.local() [Geoff Buesing]

* Added Base64.encode64s to encode values in base64 without the newlines. This makes the values immediately usable as URL parameters or memcache keys without further processing [David Heinemeier Hansson]

* Remove :nodoc: entries around the ActiveSupport test/unit assertions.  #10946 [dancroak, jamesh]

* Add Time.zone_default accessor for setting the default time zone.  Rails::Configuration.time_zone sets this.  #10982 [Geoff Buesing]

* cache.fetch(key, :force => true) to force a cache miss.  [Jeremy Kemper]

* Support retrieving TimeZones with a Duration.  TimeZone[-28800] == TimeZone[-480.minutes].  [Rick Olson]

* TimeWithZone#- added, so that #- can handle a Time or TimeWithZone argument correctly [Geoff Buesing]

* with_timezone test helper renamed with_env_tz, to distinguish between setting ENV['TZ'] and setting Time.zone in tests [Geoff Buesing]

* Time#- coerces TimeWithZone argument to a Time instance so that difference in seconds can be calculated. Closes #10914 [Geoff Buesing, yyyc514]

* Adding UTC zone to TimeZone; TimeWithZone no longer has to fake UTC zone with nil [Geoff Buesing]

* Time.get_zone refactored to private method, given that the encapsulated logic is only useful internally [Geoff Buesing]

* Time.zone uses thread-local variable for thread safety. Adding Time.use_zone, for overriding Time.zone locally inside a block. Removing unneeded Time.zone_reset! [Geoff Buesing]

* TimeZone#to_s uses UTC rather than GMT; reapplying change that was undone in [8679]. #1689 [Cheah Chu Yeow]

* Time.days_in_month defaults to current year if no year is supplied as argument #10799 [Radar], uses Date.gregorian_leap? to determine leap year, and uses constant lookup to determine days in month [Geoff Buesing]

* Adding Time and DateTime #compare_with_coercion, which layers behavior on #<=> so that any combination of Time, DateTime and ActiveSupport::TimeWithZone instances can be chronologically compared [Geoff Buesing]

* TimeZone#now returns an ActiveSupport::TimeWithZone [Geoff Buesing]

* Time #in_current_time_zone and #change_time_zone_to_current return self when Time.zone is nil [Geoff Buesing]

* Remove unneeded #to_datetime_default_s alias for DateTime#to_s, given that we inherit a #to_default_s from Date that does exactly the same thing [Geoff Buesing]

* Refactor Time and DateTime #to_formatted_s: use ternary instead of nested if/else [Geoff Buesing]

* Adding Time and DateTime #formatted_offset, for outputting +HH:MM utc offset strings with cross-platform consistency [Geoff Buesing]

* Adding alternate_utc_string option to TimeZone#formatted_offset. Removing unneeded TimeZone#offset. [Geoff Buesing]

* Introduce ActiveSupport::TimeWithZone, for wrapping Time instances with a TimeZone. Introduce instance methods to Time for creating TimeWithZone instances, and class methods for managing a global time zone. [Geoff Buesing]

* Replace non-dst-aware TimeZone class with dst-aware class from tzinfo_timezone plugin. TimeZone#adjust and #unadjust are no longer available; tzinfo gem must now be present in order to perform time zone calculations, via #local_to_utc and #utc_to_local methods. [Geoff Buesing]

* Extract ActiveSupport::Callbacks from Active Record, test case setup and teardown, and ActionController::Dispatcher.  #10727 [Josh Peek]

* Introducing DateTime #utc, #utc? and #utc_offset, for duck-typing compatibility with Time. Closes #10002 [Geoff Buesing]

* Time#to_json uses Numeric#to_utc_offset_s to output a cross-platform-consistent representation without having to convert to DateTime. References #9750 [Geoff Buesing]

* Refactor number-to-HH:MM-string conversion logic from TimeZone#formatted_offset to a reusable Numeric#to_utc_offset_s method. [Geoff Buesing]

* Continue evolution toward ActiveSupport::TestCase.  #10679 [Josh Peek]

* TestCase: introduce declared setup and teardown callbacks. Pass a list of methods and an optional block to call before setup or after teardown. Setup callbacks are run in the order declared; teardown callbacks are run in reverse.  [Jeremy Kemper]

* Added ActiveSupport::Gzip.decompress/compress(source) as an easy wrapper for Zlib [Tobias Lütke]

* Included MemCache-Client to make the improved ActiveSupport::Cache::MemCacheStore work out of the box [Bob Cottrell, Eric Hodel]

* Added ActiveSupport::Cache::* framework as an extraction from ActionController::Caching::Fragments::* [David Heinemeier Hansson]

* Fixed String#titleize to work for strings with 's too #10571 [trek]

* Changed the implementation of Enumerable#group_by to use a double array approach instead of a hash such that the insert order is honored [David Heinemeier Hansson/Marcel Molina Jr.]

* remove multiple enumerations from ActiveSupport::JSON#convert_json_to_yaml when dealing with date/time values.  [Rick Olson]

* Hash#symbolize_keys skips keys that can't be symbolized.  #10500 [Brad Greenlee]

* Ruby 1.9 compatibility.  #1689, #10466, #10468, #10554, #10594, #10632 [Cheah Chu Yeow, Pratik Naik, Jeremy Kemper, Dirkjan Bussink, Xavier Noria]

* TimeZone#to_s uses UTC rather than GMT.  #1689 [Cheah Chu Yeow]

* Refactor of Hash#symbolize_keys! to use Hash#replace.  Closes #10420 [ReinH]

* Fix HashWithIndifferentAccess#to_options! so it doesn't clear the options hash.  Closes #10419 [ReinH]


*2.0.1* (December 7th, 2007)

* Added Array#from and Array#to that behaves just from String#from and String#to [David Heinemeier Hansson]

* Fix that empty collections should be treated as empty arrays regardless of whitespace for Hash#from_xml #10255 [adamj]

* Time#time_with_datetime_fallback, Time#to_datetime, Date#to_datetime and String#to_datetime honor Ruby's default calendar reform setting. #10201 [Geoff Buesing]

* Change Time and DateTime #end_of_month to return last second of month instead of beginning of last day of month. Closes #10200 [Geoff Buesing]

* Speedup String#blank?  [Jeremy Kemper, Michael Koziarski]

* Add documentation for Hash#diff. Closes #9306 [Tarmo Tänav]

* Add new superclass_delegating_accessors.  Similar to class inheritable attributes but with subtly different semantics. [Michael Koziarski, Tarmo Tänav]

* Change JSON to encode %w(< > &) as 4 digit hex codes to be in compliance with the JSON spec.  Closes #9975 [Josh Peek, Cheah Chu Yeow, Tim Pope]

* Fix JSON encoding/decoding bugs dealing with /'s.  Closes #9990 [Rick Olson, theamazingrando]

* Introduce a base class for all test cases used by rails applications. ActiveSupport::TestCase [Michael Koziarski]

  The intention is to use this to reduce the amount of monkeypatching / overriding that
  is done to test/unit's classes.

* Document Enumerable and Hash #to_json.  #9970 [Cheah Chu Yeow]

* Hash#to_xml handles symbol values.  #9954 [Assaf]

* Hash#symbolize_keys behaves well with integer keys.  #9890 [PotatoSalad]

* Multibyte: String#slice supports regexp argument.  #9646 [yob]

* object.duplicable? returns true if object.dup is safe. False for nil, true, false, symbols, and numbers; true otherwise.  #9333 [sur]

* Time, Date and DateTime #advance accept :weeks option.  #9866 [Geoff Buesing]

* Fix Time#years_ago and #years_since from leap days.  #9865 [Geoff Buesing]

* Time and DateTime#advance accept :hours, :minutes, and :seconds options.  #9825 [Geoff Buesing]

* Fix Date#years_ago and #years_since from leap days.  #9864 [Geoff Buesing]

* Refactor Time and Date#months_since and #months_ago to use #advance.  #9863 [Geoff Buesing]

* Rebundle Builder 2.1.2 but prefer a newer RubyGem if available.  [Jeremy Kemper]

* Add Range#overlaps?(range), Range#include?(range), and Range#step without a block. [brandon]

* Correct BufferedLogger#level? checks.  #9806 [wildchild, Johan Sorensen]

* String#to_xs uses Eric Wong's fast_xs extension, if available, for Builder speedup.  http://bogomips.org/fast_xs/  [Jeremy Kemper]

* Introduce BasicObject as Builder::BlankSlate for Ruby 1.9 forward compatibility.  [Jeremy Kemper]

* Unbundle Builder in favor of a gem dependency.  [Jeremy Kemper]

* Disambiguate Time, Date, and DateTime#to_json formatting.  #9750 [Geoff Buesing, Cheah Chu Yeow]

* Hash#to_json takes :only or :except options to specific or omit certain hash keys. Enumerable#to_json passes through its options to each element.  #9751 [Cheah Chu Yeow]

* BufferedLogger#auto_flushing = N flushes the log every N messages. Buffers with an array instead of string. Disabling auto_flushing still flushes when the buffer hits a maximum size, as a failsafe against memory-gobbling.  [Jeremy Kemper]

* Fixed Date#xmlschema for dates outside the range of what can be created with Time #9744 [Geoff Buesing]

* Fixed that La Paz was included in -25200 and -14400 offsets when it should only be in -14400 #9735 [bermi]

* Fixed JSON encoding to use quoted keys according to the JSON standard.  #8762 [choonkat, Cheah Chu Yeow]

* Alias Object#send to send! for Ruby 1.9 forward compatibility.  [Jeremy Kemper]

* Backport Object#instance_variable_defined? for Ruby < 1.8.6.  [Jeremy Kemper]

* BufferedLogger#add converts the message to a string.  #9702, #9724 [eigentone, DrMark, Tom Ward]

* Added ActiveSupport::BufferedLogger as a duck-typing alternative (albeit with no formatter) to the Ruby Logger, which provides a very nice speed bump (inspired by Ezra's buffered logger) [David Heinemeier Hansson]

* Object#instance_exec produces fewer garbage methods.  [Mauricio Fernandez]

* Decode json strings as Dates/Times if they're using a YAML-compatible format.  Closes #9614 [Rick Olson]

* Fixed cache_page to use the request url instead of the routing options when picking a save path.  #8614 [Josh Peek]

* Object.subclasses_of includes anonymous subclasses.  [Jeremy Kemper]

* Fixed that pluralizing an empty string should return the same empty string, not "s".  #7720 [Josh Peek]

* Added call to inspect on non-string classes for the logger #8533 [Coda Hale]

* Deprecation: remove deprecated :mday option from Time, Date, and DateTime#change.  [Jeremy Kemper]

* Fix JSON decoder with nested quotes and commas.  #9579 [Zach Dennis]

* Hash#to_xml doesn't double-unescape.  #8806 [Ezran]

* Added Array#rand #9170 [Norbert Crombach]. Examples:

    [].rand       # => nil
    ['a'].rand    # => 'a'
    [1,2,3].rand  # => 1 or 2 or 3

* Deprecation: removed Reloadable.  [Jeremy Kemper]

* Make the utf-handler return the correct value for non-matching regular expressions. Closes #9049 [Manfred Stienstra]

* Add ljust, rjust and center to utf8-handler. Closes #9165 [Manfred Stienstra]

* Fix Time#advance bug when trying to advance a year from leap day.  Closes #8655 [Geoff Buesing]

* Add support for []= on ActiveSupport::Multibyte::Chars. Closes #9142. [ewan, Manfred Stienstra]

* Added Array#extract_options! to encapsulate the pattern of getting an options hash out of a variable number of parameters.  #8759 [Norbert Crombach]

* Let alias_attribute work with attributes with initial capital letters (legacy columns etc).  Closes #8596 [mpalmer]

* Added Hash#except which is the inverse of Hash#slice -- return the hash except the keys that are specified [David Heinemeier Hansson]

* Added support for pluralization with a different starting letter than the singular version (cow/kine) #4929 [norri_b/Josh Susser]

* Demote Hash#to_xml to use XmlSimple#xml_in_string so it can't read files or stdin.  #8453 [candlerb, Jeremy Kemper]

* Backport clean_logger changes to support ruby 1.8.2 [Mislav Marohnić]

* Added proper handling of arrays #8537 [Josh Susser]

  Before:
    Hash.from_xml '<images></images>'
    # => {:images => nil}

    Hash.from_xml '<images><image>foo.jpg</image></images>'
    # => {:images => {:image => "foo.jpg"}}

    Hash.from_xml '<images><image>foo.jpg</image><image>bar.jpg</image></images>'
    # => {:images => {:image => ["foo.jpg", "bar.jpg"]}}

  After:
    Hash.from_xml '<images type="array"></images>'
    # => {:images => []}

    Hash.from_xml '<images type="array"><image>foo.jpg</image></images>'
    # => {:images => ["foo.jpg"]}

    Hash.from_xml '<images type="array"><image>foo.jpg</image><image>bar.jpg</image></images>'
    # => {:images => ["foo.jpg", "bar.jpg"]}

* Improve Time and Date test coverage.  #8646 [Josh Peek]

* Add Date#since, ago, beginning_of_day, and end_of_day. Date + seconds works now.  #8575 [Geoff Buesing]

* String#to_time overflows to DateTime. Add String#to_datetime.  #8572 [Geoff Buesing]

* Date.yesterday and .tomorrow.  #8571 [Geoff Buesing]

* Readable Date and DateTime#inspect.  #8570 [Geoff Buesing]

* Move common DateTime calculations to Date.  #8536 [Geoff Buesing]

* Added Date#change (like Time#change) [David Heinemeier Hansson]

* DateTime#to_time converts to Time unless out of range.  #8512 [Geoff Buesing]

* Date#to_datetime, #to_s(:rfc822).  #8512 [Geoff Buesing]

* Time durations use since instead of + for accuracy.  #8513 [Geoff Buesing]

* escape <'s and >'s in JSON strings. #8371 [Rick Olson]

* Inflections: MatrixTest -> MatrixTests instead of MatricesTest.  #8496 [jbwiv]

* Multibyte strings respond_to the String methods they proxy so they can be duck-typed.  #6549 [Tuxie]

* Array#to_xml yields the builder just like Hash and ActiveRecord::Base.  #8472 [seth]

* Date, Time, and DateTime support formatting blocks in addition to strftime strings. Introduce :long_ordinal format, e.g. "February 21st, 2005".  #8191 [Coda Hale]

* Document Object#blank?.  #6491 [Chris Mear]

* Date, Time, and DateTime#to_json.  #8399 [wycats]

* Simplify API of assert_difference by passing in an expression that is evaluated before and after the passed in block. See documenation for examples of new API. [Marcel Molina Jr.]

* Added assert_difference and assert_no_difference to test/unit assertions [Tobias Lütke]

* Removed breakpointer and Binding.of_caller in favor of relying on ruby-debug by Kent Sibilev since the breakpointer has been broken since Ruby 1.8.4 and will not be coming back [David Heinemeier Hansson]

* Added parsing of file type in Hash.xml_in so you can easily do file uploads with base64 from an API [David Heinemeier Hansson]

    <person>
      <name>David</name>
      <avatar type="file" name="me.jpg" content_type="image/jpg">R0lGODlhkACZAPUAAM5lcfjrtMQCG=\n</avatar>
    </person>

  ...becomes:

    attributes = { :person => { :name => "David", :avatar => #<StringIO> } }
    attributes[:person][:avatar].content_type      # => "image/jpg"
    attributes[:person][:avatar].original_filename # => "me.jpg"
    attributes[:person][:avatar].read # => binary data of the file

  Which is duck-type compatible with the files that you get when doing multipart uploads through HTML.

* Improved multibyte performance by relying less on exception raising #8159 [Blaine]

* Use XSD-compatible type names for Hash#to_xml and make the converters extendable #8047 [Tim Pope]

* Added yielding of builder in Hash#to_xml [David Heinemeier Hansson]

* Hash#with_indifferent_access now also converts hashes kept in arrays to indifferent access (makes it easier to treat HTML and XML parameters the same) [David Heinemeier Hansson]

* Hash#to_xml supports YAML attributes.  #7502 [jonathan]

* Refactor ActiveSupport::JSON to be less obtuse.  Add support for JSON decoding by way of Syck with ActiveSupport::JSON.decode(json_string).  Prevent hash keys that are JavaScript reserved words from being unquoted during encoding.  [Sam Stephenson]

* alias_method_chain preserves the original method's visibility.  #7854 [Jonathan Viney]

* Update Dependencies to ignore constants inherited from ancestors. Closes #6951. [Nicholas Seckar]

* Array#to_query preserves its ordering.  #7756 [Greg Spurrier]

* Out-of-range Time calculations transparently overflow to DateTime. Introduce Time#to_datetime.  #7706, #7715 [Geoff Buesing]

* DateTime calculations analogous to the Date and Time extensions.  #7693 [Geoff Buesing]

* Give DateTime correct .to_s implementations, lets it play nice with ActiveRecord quoting.  #7649 [Geoff Buesing]

* Add File.atomic_write,  allows you to write large files in an atomic manner, preventing users from seeing half written files.  [Michael Koziarski]

* Allow users to provide custom formatters to Logger. [Anthony Eden]

* Hash#to_query CGI-escapes its keys.  [Jeremy Kemper]

* Optimize Class Inheritable Attributes so that unnecessary hashes are not created.  Closes #7472 [Bruce Perens]

* :db format for Date#to_s [Jeremy Kemper]
    Date.new(2007, 1, 27).to_s(:db) # => '2007-01-27'

* Added :instance_writer option to #mattr_writer/accessor, #cattr_writer/accessor, and #class_inheritable_writer to skip the creation of the instance writer.  [Rick Olson]

* Added Hash#to_query to turn a hash of values into a form-encoded query string [Nicholas Seckar]

* Increase test coverage for subclasses_of. Closes #7335. [Roman2K, Nicholas Seckar]

* Remove unused code from Duration#inspect.  Closes #7180.  [Rich Collins]

* Added test coverage for Inflector.inflections.clear.  Closes #7179. [Rich Collins]

* ActiveSupport::Multibyte::Handlers::UTF8Handler should raise when a range and an integer are passed in (just like the native implementation).  Closes #7176 [Rich Collins]

* A couple extra tests for #classify.  Closes #7273. [Josh Susser]

* Better docs for Object extensions [zackchandler, Jamis Buck]

* Fix that Dates couldn't be subtracted from Dates after [5940].  [Sam Stephenson]

* Add Object#acts_like? and Time#acts_like_time? and Date#acts_like_date? to facilitate duck-typing. [Jamis Buck]

* Make 1.months and friends accurate by introducing a Duration class.  #6835 [eventualbuddha]


*1.4.2* (March 12th, 2007)

* Ruby 1.8.6 and 1.9 define private Time#to_date and #to_datetime; make them
public for compatibility.  [Jeremy Kemper]

* Deprecation: warn on stderr if RAILS_DEFAULT_LOGGER isn't set yet.  [Jeremy Kemper]


*1.4.1* (February 5th, 2007)

* Optimize Class Inheritable Attributes so that unnecessary hashes are not created.  Closes #7472 [Bruce Perens]

* Added :instance_writer option to #mattr_writer/accessor, #cattr_writer/accessor, and #class_inheritable_writer to skip the creation of the instance writer.  [Rick Olson]

* Full test coverage for Inflector.  #7228 [Dan Kubb]


*1.4.0* (January 16th, 2007)

* Document Inflector.ordinalize and merge docs from String inflections.  #7023 [smeade]

* Unbundle flexmock.  [Jeremy Kemper]

* Fix Dependencies.autoloaded? to ignore anonymous modules. Closes #6561. [Nicholas Seckar]

* Update load once paths to prevent nested once constants from being detected and claimed by an external non-once load. [Nicholas Seckar]

* Deprecation: silence warnings when reporting test errors.  [Jeremy Kemper]

* Hash#slice(*keys) returns a new hash with only the given keys. #slice! replaces the hash with only the given keys. Works with HashWithIndifferentAccess also.  [Jeremy Kemper]

* HashWithIndifferentAccess#to_hash converts to a Hash with String keys and the same default value.  [Jeremy Kemper]

* Fix remove_constant to correctly handle constant names of the form "::A::...". References #6720. [Nicholas Seckar]

* Fixed Array#to_xml when it contains a series of hashes (each piece would get its own XML declaration) #6610 [thkarcher/cyu]

* Added Time#to_s(:time) which will just return H:M, like 17:44 [David Heinemeier Hansson]

* Add Module#attr_accessor_with_default to initialize value of attribute before setting it. Closes #6538. [Stuart Halloway, Marcel Molina Jr.]

* Hash#to_xml handles keys with the same name as Kernel methods.  #6613 [Jonathan del Strother]

* Added Time#end_of_day to get 23:59:59 of that day [David Heinemeier Hansson]

* Don't quote hash keys in Hash#to_json if they're valid JavaScript identifiers.  Disable this with ActiveSupport::JSON.unquote_hash_key_identifiers = false if you need strict JSON compliance. [Sam Stephenson]

* Lazily load the Unicode Database in the UTF-8 Handler [Rick Olson]

* Update dependencies to delete partially loaded constants. [Nicholas Seckar]

* Fix unicode JSON regexp for Onigurama compatibility.  #6494 [whitley]

* update XmlSimple to 1.0.10. Closes #6532. [Nick Sieger]

* Update dependencies to allow constants to be defined alongside their siblings. A common case for this is AR model classes with STI; user.rb might define User, Administrator and Guest for example. [Nicholas Seckar]

* next_week respects DST changes.  #6483, #5617, #2353, #2509, #4551 [marclove, Rob Biedenharn, rails@roetzel.de, jsolson@damogran.org, drbrain@segment7.net]

* Expose methods added to Enumerable in the documentation, such as group_by. Closes #6170. [sergeykojin@gmail.com, Marcel Molina Jr.]

* Ensure Chars#tidy_bytes only tidies broken bytes. Closes #6397 [Manfred Stienstra]

* Add 'unloadable', a method used to mark any constant as requiring an unload after each request. [Nicholas Seckar]

* Make core_ext/string/access.rb multibyte safe. Closes #6388 [Manfred Stienstra]

* Make String#chars slicing behaviour consistent with String. Closes #6387 [Manfred Stienstra]

* Pull in latest multibyte patch. Closes #6346 [Manfred Stienstra]

* Add ActiveSupport::Multibyte.  Provides String#chars which lets you deal with strings as a sequence of chars, not of bytes. Closes #6242 [Julian Tarkhanov, Manfred Stienstra, Thijs van der Vossen & Jan Behrens]

* Fix issue with #class_inheritable_accessor saving updates to the parent class when initialized with an Array or Hash [mojombo]

* Hash#to_xml supports Bignum and BigDecimal.  #6313 [edibiase]

* Don't undefine #class in OptionMerger [Rick Olson]

* Hash.create_from_xml has been renamed to Hash.from_xml, alias will exist until Rails 2.0 [David Heinemeier Hansson]

* alias_method_chain works with accessor= methods also.  #6153 [Caio Chassot]

* Fix loadable_constants_for_path to handle load paths that do not end with a slash. [Nicholas Seckar]

* Fix logic error in determining what was loaded by a given file. Closes #6039. [Nicholas Seckar]

* Equate Kernel.const_missing with Object.const_missing. Fixes #5988. [Nicholas Seckar]

* Add ApplicationController special case to Dependencies. [Nicholas Seckar]

* Don't pad remaining places with in_groups_of if specified padding value is false. [Marcel Molina Jr.]

* Fix cases where empty xml nodes weren't being translated to nil in Hash.create_from_xml [Rick Olso n]

  <written-on type="date"></written-on> # => { :type => 'date' } # WRONG
  <written-on type="date"></written-on> # => nil # RIGHT

* Tighten rescue clauses.  #5985 [james@grayproductions.net]

* Inflections: don't singularize -ies plurals.  [foamdino@gmail.com, Mark Van Holstyn]

* Update Initializer to use load_once_paths to avoid plugin reloading. References #5852. [Nicholas Seckar]

* Use Array#assoc in ActiveSupport::OrderedHash. [Mauricio Fernandez]

* Greatly increased performance of String.to_json, which speeds up RJS considerably on large pages, fixes #3473 [Shugo Maeda]

* Detect missing_constants calls from removed modules and fail accordingly. [Nicholas Seckar]

* Stop using defined? in Dependencies.qualified_const_defined? since defined? may invoke const_missing. [Nicholas Seckar]

* Dependencies can autoload directories of nested classes. [Jeremy Kemper]
    Example:
      invoice.rb            class Invoice
      invoice/lineitem.rb   class Invoice::Lineitem

* Add Deprecation.silence so that Reloadable does not scold itself. [Nicholas Seckar]

* Add debugging logging to Dependencies. Currently can be enabled with Dependencies.log_activity = true; adding to Initializer and documenting is forthcoming. [Nicholas Seckar]

* Replace Reloadable with improvements to the Dependencies mechanism. [Nicholas Seckar]

* DateTime#to_time gives hour/minute/second resolution.  #5747 [jon.evans@pobox.com]

* attr_internal to support namespacing and deprecation. Like attr_* except backed by internally-named instance variable. Set attr_internal_naming_format to change the format from the default '@_%s'. [Jeremy Kemper]
    # def foo()   @foo__rofl      end
    # def foo=(v) @foo__rofl = v  end
    self.attr_internal_naming_format = '@%s__rofl'
    attr_internal :foo

* Raise fully qualified names upon name errors. #5533 [Lars Pind, Nicholas Seckar]

* Add extention to obtain the missing constant from NameError instances. [Nicholas Seckar]

* Thoroughly document inflections.  #5700 [petermichaux@gmail.com]

* Added Module#alias_attribute [Jamis/David Heinemeier Hansson]. Example:

    class Content < ActiveRecord::Base
      # has a title attribute
    end

    class Email < ActiveRecord::Base
      alias_attribute :subject, :title
    end

    e = Email.find(1)
    e.title    # => "Superstars"
    e.subject  # => "Superstars"
    e.subject? # => true
    e.subject = "Megastars"
    e.title    # => "Megastars"

* Deprecation: easier to work with warning behavior as procs; default behaviors for each environment so users needn't update env.rb; and testing pleasure with assert_deprecated, assert_not_deprecated. [Jeremy Kemper]
  By default, test prints to $stderr, dev logs, production ignores.
  Provide your own per-environment in e.g. config/environments/development.rb:
    ActiveSupport::Deprecation.behavior = Proc.new { |message| raise message }

* First cut of the Rails Deprecation system.   [Michael Koziarski]

* Strip boolean XML content before checking for 'true' [Rick Olson]

* Customize default BigDecimal formatting. References #5672 [Dave Thomas]

* Correctly convert <foo nil="true"> to nil when using Hash.create_from_xml.  [Rick Olson]

* Optional identity for Enumerable#sum defaults to zero. #5657 [gensym@mac.com]

* HashWithIndifferentAccess shouldn't confuse false and nil. #5601 [Shugo Maeda]

* Fixed HashWithIndifferentAccess#default #5586 [chris@seagul.co.uk]

* More compatible Hash.create_from_xml. #5523 [nunemaker@gmail.com]

* Added Enumerable#sum for calculating a sum from the elements [David Heinemeier Hansson, jonathan@daikini.com]. Examples:

    [1, 2, 3].sum
    payments.sum { |p| p.price * p.tax_rate }
    payments.sum(&:price)

  This is instead of payments.inject(0) { |sum, p| sum + p.price }

* Correct and clarify Array#to_sentence docs.  #5458 [brad@madriska.com]

* alias_method_chain preserves method punctuation so foo, foo?, and foo! may be chained with the same feature. [Jeremy Kemper]
    Example:
      alias_method_chain :save!, :validation
    is equivalent to
      alias_method :save_without_validation!, :save!
      alias_method :save!, :save_with_validation!

* Enhance Symbol#to_proc so it works with list objects, such as multi-dimensional arrays. Closes #5295 [nov@yo.rim.or.jp].  Example:

    {1 => "one", 2 => "two", 3 => "three"}.sort_by(&:first).map(&:last)
    # => ["one", "two", "three"]

* Added Hash.create_from_xml(string) which will create a hash from a XML string and even typecast if possible [David Heinemeier Hansson]. Example:

    Hash.create_from_xml <<-EOT
      <note>
        <title>This is a note</title>
        <created-at type="date">2004-10-10</created-at>
      </note>
    EOT

  ...would return:

    { :note => { :title => "This is a note", :created_at => Date.new(2004, 10, 10) } }

* Added Jim Weirich's excellent FlexMock class to vendor (Copyright 2003, 2004 by Jim Weirich (jim@weriichhouse.org)) -- it's not automatically required, though, so require 'flexmock' is still necessary [David Heinemeier Hansson]

* Fixed that Module#alias_method_chain should work with both foo? foo! and foo at the same time #4954 [anna@wota.jp]

* to_xml fixes, features, and speedup: introduce :dasherize option that converts updated_at to updated-at if true (the existing default); binary columns get encoding="base64" attribute; nil values get nil="true" attribute to distinguish empty values; add type information for float columns; allow arbitrarily deep :include; include SQL type information as the type attribute.  #4989 [Blair Zajac <blair@orcaware.com>]

* Add OrderedHash#values. [Sam Stephenson]

* Added Array#to_s(:db) that'll produce a comma-separated list of ids [David Heinemeier Hansson]. Example:

    Purchase.find(:all, :conditions => "product_id IN (#{shops.products.to_s(:db)})"

* Normalize classify's argument to a String so that it plays nice with Symbols. [Marcel Molina Jr.]

* Strip out leading schema name in classify. References #5139. [Michael Schoen]

* Remove Enumerable#first_match since break(value) handles the use case well enough. [Nicholas Seckar]

  Enumerable#first_match was like detect, but instead of returning the matching element, the yielded value returned. For example:

    user_xml = adapters(:from => User, :to => Xml).first_match do |adapter|
      adapter.adapt @user
    end

  But this is just as easily done with:

    user_xml = adapters(:from => User, :to => Xml).each do
      break adapter.adapt(@user)
    end

* Make Array#in_groups_of just return the grouped collection if a block isn't given. [Marcel Molina Jr.]

* Don't destroy a HashWithIndifferentAccess if symbolize_keys! or  stringify_keys! is called on it. Closes #5076. [Marcel Molina Jr., guy.naor@famundo.com]

* Document Module::delegate. #5002 [pergesu@gmail.com]

* Replace alias method chaining with Module#alias_method_chain. [Marcel Molina Jr.]

* Strip out punctuation on predicates or bang methods being aliased with alias_method_chain since target?_without_feature is not a valid method name. Add tests for Module#alias_method_chain. [Marcel Molina Jr.]

* Replace Ruby's deprecated append_features in favor of included. [Marcel Molina Jr.]

* Allow default options in with_options to be overridden. Closes #4480. [murphy@cYcnus.de]

* Added Module#alias_method_chain [Jamis Buck]

* Updated to Builder 2.0 [David Heinemeier Hansson]

* Add Array#split for dividing arrays into one or more subarrays by value or block. [Sam Stephenson]

*1.3.1* (April 6th, 2006)

* Clean paths inside of exception messages and traces. [Nicholas Seckar]

* Add Pathname.clean_within for cleaning all the paths inside of a string. [Nicholas Seckar]

* provide an empty Dependencies::LoadingModule.load which prints deprecation warnings.  Lets 1.0 applications function with .13-style environment.rb.


*1.3.0* (March 27th, 2006)

* When possible, avoid incorrectly obtaining constants from parent modules. Fixes #4221. [Nicholas Seckar]

* Add more tests for dependencies; refactor existing cases. [Nicholas Seckar]

* Move Module#parent and Module#as_load_path into core_ext. Add Module#parent. [Nicholas Seckar]

* Add CachingTools::HashCaching to simplify the creation of nested, autofilling hashes. [Nicholas Seckar]

* Remove a hack intended to avoid unloading the same class twice, but which would not work anyways. [Nicholas Seckar]

* Update Object.subclasses_of to locate nested classes. This affects Object.remove_subclasses_of in that nested classes will now be unloaded. [Nicholas Seckar]

* Update Object.remove_subclasses_of to use Class.remove_class, reducing duplication. [Nicholas Seckar]

* Added Fixnum#seconds for consistency, so you can say 5.minutes + 30.seconds instead of 5.minutes + 30 #4389 [François Beausoleil]

* Added option to String#camelize to generate lower-cased camel case by passing in :lower, like "super_man".camelize(:lower) # => "superMan" [David Heinemeier Hansson]

* Added Hash#diff to show the difference between two hashes [Chris McGrath]

* Added Time#advance to do precise time time calculations for cases where a month being approximated to 30 days won't do #1860 [Rick Olson]

* Enhance Inflector.underscore to convert '-' into '_' (as the inverse of Inflector.dasherize) [Jamis Buck]

* Switched to_xml to use the xml schema format for datetimes.  This allows the encoding of time zones and should improve operability. [Michael Koziarski]

* Added a note to the documentation for the Date related Numeric extensions to indicate that they're
approximations and shouldn't be used for critical calculations. [Michael Koziarski]

* Added Hash#to_xml and Array#to_xml that makes it much easier to produce XML from basic structures [David Heinemeier Hansson]. Examples:

    { :name => "David", :street_name => "Paulina", :age => 26, :moved_on => Date.new(2005, 11, 15) }.to_xml

  ...returns:

      <person>
        <street-name>Paulina</street-name>
        <name>David</name>
        <age type="integer">26</age>
        <moved-on type="date">2005-11-15</moved-on>
      </person>

* Moved Jim Weirich's wonderful Builder from Action Pack to Active Support (it's simply too useful to be stuck in AP) [David Heinemeier Hansson]

* Fixed that Array#to_sentence will return "" on an empty array instead of ", and" #3842, #4031 [rubyonrails@beautifulpixel.com]

* Add Enumerable#group_by for grouping collections based on the result of some
  block. Useful, for example, for grouping records by date.

  ex.

     latest_transcripts.group_by(&:day).each do |day, transcripts|
       p "#{day} -> #{transcripts.map(&:class) * ', '}"
     end
     "2006-03-01 -> Transcript"
     "2006-02-28 -> Transcript"
     "2006-02-27 -> Transcript, Transcript"
     "2006-02-26 -> Transcript, Transcript"

  Add Array#in_groups_of, for iterating over an array in groups of a certain
  size.

  ex.

     %w(1 2 3 4 5 6 7).in_groups_of(3) {|g| p g}
     ["1", "2", "3"]
     ["4", "5", "6"]
     ["7", nil, nil]

  [Marcel Molina Jr., Sam Stephenson]

* Added Kernel#daemonize to turn the current process into a daemon that can be killed with a TERM signal [David Heinemeier Hansson]

* Add 'around' methods to Logger,  to make it easy to log before and after messages for a given block as requested in #3809. [Michael Koziarski]  Example:

  logger.around_info("Start rendering component (#{options.inspect}): ",
                     "\n\nEnd of component rendering") { yield }

* Added Time#beginning_of_quarter #3607 [cohen.jeff@gmail.com]

* Fix Object.subclasses_of to only return currently defined objects [Jonathan Viney <jonathan@bluewire.net.nz>]

* Fix constantize to properly handle names beginning with '::'. [Nicholas Seckar]

* Make String#last return the string instead of nil when it is shorter than the limit [Scott Barron].

* Added delegation support to Module that allows multiple delegations at once (unlike Forwardable in the stdlib) [David Heinemeier Hansson]. Example:

    class Account < ActiveRecord::Base
      has_one :subscription
      delegate :free?, :paying?, :to => :subscription
      delegate :overdue?, :to => "subscription.last_payment"
    end

    account.free?    # => account.subscription.free?
    account.overdue? # => account.subscription.last_payment.overdue?

* Fix Reloadable to handle the case where a class that has been 'removed' has not yet been garbage collected. [Nicholas Seckar]

* Don't allow Reloadable to be included into Modules.

* Remove LoadingModule. [Nicholas Seckar]

* Add documentation for Reloadable::Subclasses. [Nicholas Seckar]

* Add Reloadable::Subclasses which handles the common case where a base class should not be reloaded, but its subclasses should be. [Nicholas Seckar]

* Further improvements to reloading code [Nicholas Seckar, Trevor Squires]

  - All classes/modules which include Reloadable can define reloadable? for fine grained control of reloading
  - Class.remove_class uses Module#parent to access the parent module
  - Class.remove_class expanded to handle multiple classes in a single call
  - LoadingModule.clear! has been removed as it is no longer required
  - Module#remove_classes_including has been removed in favor of Reloadable.reloadable_classes

* Added reusable reloading support through the inclusion of the Relodable module that all subclasses of ActiveRecord::Base, ActiveRecord::Observer, ActiveController::Base, and ActionMailer::Base automatically gets. This means that these classes will be reloaded by the dispatcher when Dependencies.mechanism = :load. You can make your own models reloadable easily:

    class Setting
      include Reloadable
    end

  Reloading a class is done by removing its constant which will cause it to be loaded again on the next reference. [David Heinemeier Hansson]

* Added auto-loading support for classes in modules, so Conductor::Migration will look for conductor/migration.rb and Conductor::Database::Settings will look for conductor/database/settings.rb [Nicholas Seckar]

* Add Object#instance_exec, like instance_eval but passes its arguments to the block.  (Active Support will not override the Ruby 1.9 implementation of this method.) [Sam Stephenson]

* Add Proc#bind(object) for changing a proc or block's self by returning a Method bound to the given object. Based on why the lucky stiff's "cloaker" method. [Sam Stephenson]

* Fix merge and dup for hashes with indifferent access #3404 [Ken Miller]

* Fix the requires in option_merger_test to unbreak AS tests. [Sam Stephenson]

* Make HashWithIndifferentAccess#update behave like Hash#update by returning the hash. #3419, #3425 [asnem@student.ethz.ch, JanPrill@blauton.de, Marcel Molina Jr.]

* Add ActiveSupport::JSON and Object#to_json for converting Ruby objects to JSON strings. [Sam Stephenson]

* Add Object#with_options for DRYing up multiple calls to methods having shared options. [Sam Stephenson]  Example:

  ActionController::Routing::Routes.draw do |map|
    # Account routes
    map.with_options(:controller => 'account') do |account|
      account.home   '',       :action => 'dashboard'
      account.signup 'signup', :action => 'new'
      account.logout 'logout', :action => 'logout'
    end
  end

* Introduce Dependencies.warnings_on_first_load setting.  If true, enables warnings on first load of a require_dependency.  Otherwise, loads without warnings.  Disabled (set to false) by default.  [Jeremy Kemper]

* Active Support is warnings-safe.  #1792 [Eric Hodel]

* Introduce enable_warnings counterpart to silence_warnings.  Turn warnings on when loading a file for the first time if Dependencies.mechanism == :load.  Common mistakes such as redefined methods will print warnings to stderr.  [Jeremy Kemper]

* Add Symbol#to_proc, which allows for, e.g. [:foo, :bar].map(&:to_s). [Marcel Molina Jr.]

* Added the following methods [Marcel Molina Jr., Sam Stephenson]:
  * Object#copy_instance_variables_from(object) to copy instance variables from one object to another
  * Object#extended_by to get an instance's included/extended modules
  * Object#extend_with_included_modules_from(object) to extend an instance with the modules from another instance

*1.2.5* (December 13th, 2005)

* Become part of Rails 1.0

* Rename Version constant to VERSION. #2802 [Marcel Molina Jr.]

*1.2.3* (November 7th, 2005)

* Change Inflector#constantize to use eval instead of const_get. [Nicholas Seckar]

* Fix const_missing handler to ignore the trailing '.rb' on files when comparing paths. [Nicholas Seckar]

* Define kernel.rb methods in "class Object" instead of "module Kernel" to work around a Windows peculiarity [Sam Stephenson]

* Fix broken tests caused by incomplete loading of active support. [Nicholas Seckar]

* Fix status pluralization bug so status_codes doesn't get pluralized as statuses_code.  #2758 [keithm@infused.org]

* Added Kernel#silence_stderr to silence stderr for the duration of the given block [Sam Stephenson]

* Changed Kernel#` to print a message to stderr (like Unix) instead of raising Errno::ENOENT on Win32 [Sam Stephenson]

* Changed 0.blank? to false rather than true since it violates everyone's expectation of blankness.  #2518, #2705 [rails@jeffcole.net]

* When loading classes using const_missing, raise a NameError if and only if the file we tried to load was not present. [Nicholas Seckar]

* Added petabytes and exebytes to numeric extensions #2397 [timct@mac.com]

* Added Time#end_of_month to accompany Time#beginning_of_month #2514 [Jens-Christian Fischer]


*1.2.2* (October 26th, 2005)

* Set Logger.silencer = false to disable Logger#silence.  Useful for debugging fixtures.

* Add title case method to String to do, e.g., 'action_web_service'.titlecase #  => 'Action Web Service'. [Marcel Molina Jr.]


*1.2.1* (October 19th, 2005)

* Classify generated routing code as framework code to avoid appearing in application traces. [Nicholas Seckar]

* Show all framework frames in the framework trace. [Nicholas Seckar]


*1.2.0* (October 16th, 2005)

* Update Exception extension to show the first few framework frames in an application trace. [Nicholas Seckar]

* Added Exception extension to provide support for clean backtraces. [Nicholas Seckar]

* Updated whiny nil to be more concise and useful. [Nicholas Seckar]

* Added Enumerable#first_match [Nicholas Seckar]

* Fixed that Time#change should also reset usec when also resetting minutes #2459 [ikeda@dream.big.or.jp]

* Fix Logger compatibility for distributions that don't keep Ruby and its standard library in sync.

* Replace '%e' from long and short time formats as Windows does not support it. #2344. [Tom Ward <tom@popdog.net>]

* Added to_s(:db) to Range, so you can get "BETWEEN '2005-12-10' AND '2005-12-12'" from Date.new(2005, 12, 10)..Date.new(2005, 12, 12) (and likewise with Times)

* Moved require_library_or_gem into Kernel. #1992 [Michael Schuerig <michael@schuerig.de>]

* Add :rfc822 as an option for Time#to_s (to get rfc822-formatted times)

* Chain the const_missing hook to any previously existing hook so rails can play nicely with rake

* Clean logger is compatible with both 1.8.2 and 1.8.3 Logger.  #2263 [Michael Schuerig <michael@schuerig.de>]

* Added native, faster implementations of .blank? for the core types #2286 [skae]

* Fixed clean logger to work with Ruby 1.8.3 Logger class #2245

* Fixed memory leak with Active Record classes when Dependencies.mechanism = :load #1704 [Chris McGrath]

* Fixed Inflector.underscore for use with acronyms, so HTML becomes html instead of htm_l #2173 [k@v2studio.com]

* Fixed dependencies related infinite recursion bug when a controller file does not contain a controller class. Closes #1760. [rcolli2@tampabay.rr.com]

* Fixed inflections for status, quiz, move #2056 [deirdre@deirdre.net]

* Added Hash#reverse_merge, Hash#reverse_merge!, and Hash#reverse_update to ease the use of default options

* Added Array#to_sentence that'll turn ['one', 'two', 'three'] into "one, two, and three" #2157 [Manfred Stienstra]

* Added Kernel#silence_warnings to turn off warnings temporarily for the passed block

* Added String#starts_with? and String#ends_with? #2118 [Thijs van der Vossen]

* Added easy extendability to the inflector through Inflector.inflections (using the Inflector::Inflections singleton class). Examples:

    Inflector.inflections do |inflect|
      inflect.plural /^(ox)$/i, '\1\2en'
      inflect.singular /^(ox)en/i, '\1'

      inflect.irregular 'octopus', 'octopi'

      inflect.uncountable "equipment"
    end

* Added String#at, String#from, String#to, String#first, String#last in ActiveSupport::CoreExtensions::String::Access to ease access to individual characters and substrings in a string serving basically as human names for range access.

* Make Time#last_month work when invoked on the 31st of a month.

* Add Time.days_in_month, and make Time#next_month work when invoked on the 31st of a month

* Fixed that Time#midnight would have a non-zero usec on some platforms #1836

* Fixed inflections of "index/indices" #1766 [damn_pepe@gmail.com]

* Added stripping of _id to String#humanize, so "employee_id" becomes "Employee" #1574 [Justin French]

* Factor Fixnum and Bignum extensions into Integer extensions [Nicholas Seckar]

* Hooked #ordinalize into Fixnum and Bignum classes. [Nicholas Seckar, danp]

* Added Fixnum#ordinalize to turn 1.ordinalize to "1st", 3.ordinalize to "3rd", and 10.ordinalize to "10th" and so on #1724 [paul@cnt.org]


*1.1.1* (11 July, 2005)

* Added more efficient implementation of the development mode reset of classes #1638 [Chris McGrath]


*1.1.0* (6 July, 2005)

* Fixed conflict with Glue gem #1606 [Rick Olson]

* Added new rules to the Inflector to deal with more unusual plurals mouse/louse => mice/lice, information => information, ox => oxen, virus => viri, archive => archives #1571, #1583, #1490, #1599, #1608 [foamdino@gmail.com/others]

* Fixed memory leak with Object#remove_subclasses_of, which inflicted a Rails application running in development mode with a ~20KB leak per request #1289 [Chris McGrath]

* Made 1.year == 365.25.days to account for leap years.  This allows you to do User.find(:all, :conditions => ['birthday > ?', 50.years.ago]) without losing a lot of days.  #1488 [tuxie@dekadance.se]

* Added an exception if calling id on nil to WhinyNil #584 [kevin-temp@writesoon.com]

* Added Fix/Bignum#multiple_of? which returns true on 14.multiple_of?(7) and false on 16.multiple_of?(7) #1464 [Thomas Fuchs]

* Added even? and odd? to work with Bignums in addition to Fixnums #1464 [Thomas Fuchs]

* Fixed Time#at_beginning_of_week returned the next Monday instead of the previous one when called on a Sunday #1403 [jean.helou@gmail.com]

* Increased the speed of indifferent hash access by using Hash#default.  #1436 [Nicholas Seckar]

* Added that "   " is now also blank? (using strip if available)

* Fixed Dependencies so all modules are able to load missing constants #1173 [Nicholas Seckar]

* Fixed the Inflector to underscore strings containing numbers, so Area51Controller becomes area51_controller #1176 [Nicholas Seckar]

* Fixed that HashWithIndifferentAccess stringified all keys including symbols, ints, objects, and arrays #1162 [Nicholas Seckar]

* Fixed Time#last_year to go back in time, not forward #1278 [fabien@odilat.com]

* Fixed the pluralization of analysis to analyses #1295 [seattle@rootimage.msu.edu]

* Fixed that Time.local(2005,12).months_since(1) would raise "ArgumentError: argument out of range" #1311 [jhahn@niveon.com]

* Added silencing to the default Logger class


*1.0.4* (19th April, 2005)

* Fixed that in some circumstances controllers outside of modules may have hidden ones inside modules. For example, admin/content might have been hidden by /content. #1075 [Nicholas Seckar]

* Fixed inflection of perspectives and similar words #1045 [Thijs van der Vossen]

* Added Fixnum#even? and Fixnum#odd?

* Fixed problem with classes being required twice. Object#const_missing now uses require_dependency to load files. It used to use require_or_load which would cause models to be loaded twice, which was not good for validations and other class methods #971 [Nicholas Seckar]


*1.0.3* (27th March, 2005)

* Fixed Inflector.pluralize to handle capitalized words #932 [Jeremy Kemper]

* Added Object#suppress which allows you to make a saner choice around with exceptions to swallow #980. Example:

    suppress(ZeroDivisionError) { 1/0 }

  ...instead of:

    1/0 rescue nil # BAD, EVIL, DIRTY.


*1.0.2* (22th March, 2005)

* Added Kernel#returning -- a Ruby-ized realization of the K combinator, courtesy of Mikael Brockman.

    def foo
      returning values = [] do
        values << 'bar'
        values << 'baz'
      end
    end

    foo # => ['bar', 'baz']


*1.0.1* (7th March, 2005)

* Fixed Hash#indifferent_access to also deal with include? and fetch and nested hashes #726 [Nicholas Seckar]

* Added Object#blank? -- see http://redhanded.hobix.com/inspect/objectBlank.html #783 [_why the lucky stiff]

* Added inflection rules for "sh" words, like "wish" and "fish" #755 [phillip@pjbsoftware.com]

* Fixed an exception when using Ajax based requests from Safari because Safari appends a \000 to the post body. Symbols can't have \000 in them so indifferent access would throw an exception in the constructor. Indifferent hashes now use strings internally instead. #746 [Tobias Lütke]

* Added String#to_time and String#to_date for wrapping ParseDate


*1.0.0* (24th February, 2005)

* Added TimeZone as the first of a number of value objects that among others Active Record can use rich value objects using composed_of #688 [Jamis Buck]

* Added Date::Conversions for getting dates in different convenient string representations and other objects

* Added Time::Conversions for getting times in different convenient string representations and other objects

* Added Time::Calculations to ask for things like Time.now.tomorrow, Time.now.yesterday, Time.now.months_ago(4) #580 [DP|Flurin]. Examples:

    "Later today"         => now.in(3.hours),
    "Tomorrow morning"    => now.tomorrow.change(:hour => 9),
    "Tomorrow afternoon"  => now.tomorrow.change(:hour => 14),
    "In a couple of days" => now.tomorrow.tomorrow.change(:hour => 9),
    "Next monday"         => now.next_week.change(:hour => 9),
    "In a month"          => now.next_month.change(:hour => 9),
    "In 6 months"         => now.months_since(6).change(:hour => 9),
    "In a year"           => now.in(1.year).change(:hour => 9)

* Upgraded to breakpoint 92 which fixes:

    * overload IRB.parse_opts(), fixes #443
      => breakpoints in tests work even when running them via rake
    * untaint handlers, might fix an issue discussed on the Rails ML
    * added verbose mode to breakpoint_client
    * less noise caused by breakpoint_client by default
    * ignored TerminateLineInput exception in signal handler
      => quiet exit on Ctrl-C

* Fixed Inflector for words like "news" and "series" that are the same in plural and singular #603 [echion], #615 [marcenuc]

* Added Hash#stringify_keys and Hash#stringify_keys!

* Added IndifferentAccess as a way to wrap a hash by a symbol-based store that also can be accessed by string keys

* Added Inflector.constantize to turn "Admin::User" into a reference for the constant Admin::User

* Added that Inflector.camelize and Inflector.underscore can deal with modules like turning "Admin::User" into "admin/user" and back

* Added Inflector.humanize to turn attribute names like employee_salary into "Employee salary". Used by automated error reporting in AR.

* Added availability of class inheritable attributes to the masses #477 [Jeremy Kemper]

    class Foo
      class_inheritable_reader :read_me
      class_inheritable_writer :write_me
      class_inheritable_accessor :read_and_write_me
      class_inheritable_array :read_and_concat_me
      class_inheritable_hash :read_and_update_me
    end

    # Bar gets a clone of (not a reference to) Foo's attributes.
    class Bar < Foo
    end

    Bar.read_and_write_me == Foo.read_and_write_me
    Bar.read_and_write_me = 'bar'
    Bar.read_and_write_me != Foo.read_and_write_me

* Added Inflections as an extension on String, so Inflector.pluralize(Inflector.classify(name)) becomes name.classify.pluralize #476 [Jeremy Kemper]

* Added Byte operations to Numeric, so 5.5.megabytes + 200.kilobytes #461 [Marcel Molina Jr.]

* Fixed that Dependencies.reload can't load the same file twice #420 [Kent Sibilev]

* Added Fixnum#ago/until, Fixnum#since/from_now #450 [Jeremy Kemper]

* Added that Inflector now accepts Symbols and Classes by calling .to_s on the word supplied

* Added time unit extensions to Fixnum that'll return the period in seconds, like 2.days + 4.hours.<|MERGE_RESOLUTION|>--- conflicted
+++ resolved
@@ -1,36 +1,3 @@
-<<<<<<< HEAD
-*2.3.10 (October 15, 2010)*
-
-
-*2.3.9 (September 4, 2010)*
-
-* i18n: bundle i18n 0.4.1 for forward compatibility with Rails 3. Deprecates {{foo}} interpolation syntax in favor of 1.9-native %{foo}.
-
-* Deprecate Kernel#returning in favor of Object#tap since it's included in Ruby 1.8.7 and later. [Santiago Pastorino]
-
-* Deprecates ActiveSupport::Dependencies.load_(once_)paths, renamed to autoload_(once_)paths. [fxn]
-
-* Deprecates Array#random_element, renamed to sample to match Ruby 1.9, thanks to Marc-Andre Lafortune. [fxn]
-
-
-*2.3.8 (May 24, 2010)*
-
-* Version bump.
-
-
-*2.3.7 (May 24, 2010)*
-
-* HTML safety: fix compatibility with the optional rails_xss plugin.  [Nathan Weizenbaum, Santiago Pastorino]
-
-
-*2.3.6 (May 23, 2010)*
-
-* 1.9 compat: deprecated last_(month|year) in favor of prev_(month|year). [fxn]
-
-* Deprecated Array#rand in favor of Array#random_element. [Santiago Pastorino, Rizwan Reza]
-
-* Added Object#presence that returns the object if it's #present? otherwise returns nil [DHH/Colin Kelley]
-=======
 *Rails 3.0.3 (November 16, 2010)*
 
 * No changes.
@@ -132,7 +99,6 @@
   ActiveSupport::on_load(:component_name) [YK]
 
 * Rename #metaclass to #singleton_class now that ruby-core has decided [JK]
->>>>>>> c09c8be3
 
 * New assertions assert_blank and assert_present.  #4299 [Juanjo Bazan]
 
@@ -140,44 +106,12 @@
 
 * JSON backend for YAJL. Preferred if available.  #2666 [Brian Lopez]
 
-<<<<<<< HEAD
-* Introduce String#html_safe for rails_xss plugin and forward-compatibility with Rails 3.  [Michael Koziarski, Santiago Pastorino, José Ignacio Costa]
-=======
 * Introduce class_attribute to declare inheritable class attributes. Writing an attribute on a subclass behaves just like overriding the superclass reader method.  Unifies and replaces most usage of cattr_accessor, class_inheritable_attribute, superclass_delegating_attribute, and extlib_inheritable_attribute.  [Jeremy Kemper, Yehuda Katz]
->>>>>>> c09c8be3
 
 * Time#- with a DateTime argument behaves the same as with a Time argument, i.e. returns the difference between self and arg as a Float #3476 [Geoff Buesing]
 
 * YAML serialization for OrderedHash.  #3608 [Gregor Schmidt]
 
-<<<<<<< HEAD
-* Add Enumerable#exclude? to bring parity to Enumerable#include? and avoid if !x.include?/else calls [DHH]
-
-
-*2.3.5 (November 25, 2009)*
-
-* Minor Bug Fixes and deprecation warnings
-
-* Update Edinburgh TimeZone to use "Europe/London" instead of "Europe/Dublin" #3310 [Phil Ross]
-
-* Fixes for the Nokogiri backend for XmlMini
-
-* Ruby 1.9 Compatibility
-
-
-*2.3.4 (September 4, 2009)*
-
-* Introduce ActiveSupport::Multibyte.clean to clean invalid multibyte strings.
-
-* Bug fixes
-
-
-*2.3.3 (July 12, 2009)*
-
-* JSON: +Object#to_json+ calls +as_json+ to coerce itself into something natively encodable like +Hash+, +Integer+, or +String+. Override +as_json+ instead of +to_json+ so you're JSON-library-agnostic.  [Jeremy Kemper]
-
-* Allow MemCacheStore to be initialized with a MemCache-like object instead of addresses and options [Bryan Helmkamp]
-=======
 * Update bundled TZInfo to v0.3.16 [Geoff Buesing]
 
 * Georgetown TimeZone is now mapped to "America/Guyana" instead of "America/Argentina/San_Juan" #1821 [Geoff Buesing, Reuben Sivan]
@@ -225,7 +159,6 @@
 * TimeWithZone.name returns 'Time', to further thwart type checking [Geoff Buesing]
 
 * Time.local instances: Adding 24.hours across the DST boundary adds 24 hours instead of one day #2066 [Michael Curtis]
->>>>>>> c09c8be3
 
 
 *2.3.2 [Final] (March 15, 2009)*
