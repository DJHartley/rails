--- conflicted
+++ resolved
@@ -24,109 +24,9 @@
   p.gem_spec = spec
 end
 
-<<<<<<< HEAD
-desc "Publish the release files to RubyForge."
-task :release => [ :package ] do
-  require 'rubyforge'
-  require 'rake/contrib/rubyforgepublisher'
-
-  packages = %w( gem tgz zip ).collect{ |ext| "pkg/#{PKG_NAME}-#{PKG_VERSION}.#{ext}" }
-
-  rubyforge = RubyForge.new
-  rubyforge.login
-  rubyforge.add_release(PKG_NAME, PKG_NAME, "REL #{PKG_VERSION}", *packages)
-end
-
-namespace :tzinfo do
-  desc "Update bundled tzinfo gem. Only copies the subset of classes and definitions required to support Rails time zone features."
-  task :update => ['tzinfo:copy_classes', 'tzinfo:copy_definitions'] do
-    Rake::Task['tzinfo:cleanup_tmp'].invoke
-  end
-  
-  task :unpack_gem do
-    mkdir_p "tmp"
-    cd "tmp"
-    sh "gem unpack --version #{ENV['VERSION'] || "'> 0'"} tzinfo"
-    cd ".."
-  end
-  
-  task :copy_classes => :unpack_gem do
-    mkdir_p "#{destination_path}/tzinfo"
-    cp "#{tmp_path}/lib/tzinfo.rb", destination_path
-    comment_requires_for_excluded_classes!('tzinfo.rb')
-    files = FileList["#{tmp_path}/lib/tzinfo/*.rb"]
-    files.each do |file|
-      filename = File.basename(file)
-      unless excluded_classes.include? filename.sub(/.rb$/, '')
-        cp "#{tmp_path}/lib/tzinfo/#{filename}", "#{destination_path}/tzinfo"
-        comment_requires_for_excluded_classes!("tzinfo/#{filename}")
-      end
-    end
-  end
-  
-  task :copy_definitions => :unpack_gem do
-    $:.unshift "#{File.dirname(__FILE__)}/lib"
-    require 'active_support/values/time_zone'
-    definitions_path = "#{destination_path}/tzinfo/definitions/"
-    mkdir_p definitions_path
-    ActiveSupport::TimeZone::MAPPING.values.each do |zone|
-      subdir = nil
-      if /\// === zone
-        subdir = zone.sub(/\w+$/, '')
-        mkdir_p "#{definitions_path}/#{subdir}"
-      end
-      cp "#{tmp_path}/lib/tzinfo/definitions/#{zone}.rb", "#{definitions_path}/#{subdir}"
-    end
-  end
-
-  task :cleanup_tmp do
-    rm_rf "tmp"
-  end
-  
-  def comment_requires_for_excluded_classes!(file)
-    lines = open("#{destination_path}/#{file}") {|f| f.readlines}
-    updated = false
-    
-    new_lines = []
-    lines.each do |line|
-      if Regexp.new("require 'tzinfo/(#{excluded_classes.join('|')})'") === line
-        updated = true
-        new_lines << "# #{line}"
-      else
-        new_lines << line
-      end
-    end
-    
-    if updated
-      open("#{destination_path}/#{file}", "w") {|f| f.write(new_lines.join)}
-    end
-  end
-  
-  def version
-    ENV['VERSION'] ||= get_unpacked_version
-  end
-  
-  def get_unpacked_version
-    m = (FileList["tmp/tzinfo-*"].to_s.match /\d+\.\d+\.\d+/)
-    m ? m[0] : raise(LoadError, "TZInfo gem must be installed locally. `gem install tzinfo` and try again")
-  end
-  
-  def tmp_path
-    "tmp/tzinfo-#{version}"
-  end
-  
-  def destination_path
-    "lib/active_support/vendor/tzinfo-#{version}"
-  end
-  
-  def excluded_classes
-    %w(country country_index_definition country_info country_timezone timezone_index_definition timezone_proxy tzdataparser)
-  end
-=======
 desc "Release to gemcutter"
 task :release => :package do
   require 'rake/gemcutter'
   Rake::Gemcutter::Tasks.new(spec).define
   Rake::Task['gem:push'].invoke
->>>>>>> c09c8be3
 end