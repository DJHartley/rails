require 'active_support/core_ext/module/aliasing'

<<<<<<< HEAD
        if RUBY_VERSION < '1.9'
          def step_with_blockless(value = 1, &block)
            if block_given?
              step_without_blockless(value, &block)
            else
              [].tap do |array|
                step_without_blockless(value) { |step| array << step }
              end
            end
          end
        else
          def step_with_blockless(value = 1, &block)
            if block_given?
              step_without_blockless(value, &block)
            else
              step_without_blockless(value).to_a
            end
          end
        end
=======
class Range
  begin
    (1..2).step
  # Range#step doesn't return an Enumerator
  rescue LocalJumpError
    # Return an array when step is called without a block.
    def step_with_blockless(*args, &block)
      if block_given?
        step_without_blockless(*args, &block)
      else
        array = []
        step_without_blockless(*args) { |step| array << step }
        array
      end
    end
  else
    def step_with_blockless(*args, &block) #:nodoc:
      if block_given?
        step_without_blockless(*args, &block)
      else
        step_without_blockless(*args).to_a
>>>>>>> c09c8be3
      end
    end
  end

  alias_method_chain :step, :blockless
end<|MERGE_RESOLUTION|>--- conflicted
+++ resolved
@@ -1,26 +1,5 @@
 require 'active_support/core_ext/module/aliasing'
 
-<<<<<<< HEAD
-        if RUBY_VERSION < '1.9'
-          def step_with_blockless(value = 1, &block)
-            if block_given?
-              step_without_blockless(value, &block)
-            else
-              [].tap do |array|
-                step_without_blockless(value) { |step| array << step }
-              end
-            end
-          end
-        else
-          def step_with_blockless(value = 1, &block)
-            if block_given?
-              step_without_blockless(value, &block)
-            else
-              step_without_blockless(value).to_a
-            end
-          end
-        end
-=======
 class Range
   begin
     (1..2).step
@@ -42,7 +21,6 @@
         step_without_blockless(*args, &block)
       else
         step_without_blockless(*args).to_a
->>>>>>> c09c8be3
       end
     end
   end
