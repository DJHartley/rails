class Module
  # Encapsulates the common pattern of:
  #
  #   alias_method :foo_without_feature, :foo
  #   alias_method :foo, :foo_with_feature
  #
  # With this, you simply do:
  #
  #   alias_method_chain :foo, :feature
  #
  # And both aliases are set up for you.
  #
  # Query and bang methods (foo?, foo!) keep the same punctuation:
  #
  #   alias_method_chain :foo?, :feature
  #
  # is equivalent to
  #
  #   alias_method :foo_without_feature?, :foo?
  #   alias_method :foo?, :foo_with_feature?
  #
  # so you can safely chain foo, foo?, and foo! with the same feature.
  def alias_method_chain(target, feature)
    # Strip out punctuation on predicates or bang methods since
    # e.g. target?_without_feature is not a valid method name.
    aliased_target, punctuation = target.to_s.sub(/([?!=])$/, ''), $1
    yield(aliased_target, punctuation) if block_given?

    with_method, without_method = "#{aliased_target}_with_#{feature}#{punctuation}", "#{aliased_target}_without_#{feature}#{punctuation}"

    alias_method without_method, target
    alias_method target, with_method

<<<<<<< HEAD
        case
          when public_method_defined?(without_method)
            public target
          when protected_method_defined?(without_method)
            protected target
          when private_method_defined?(without_method)
            private target
        end
      end

      # Allows you to make aliases for attributes, which includes
      # getter, setter, and query methods.
      #
      # Example:
      #
      #   class Content < ActiveRecord::Base
      #     # has a title attribute
      #   end
      #
      #   class Email < Content
      #     alias_attribute :subject, :title
      #   end
      #
      #   e = Email.find(1)
      #   e.title    # => "Superstars"
      #   e.subject  # => "Superstars"
      #   e.subject? # => true
      #   e.subject = "Megastars"
      #   e.title    # => "Megastars"
      def alias_attribute(new_name, old_name)
        module_eval <<-STR, __FILE__, __LINE__ + 1
          def #{new_name}; self.#{old_name}; end          # def subject; self.title; end
          def #{new_name}?; self.#{old_name}?; end        # def subject?; self.title?; end
          def #{new_name}=(v); self.#{old_name} = v; end  # def subject=(v); self.title = v; end
        STR
      end
=======
    case
      when public_method_defined?(without_method)
        public target
      when protected_method_defined?(without_method)
        protected target
      when private_method_defined?(without_method)
        private target
>>>>>>> c09c8be3
    end
  end

  # Allows you to make aliases for attributes, which includes
  # getter, setter, and query methods.
  #
  # Example:
  #
  #   class Content < ActiveRecord::Base
  #     # has a title attribute
  #   end
  #
  #   class Email < Content
  #     alias_attribute :subject, :title
  #   end
  #
  #   e = Email.find(1)
  #   e.title    # => "Superstars"
  #   e.subject  # => "Superstars"
  #   e.subject? # => true
  #   e.subject = "Megastars"
  #   e.title    # => "Megastars"
  def alias_attribute(new_name, old_name)
    module_eval <<-STR, __FILE__, __LINE__ + 1
      def #{new_name}; self.#{old_name}; end          # def subject; self.title; end
      def #{new_name}?; self.#{old_name}?; end        # def subject?; self.title?; end
      def #{new_name}=(v); self.#{old_name} = v; end  # def subject=(v); self.title = v; end
    STR
  end
end<|MERGE_RESOLUTION|>--- conflicted
+++ resolved
@@ -31,44 +31,6 @@
     alias_method without_method, target
     alias_method target, with_method
 
-<<<<<<< HEAD
-        case
-          when public_method_defined?(without_method)
-            public target
-          when protected_method_defined?(without_method)
-            protected target
-          when private_method_defined?(without_method)
-            private target
-        end
-      end
-
-      # Allows you to make aliases for attributes, which includes
-      # getter, setter, and query methods.
-      #
-      # Example:
-      #
-      #   class Content < ActiveRecord::Base
-      #     # has a title attribute
-      #   end
-      #
-      #   class Email < Content
-      #     alias_attribute :subject, :title
-      #   end
-      #
-      #   e = Email.find(1)
-      #   e.title    # => "Superstars"
-      #   e.subject  # => "Superstars"
-      #   e.subject? # => true
-      #   e.subject = "Megastars"
-      #   e.title    # => "Megastars"
-      def alias_attribute(new_name, old_name)
-        module_eval <<-STR, __FILE__, __LINE__ + 1
-          def #{new_name}; self.#{old_name}; end          # def subject; self.title; end
-          def #{new_name}?; self.#{old_name}?; end        # def subject?; self.title?; end
-          def #{new_name}=(v); self.#{old_name} = v; end  # def subject=(v); self.title = v; end
-        STR
-      end
-=======
     case
       when public_method_defined?(without_method)
         public target
@@ -76,7 +38,6 @@
         protected target
       when private_method_defined?(without_method)
         private target
->>>>>>> c09c8be3
     end
   end
 
