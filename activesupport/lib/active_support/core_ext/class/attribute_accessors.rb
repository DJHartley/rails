--- conflicted
+++ resolved
@@ -28,10 +28,6 @@
   def cattr_reader(*syms)
     options = syms.extract_options!
     syms.each do |sym|
-<<<<<<< HEAD
-      next if sym.is_a?(Hash)
-=======
->>>>>>> c09c8be3
       class_eval(<<-EOS, __FILE__, __LINE__ + 1)
         unless defined? @@#{sym}
           @@#{sym} = nil
@@ -72,10 +68,7 @@
           end
         EOS
       end
-<<<<<<< HEAD
-=======
       self.send("#{sym}=", yield) if block_given?
->>>>>>> c09c8be3
     end
   end
 
