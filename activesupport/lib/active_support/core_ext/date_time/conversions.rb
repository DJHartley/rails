require 'active_support/inflector'
require 'active_support/core_ext/time/conversions'
require 'active_support/core_ext/date_time/calculations'
require 'active_support/values/time_zone'

class DateTime
  # Ruby 1.9 has DateTime#to_time which internally relies on Time. We define our own #to_time which allows
  # DateTimes outside the range of what can be created with Time.
  remove_method :to_time if instance_methods.include?(:to_time)

  # Convert to a formatted string. See Time::DATE_FORMATS for predefined formats.
  #
  # This method is aliased to <tt>to_s</tt>.
  #
  # === Examples
  #   datetime = DateTime.civil(2007, 12, 4, 0, 0, 0, 0)   # => Tue, 04 Dec 2007 00:00:00 +0000
  #
  #   datetime.to_formatted_s(:db)            # => "2007-12-04 00:00:00"
  #   datetime.to_s(:db)                      # => "2007-12-04 00:00:00"
  #   datetime.to_s(:number)                  # => "20071204000000"
  #   datetime.to_formatted_s(:short)         # => "04 Dec 00:00"
  #   datetime.to_formatted_s(:long)          # => "December 04, 2007 00:00"
  #   datetime.to_formatted_s(:long_ordinal)  # => "December 4th, 2007 00:00"
  #   datetime.to_formatted_s(:rfc822)        # => "Tue, 04 Dec 2007 00:00:00 +0000"
  #
  # == Adding your own datetime formats to to_formatted_s
  # DateTime formats are shared with Time. You can add your own to the
  # Time::DATE_FORMATS hash. Use the format name as the hash key and
  # either a strftime string or Proc instance that takes a time or
  # datetime argument as the value.
  #
  #   # config/initializers/time_formats.rb
  #   Time::DATE_FORMATS[:month_and_year] = "%B %Y"
  #   Time::DATE_FORMATS[:short_ordinal] = lambda { |time| time.strftime("%B #{time.day.ordinalize}") }
  def to_formatted_s(format = :default)
    if formatter = ::Time::DATE_FORMATS[format]
      formatter.respond_to?(:call) ? formatter.call(self).to_s : strftime(formatter)
    else
      to_default_s
    end
  end
  alias_method :to_default_s, :to_s unless (instance_methods(false) & [:to_s, 'to_s']).empty?
  alias_method :to_s, :to_formatted_s

  # Returns the +utc_offset+ as an +HH:MM formatted string. Examples:
  #
  #   datetime = DateTime.civil(2000, 1, 1, 0, 0, 0, Rational(-6, 24))
  #   datetime.formatted_offset         # => "-06:00"
  #   datetime.formatted_offset(false)  # => "-0600"
  def formatted_offset(colon = true, alternate_utc_string = nil)
    utc? && alternate_utc_string || ActiveSupport::TimeZone.seconds_to_utc_offset(utc_offset, colon)
  end

  # Overrides the default inspect method with a human readable one, e.g., "Mon, 21 Feb 2005 14:30:00 +0000"
  def readable_inspect
    to_s(:rfc822)
  end
  alias_method :default_inspect, :inspect
  alias_method :inspect, :readable_inspect

  # Converts self to a Ruby Date object; time portion is discarded
  def to_date
    ::Date.new(year, month, day)
  end unless instance_methods(false).include?(:to_date)

  # Attempts to convert self to a Ruby Time object; returns self if out of range of Ruby Time class
  # If self has an offset other than 0, self will just be returned unaltered, since there's no clean way to map it to a Time
  def to_time
    self.offset == 0 ? ::Time.utc_time(year, month, day, hour, min, sec) : self
  end

  # To be able to keep Times, Dates and DateTimes interchangeable on conversions
  def to_datetime
    self
  end unless instance_methods(false).include?(:to_datetime)

  def self.civil_from_format(utc_or_local, year, month=1, day=1, hour=0, min=0, sec=0)
    offset = utc_or_local.to_sym == :local ? local_offset : 0
    civil(year, month, day, hour, min, sec, offset)
  end

<<<<<<< HEAD
        # Converts datetime to an appropriate format for use in XML
        def xmlschema
          strftime("%Y-%m-%dT%H:%M:%S%Z")
        end if RUBY_VERSION < '1.9'

        # Converts self to a floating-point number of seconds since the Unix epoch 
        def to_f
          seconds_since_unix_epoch.to_f
        end

        # Converts self to an integer number of seconds since the Unix epoch
        def to_i
          seconds_since_unix_epoch.to_i
        end

        private

        def seconds_since_unix_epoch
          seconds_per_day = 86_400
          (self - ::DateTime.civil(1970)) * seconds_per_day
        end
      end
    end
=======
  # Converts datetime to an appropriate format for use in XML
  def xmlschema
    strftime("%Y-%m-%dT%H:%M:%S%Z")
  end unless instance_methods(false).include?(:xmlschema)

  # Converts self to a floating-point number of seconds since the Unix epoch
  def to_f
    seconds_since_unix_epoch.to_f
  end

  # Converts self to an integer number of seconds since the Unix epoch
  def to_i
    seconds_since_unix_epoch.to_i
  end

  private

  def seconds_since_unix_epoch
    seconds_per_day = 86_400
    (self - ::DateTime.civil(1970)) * seconds_per_day
>>>>>>> c09c8be3
  end
end<|MERGE_RESOLUTION|>--- conflicted
+++ resolved
@@ -79,31 +79,6 @@
     civil(year, month, day, hour, min, sec, offset)
   end
 
-<<<<<<< HEAD
-        # Converts datetime to an appropriate format for use in XML
-        def xmlschema
-          strftime("%Y-%m-%dT%H:%M:%S%Z")
-        end if RUBY_VERSION < '1.9'
-
-        # Converts self to a floating-point number of seconds since the Unix epoch 
-        def to_f
-          seconds_since_unix_epoch.to_f
-        end
-
-        # Converts self to an integer number of seconds since the Unix epoch
-        def to_i
-          seconds_since_unix_epoch.to_i
-        end
-
-        private
-
-        def seconds_since_unix_epoch
-          seconds_per_day = 86_400
-          (self - ::DateTime.civil(1970)) * seconds_per_day
-        end
-      end
-    end
-=======
   # Converts datetime to an appropriate format for use in XML
   def xmlschema
     strftime("%Y-%m-%dT%H:%M:%S%Z")
@@ -124,6 +99,5 @@
   def seconds_since_unix_epoch
     seconds_per_day = 86_400
     (self - ::DateTime.civil(1970)) * seconds_per_day
->>>>>>> c09c8be3
   end
 end