--- conflicted
+++ resolved
@@ -38,11 +38,7 @@
   #   puts 'But this will'
   def silence_stream(stream)
     old_stream = stream.dup
-<<<<<<< HEAD
-    stream.reopen(RUBY_PLATFORM =~ /(:?mswin|mingw)/ ? 'NUL:' : '/dev/null')
-=======
     stream.reopen(RbConfig::CONFIG['host_os'] =~ /mswin|mingw/ ? 'NUL:' : '/dev/null')
->>>>>>> c09c8be3
     stream.sync = true
     yield
   ensure
