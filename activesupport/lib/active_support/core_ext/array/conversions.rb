--- conflicted
+++ resolved
@@ -58,95 +58,6 @@
   alias_method :to_default_s, :to_s
   alias_method :to_s, :to_formatted_s
 
-<<<<<<< HEAD
-        # Returns a string that represents this array in XML by sending +to_xml+
-        # to each element. Active Record collections delegate their representation
-        # in XML to this method.
-        #
-        # All elements are expected to respond to +to_xml+, if any of them does
-        # not an exception is raised.
-        #
-        # The root node reflects the class name of the first element in plural
-        # if all elements belong to the same type and that's not Hash:
-        #
-        #   customer.projects.to_xml
-        #
-        #   <?xml version="1.0" encoding="UTF-8"?>
-        #   <projects type="array">
-        #     <project>
-        #       <amount type="decimal">20000.0</amount>
-        #       <customer-id type="integer">1567</customer-id>
-        #       <deal-date type="date">2008-04-09</deal-date>
-        #       ...
-        #     </project>
-        #     <project>
-        #       <amount type="decimal">57230.0</amount>
-        #       <customer-id type="integer">1567</customer-id>
-        #       <deal-date type="date">2008-04-15</deal-date>
-        #       ...
-        #     </project>
-        #   </projects>
-        #
-        # Otherwise the root element is "records":
-        #
-        #   [{:foo => 1, :bar => 2}, {:baz => 3}].to_xml
-        #
-        #   <?xml version="1.0" encoding="UTF-8"?>
-        #   <records type="array">
-        #     <record>
-        #       <bar type="integer">2</bar>
-        #       <foo type="integer">1</foo>
-        #     </record>
-        #     <record>
-        #       <baz type="integer">3</baz>
-        #     </record>
-        #   </records>
-        #
-        # If the collection is empty the root element is "nil-classes" by default:
-        #
-        #   [].to_xml
-        #
-        #   <?xml version="1.0" encoding="UTF-8"?>
-        #   <nil-classes type="array"/>
-        #
-        # To ensure a meaningful root element use the <tt>:root</tt> option:
-        #
-        #   customer_with_no_projects.projects.to_xml(:root => "projects")
-        #
-        #   <?xml version="1.0" encoding="UTF-8"?>
-        #   <projects type="array"/>
-        #
-        # By default root children have as node name the one of the root
-        # singularized. You can change it with the <tt>:children</tt> option.
-        #
-        # The +options+ hash is passed downwards:
-        #
-        #   Message.all.to_xml(:skip_types => true)
-        #
-        #   <?xml version="1.0" encoding="UTF-8"?>
-        #   <messages>
-        #     <message>
-        #       <created-at>2008-03-07T09:58:18+01:00</created-at>
-        #       <id>1</id>
-        #       <name>1</name>
-        #       <updated-at>2008-03-07T09:58:18+01:00</updated-at>
-        #       <user-id>1</user-id>
-        #     </message>
-        #   </messages>
-        #
-        def to_xml(options = {})
-          raise "Not all elements respond to to_xml" unless all? { |e| e.respond_to? :to_xml }
-          require 'builder' unless defined?(Builder)
-
-          options = options.dup
-          options[:root]     ||= all? { |e| e.is_a?(first.class) && first.class.to_s != "Hash" } ? first.class.to_s.underscore.pluralize.tr('/', '-') : "records"
-          options[:children] ||= options[:root].singularize
-          options[:indent]   ||= 2
-          options[:builder]  ||= Builder::XmlMarkup.new(:indent => options[:indent])
-
-          root     = options.delete(:root).to_s
-          children = options.delete(:children)
-=======
   # Returns a string that represents the array in XML by invoking +to_xml+
   # on each element. Active Record collections delegate their representation
   # in XML to this method.
@@ -224,7 +135,6 @@
   #
   def to_xml(options = {})
     require 'active_support/builder' unless defined?(Builder)
->>>>>>> c09c8be3
 
     options = options.dup
     options[:indent]  ||= 2
