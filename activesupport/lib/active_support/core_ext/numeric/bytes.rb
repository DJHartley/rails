<<<<<<< HEAD
module ActiveSupport #:nodoc:
  module CoreExtensions #:nodoc:
    module Numeric #:nodoc:
      # Enables the use of byte calculations and declarations, like 45.bytes + 2.6.megabytes
      module Bytes
        KILOBYTE = 1024
        MEGABYTE = KILOBYTE * 1024
        GIGABYTE = MEGABYTE * 1024
        TERABYTE = GIGABYTE * 1024
        PETABYTE = TERABYTE * 1024
        EXABYTE  = PETABYTE * 1024

        def bytes
          self
        end
        alias :byte :bytes

        def kilobytes
          self * KILOBYTE
        end
        alias :kilobyte :kilobytes

        def megabytes
          self * MEGABYTE
        end
        alias :megabyte :megabytes

        def gigabytes
          self * GIGABYTE
        end
        alias :gigabyte :gigabytes

        def terabytes
          self * TERABYTE
        end
        alias :terabyte :terabytes

        def petabytes
          self * PETABYTE
        end
        alias :petabyte :petabytes

        def exabytes
          self * EXABYTE
        end
        alias :exabyte :exabytes
      end
    end
=======
class Numeric
  KILOBYTE = 1024
  MEGABYTE = KILOBYTE * 1024
  GIGABYTE = MEGABYTE * 1024
  TERABYTE = GIGABYTE * 1024
  PETABYTE = TERABYTE * 1024
  EXABYTE  = PETABYTE * 1024

  # Enables the use of byte calculations and declarations, like 45.bytes + 2.6.megabytes
  def bytes
    self
  end
  alias :byte :bytes

  def kilobytes
    self * KILOBYTE
  end
  alias :kilobyte :kilobytes

  def megabytes
    self * MEGABYTE
  end
  alias :megabyte :megabytes

  def gigabytes
    self * GIGABYTE
  end
  alias :gigabyte :gigabytes

  def terabytes
    self * TERABYTE
  end
  alias :terabyte :terabytes

  def petabytes
    self * PETABYTE
  end
  alias :petabyte :petabytes

  def exabytes
    self * EXABYTE
>>>>>>> c09c8be3
  end
  alias :exabyte :exabytes
end<|MERGE_RESOLUTION|>--- conflicted
+++ resolved
@@ -1,53 +1,3 @@
-<<<<<<< HEAD
-module ActiveSupport #:nodoc:
-  module CoreExtensions #:nodoc:
-    module Numeric #:nodoc:
-      # Enables the use of byte calculations and declarations, like 45.bytes + 2.6.megabytes
-      module Bytes
-        KILOBYTE = 1024
-        MEGABYTE = KILOBYTE * 1024
-        GIGABYTE = MEGABYTE * 1024
-        TERABYTE = GIGABYTE * 1024
-        PETABYTE = TERABYTE * 1024
-        EXABYTE  = PETABYTE * 1024
-
-        def bytes
-          self
-        end
-        alias :byte :bytes
-
-        def kilobytes
-          self * KILOBYTE
-        end
-        alias :kilobyte :kilobytes
-
-        def megabytes
-          self * MEGABYTE
-        end
-        alias :megabyte :megabytes
-
-        def gigabytes
-          self * GIGABYTE
-        end
-        alias :gigabyte :gigabytes
-
-        def terabytes
-          self * TERABYTE
-        end
-        alias :terabyte :terabytes
-
-        def petabytes
-          self * PETABYTE
-        end
-        alias :petabyte :petabytes
-
-        def exabytes
-          self * EXABYTE
-        end
-        alias :exabyte :exabytes
-      end
-    end
-=======
 class Numeric
   KILOBYTE = 1024
   MEGABYTE = KILOBYTE * 1024
@@ -89,7 +39,6 @@
 
   def exabytes
     self * EXABYTE
->>>>>>> c09c8be3
   end
   alias :exabyte :exabytes
 end