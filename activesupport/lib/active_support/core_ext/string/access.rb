require "active_support/multibyte"

<<<<<<< HEAD
          # Returns the first character of the string or the first +limit+ characters.
          #
          # Examples: 
          #   "hello".first     # => "h"
          #   "hello".first(2)  # => "he"
          #   "hello".first(10) # => "hello"
          def first(limit = 1)
            if limit == 0
              ''
            elsif limit >= size
              self
            else
              mb_chars[0...limit].to_s
            end
          end

          # Returns the last character of the string or the last +limit+ characters.
          #
          # Examples: 
          #   "hello".last     # => "o"
          #   "hello".last(2)  # => "lo"
          #   "hello".last(10) # => "hello"
          def last(limit = 1)
            if limit == 0
              ''
            elsif limit >= size
              self
            else
              mb_chars[(-limit)..-1].to_s
            end
          end
        end
=======
class String
  unless '1.9'.respond_to?(:force_encoding)
    # Returns the character at the +position+ treating the string as an array (where 0 is the first character).
    #
    # Examples:
    #   "hello".at(0)  # => "h"
    #   "hello".at(4)  # => "o"
    #   "hello".at(10) # => ERROR if < 1.9, nil in 1.9
    def at(position)
      mb_chars[position, 1].to_s
    end

    # Returns the remaining of the string from the +position+ treating the string as an array (where 0 is the first character).
    #
    # Examples:
    #   "hello".from(0)  # => "hello"
    #   "hello".from(2)  # => "llo"
    #   "hello".from(10) # => "" if < 1.9, nil in 1.9
    def from(position)
      mb_chars[position..-1].to_s
    end

    # Returns the beginning of the string up to the +position+ treating the string as an array (where 0 is the first character).
    #
    # Examples:
    #   "hello".to(0)  # => "h"
    #   "hello".to(2)  # => "hel"
    #   "hello".to(10) # => "hello"
    def to(position)
      mb_chars[0..position].to_s
    end

    # Returns the first character of the string or the first +limit+ characters.
    #
    # Examples:
    #   "hello".first     # => "h"
    #   "hello".first(2)  # => "he"
    #   "hello".first(10) # => "hello"
    def first(limit = 1)
      if limit == 0
        ''
      elsif limit >= size
        self
>>>>>>> c09c8be3
      else
        mb_chars[0...limit].to_s
      end
    end

    # Returns the last character of the string or the last +limit+ characters.
    #
    # Examples:
    #   "hello".last     # => "o"
    #   "hello".last(2)  # => "lo"
    #   "hello".last(10) # => "hello"
    def last(limit = 1)
      if limit == 0
        ''
      elsif limit >= size
        self
      else
        mb_chars[(-limit)..-1].to_s
      end
    end
  else
    def at(position)
      self[position]
    end

    def from(position)
      self[position..-1]
    end

<<<<<<< HEAD
          def first(limit = 1)
            if limit == 0
              ''
            elsif limit >= size
              self
            else
              to(limit - 1)
            end
          end

          def last(limit = 1)
            if limit == 0
              ''
            elsif limit >= size
              self
            else
              from(-limit)
            end
          end
        end
=======
    def to(position)
      self[0..position]
    end

    def first(limit = 1)
      if limit == 0
        ''
      elsif limit >= size
        self
      else
        to(limit - 1)
      end
    end

    def last(limit = 1)
      if limit == 0
        ''
      elsif limit >= size
        self
      else
        from(-limit)
>>>>>>> c09c8be3
      end
    end
  end
end<|MERGE_RESOLUTION|>--- conflicted
+++ resolved
@@ -1,39 +1,5 @@
 require "active_support/multibyte"
 
-<<<<<<< HEAD
-          # Returns the first character of the string or the first +limit+ characters.
-          #
-          # Examples: 
-          #   "hello".first     # => "h"
-          #   "hello".first(2)  # => "he"
-          #   "hello".first(10) # => "hello"
-          def first(limit = 1)
-            if limit == 0
-              ''
-            elsif limit >= size
-              self
-            else
-              mb_chars[0...limit].to_s
-            end
-          end
-
-          # Returns the last character of the string or the last +limit+ characters.
-          #
-          # Examples: 
-          #   "hello".last     # => "o"
-          #   "hello".last(2)  # => "lo"
-          #   "hello".last(10) # => "hello"
-          def last(limit = 1)
-            if limit == 0
-              ''
-            elsif limit >= size
-              self
-            else
-              mb_chars[(-limit)..-1].to_s
-            end
-          end
-        end
-=======
 class String
   unless '1.9'.respond_to?(:force_encoding)
     # Returns the character at the +position+ treating the string as an array (where 0 is the first character).
@@ -77,7 +43,6 @@
         ''
       elsif limit >= size
         self
->>>>>>> c09c8be3
       else
         mb_chars[0...limit].to_s
       end
@@ -107,28 +72,6 @@
       self[position..-1]
     end
 
-<<<<<<< HEAD
-          def first(limit = 1)
-            if limit == 0
-              ''
-            elsif limit >= size
-              self
-            else
-              to(limit - 1)
-            end
-          end
-
-          def last(limit = 1)
-            if limit == 0
-              ''
-            elsif limit >= size
-              self
-            else
-              from(-limit)
-            end
-          end
-        end
-=======
     def to(position)
       self[0..position]
     end
@@ -150,7 +93,6 @@
         self
       else
         from(-limit)
->>>>>>> c09c8be3
       end
     end
   end
