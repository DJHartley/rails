require 'libxml'
require 'active_support/core_ext/object/blank'

# = XmlMini LibXML implementation
module ActiveSupport
  module XmlMini_LibXML #:nodoc:
    extend self

<<<<<<< HEAD
    # Parse an XML Document string into a simple hash using libxml.
    # string::
    #   XML Document string to parse
    def parse(string)
      if string.blank?
=======
    # Parse an XML Document string or IO into a simple hash using libxml.
    # data::
    #   XML Document string or IO to parse
    def parse(data)
      if !data.respond_to?(:read)
        data = StringIO.new(data || '')
      end

      char = data.getc
      if char.nil?
>>>>>>> c09c8be3
        {}
      else
        data.ungetc(char)
        LibXML::XML::Parser.io(data).parse.to_hash
      end
    end
  end
end

module LibXML #:nodoc:
  module Conversions #:nodoc:
    module Document #:nodoc:
      def to_hash
        root.to_hash
      end
    end

<<<<<<< HEAD
    module Node
=======
    module Node #:nodoc:
>>>>>>> c09c8be3
      CONTENT_ROOT = '__content__'.freeze

      # Convert XML document to hash
      #
      # hash::
      #   Hash to merge the converted element into.
      def to_hash(hash={})
        node_hash = {}
<<<<<<< HEAD

        # Insert node hash into parent hash correctly.
        case hash[name]
          when Array then hash[name] << node_hash
          when Hash  then hash[name] = [hash[name], node_hash]
          when nil   then hash[name] = node_hash
          else raise "Unexpected error during hash insertion!"
        end

        # Handle child elements
        each_child do |c|
          if c.element?
            c.to_hash(node_hash)
          elsif c.text? || c.cdata?
            node_hash[CONTENT_ROOT] ||= ''
            node_hash[CONTENT_ROOT] << c.content
          end
        end


        # Remove content node if it is blank
        if node_hash.length > 1 && node_hash[CONTENT_ROOT].blank?
          node_hash.delete(CONTENT_ROOT)
        end

=======

        # Insert node hash into parent hash correctly.
        case hash[name]
          when Array then hash[name] << node_hash
          when Hash  then hash[name] = [hash[name], node_hash]
          when nil   then hash[name] = node_hash
        end

        # Handle child elements
        each_child do |c|
          if c.element?
            c.to_hash(node_hash)
          elsif c.text? || c.cdata?
            node_hash[CONTENT_ROOT] ||= ''
            node_hash[CONTENT_ROOT] << c.content
          end
        end

        # Remove content node if it is blank
        if node_hash.length > 1 && node_hash[CONTENT_ROOT].blank?
          node_hash.delete(CONTENT_ROOT)
        end

>>>>>>> c09c8be3
        # Handle attributes
        each_attr { |a| node_hash[a.name] = a.value }

        hash
      end
    end
  end
end

LibXML::XML::Document.send(:include, LibXML::Conversions::Document)
LibXML::XML::Node.send(:include, LibXML::Conversions::Node)<|MERGE_RESOLUTION|>--- conflicted
+++ resolved
@@ -6,13 +6,6 @@
   module XmlMini_LibXML #:nodoc:
     extend self
 
-<<<<<<< HEAD
-    # Parse an XML Document string into a simple hash using libxml.
-    # string::
-    #   XML Document string to parse
-    def parse(string)
-      if string.blank?
-=======
     # Parse an XML Document string or IO into a simple hash using libxml.
     # data::
     #   XML Document string or IO to parse
@@ -23,13 +16,13 @@
 
       char = data.getc
       if char.nil?
->>>>>>> c09c8be3
         {}
       else
         data.ungetc(char)
         LibXML::XML::Parser.io(data).parse.to_hash
       end
     end
+
   end
 end
 
@@ -41,11 +34,7 @@
       end
     end
 
-<<<<<<< HEAD
-    module Node
-=======
     module Node #:nodoc:
->>>>>>> c09c8be3
       CONTENT_ROOT = '__content__'.freeze
 
       # Convert XML document to hash
@@ -54,33 +43,6 @@
       #   Hash to merge the converted element into.
       def to_hash(hash={})
         node_hash = {}
-<<<<<<< HEAD
-
-        # Insert node hash into parent hash correctly.
-        case hash[name]
-          when Array then hash[name] << node_hash
-          when Hash  then hash[name] = [hash[name], node_hash]
-          when nil   then hash[name] = node_hash
-          else raise "Unexpected error during hash insertion!"
-        end
-
-        # Handle child elements
-        each_child do |c|
-          if c.element?
-            c.to_hash(node_hash)
-          elsif c.text? || c.cdata?
-            node_hash[CONTENT_ROOT] ||= ''
-            node_hash[CONTENT_ROOT] << c.content
-          end
-        end
-
-
-        # Remove content node if it is blank
-        if node_hash.length > 1 && node_hash[CONTENT_ROOT].blank?
-          node_hash.delete(CONTENT_ROOT)
-        end
-
-=======
 
         # Insert node hash into parent hash correctly.
         case hash[name]
@@ -104,7 +66,6 @@
           node_hash.delete(CONTENT_ROOT)
         end
 
->>>>>>> c09c8be3
         # Handle attributes
         each_attr { |a| node_hash[a.name] = a.value }
 
