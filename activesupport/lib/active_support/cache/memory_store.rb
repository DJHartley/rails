require 'monitor'

module ActiveSupport
  module Cache
    # A cache store implementation which stores everything into memory in the
    # same process. If you're running multiple Ruby on Rails server processes
    # (which is the case if you're using mongrel_cluster or Phusion Passenger),
    # then this means that Rails server process instances won't be able
    # to share cache data with each other and this may not be the most
    # appropriate cache in that scenario.
    #
    # This cache has a bounded size specified by the :size options to the
    # initializer (default is 32Mb). When the cache exceeds the allotted size,
    # a cleanup will occur which tries to prune the cache down to three quarters
    # of the maximum size by removing the least recently used entries.
    #
    # MemoryStore is thread-safe.
    class MemoryStore < Store
      def initialize(options = nil)
        options ||= {}
        super(options)
        @data = {}
        @key_access = {}
        @max_size = options[:size] || 32.megabytes
        @max_prune_time = options[:max_prune_time] || 2
        @cache_size = 0
        @monitor = Monitor.new
        @pruning = false
      end

      def clear(options = nil)
        synchronize do
          @data.clear
          @key_access.clear
          @cache_size = 0
        end
      end

      def cleanup(options = nil)
        options = merged_options(options)
        instrument(:cleanup, :size => @data.size) do
          keys = synchronize{ @data.keys }
          keys.each do |key|
            entry = @data[key]
            delete_entry(key, options) if entry && entry.expired?
          end
        end
      end

<<<<<<< HEAD
      def read_multi(*names)
        results = {}
        names.each { |n| results[n] = read(n) }
        results
      end

      def read(name, options = nil)
        super
        @data[name]
=======
      # To ensure entries fit within the specified memory prune the cache by removing the least
      # recently accessed entries.
      def prune(target_size, max_time = nil)
        return if pruning?
        @pruning = true
        begin
          start_time = Time.now
          cleanup
          instrument(:prune, target_size, :from => @cache_size) do
            keys = synchronize{ @key_access.keys.sort{|a,b| @key_access[a].to_f <=> @key_access[b].to_f} }
            keys.each do |key|
              delete_entry(key, options)
              return if @cache_size <= target_size || (max_time && Time.now - start_time > max_time)
            end
          end
        ensure
          @pruning = false
        end
>>>>>>> c09c8be3
      end

      # Returns true if the cache is currently being pruned.
      def pruning?
        @pruning
      end

      # Increment an integer value in the cache.
      def increment(name, amount = 1, options = nil)
        synchronize do
          options = merged_options(options)
          if num = read(name, options)
            num = num.to_i + amount
            write(name, num, options)
            num
          else
            nil
          end
        end
      end

      # Decrement an integer value in the cache.
      def decrement(name, amount = 1, options = nil)
        synchronize do
          options = merged_options(options)
          if num = read(name, options)
            num = num.to_i - amount
            write(name, num, options)
            num
          else
            nil
          end
        end
      end

      def delete_matched(matcher, options = nil)
        options = merged_options(options)
        instrument(:delete_matched, matcher.inspect) do
          matcher = key_matcher(matcher, options)
          keys = synchronize { @data.keys }
          keys.each do |key|
            delete_entry(key, options) if key.match(matcher)
          end
        end
      end

<<<<<<< HEAD
      def exist?(name, options = nil)
        super
        @data.has_key?(name)
=======
      def inspect # :nodoc:
        "<##{self.class.name} entries=#{@data.size}, size=#{@cache_size}, options=#{@options.inspect}>"
>>>>>>> c09c8be3
      end

      # Synchronize calls to the cache. This should be called wherever the underlying cache implementation
      # is not thread safe.
      def synchronize(&block) # :nodoc:
        @monitor.synchronize(&block)
      end

      protected
        def read_entry(key, options) # :nodoc:
          entry = @data[key]
          synchronize do
            if entry
              @key_access[key] = Time.now.to_f
            else
              @key_access.delete(key)
            end
          end
          entry
        end

        def write_entry(key, entry, options) # :nodoc:
          synchronize do
            old_entry = @data[key]
            @cache_size -= old_entry.size if old_entry
            @cache_size += entry.size
            @key_access[key] = Time.now.to_f
            @data[key] = entry
            prune(@max_size * 0.75, @max_prune_time) if @cache_size > @max_size
            true
          end
        end

        def delete_entry(key, options) # :nodoc:
          synchronize do
            @key_access.delete(key)
            entry = @data.delete(key)
            @cache_size -= entry.size if entry
            !!entry
          end
        end
    end
  end
end<|MERGE_RESOLUTION|>--- conflicted
+++ resolved
@@ -47,17 +47,6 @@
         end
       end
 
-<<<<<<< HEAD
-      def read_multi(*names)
-        results = {}
-        names.each { |n| results[n] = read(n) }
-        results
-      end
-
-      def read(name, options = nil)
-        super
-        @data[name]
-=======
       # To ensure entries fit within the specified memory prune the cache by removing the least
       # recently accessed entries.
       def prune(target_size, max_time = nil)
@@ -76,7 +65,6 @@
         ensure
           @pruning = false
         end
->>>>>>> c09c8be3
       end
 
       # Returns true if the cache is currently being pruned.
@@ -123,14 +111,8 @@
         end
       end
 
-<<<<<<< HEAD
-      def exist?(name, options = nil)
-        super
-        @data.has_key?(name)
-=======
       def inspect # :nodoc:
         "<##{self.class.name} entries=#{@data.size}, size=#{@cache_size}, options=#{@options.inspect}>"
->>>>>>> c09c8be3
       end
 
       # Synchronize calls to the cache. This should be called wherever the underlying cache implementation
