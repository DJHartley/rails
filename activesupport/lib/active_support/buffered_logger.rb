<<<<<<< HEAD
require 'thread'
=======
require 'active_support/core_ext/class/attribute_accessors'
>>>>>>> c09c8be3

module ActiveSupport
  # Inspired by the buffered logger idea by Ezra
  class BufferedLogger
    module Severity
      DEBUG   = 0
      INFO    = 1
      WARN    = 2
      ERROR   = 3
      FATAL   = 4
      UNKNOWN = 5
    end
    include Severity

    MAX_BUFFER_SIZE = 1000

    ##
    # :singleton-method:
    # Set to false to disable the silencer
    cattr_accessor :silencer
    self.silencer = true

    # Silences the logger for the duration of the block.
    def silence(temporary_level = ERROR)
      if silencer
        begin
          old_logger_level, self.level = level, temporary_level
          yield self
        ensure
          self.level = old_logger_level
        end
      else
        yield self
      end
    end

    attr_accessor :level
    attr_reader :auto_flushing

    def initialize(log, level = DEBUG)
      @level         = level
      @buffer        = {}
      @auto_flushing = 1
      @guard = Mutex.new

      if log.respond_to?(:write)
        @log = log
      elsif File.exist?(log)
        @log = open(log, (File::WRONLY | File::APPEND))
        @log.sync = true
      else
        FileUtils.mkdir_p(File.dirname(log))
        @log = open(log, (File::WRONLY | File::APPEND | File::CREAT))
        @log.sync = true
      end
    end

    def add(severity, message = nil, progname = nil, &block)
      return if @level > severity
      message = (message || (block && block.call) || progname).to_s
      # If a newline is necessary then create a new message ending with a newline.
      # Ensures that the original message is not mutated.
      message = "#{message}\n" unless message[-1] == ?\n
      buffer << message
      auto_flush
      message
    end

    # Dynamically add methods such as:
    # def info
    # def warn
    # def debug
    for severity in Severity.constants
      class_eval <<-EOT, __FILE__, __LINE__ + 1
<<<<<<< HEAD
        def #{severity.downcase}(message = nil, progname = nil, &block)  # def debug(message = nil, progname = nil, &block)
          add(#{severity}, message, progname, &block)                    #   add(DEBUG, message, progname, &block)
        end                                                              # end
                                                                         #
        def #{severity.downcase}?                                        # def debug?
          #{severity} >= @level                                          #   DEBUG >= @level
        end                                                              # end
=======
        def #{severity.downcase}(message = nil, progname = nil, &block) # def debug(message = nil, progname = nil, &block)
          add(#{severity}, message, progname, &block)                   #   add(DEBUG, message, progname, &block)
        end                                                             # end

        def #{severity.downcase}?                                       # def debug?
          #{severity} >= @level                                         #   DEBUG >= @level
        end                                                             # end
>>>>>>> c09c8be3
      EOT
    end

    # Set the auto-flush period. Set to true to flush after every log message,
    # to an integer to flush every N messages, or to false, nil, or zero to
    # never auto-flush. If you turn auto-flushing off, be sure to regularly
    # flush the log yourself -- it will eat up memory until you do.
    def auto_flushing=(period)
      @auto_flushing =
        case period
        when true;                1
        when false, nil, 0;       MAX_BUFFER_SIZE
        when Integer;             period
        else raise ArgumentError, "Unrecognized auto_flushing period: #{period.inspect}"
        end
    end

    def flush
      @guard.synchronize do
        unless buffer.empty?
          old_buffer = buffer
          all_content = StringIO.new
          old_buffer.each do |content|
            all_content << content
          end
          @log.write(all_content.string)
        end

        # Important to do this even if buffer was empty or else @buffer will
        # accumulate empty arrays for each request where nothing was logged.
        clear_buffer
      end
    end

    def close
      flush
      @log.close if @log.respond_to?(:close)
      @log = nil
    end

    protected
      def auto_flush
        flush if buffer.size >= @auto_flushing
      end

      def buffer
        @buffer[Thread.current] ||= []
      end

      def clear_buffer
        @buffer.delete(Thread.current)
      end
  end
end<|MERGE_RESOLUTION|>--- conflicted
+++ resolved
@@ -1,8 +1,4 @@
-<<<<<<< HEAD
-require 'thread'
-=======
 require 'active_support/core_ext/class/attribute_accessors'
->>>>>>> c09c8be3
 
 module ActiveSupport
   # Inspired by the buffered logger idea by Ezra
@@ -77,15 +73,6 @@
     # def debug
     for severity in Severity.constants
       class_eval <<-EOT, __FILE__, __LINE__ + 1
-<<<<<<< HEAD
-        def #{severity.downcase}(message = nil, progname = nil, &block)  # def debug(message = nil, progname = nil, &block)
-          add(#{severity}, message, progname, &block)                    #   add(DEBUG, message, progname, &block)
-        end                                                              # end
-                                                                         #
-        def #{severity.downcase}?                                        # def debug?
-          #{severity} >= @level                                          #   DEBUG >= @level
-        end                                                              # end
-=======
         def #{severity.downcase}(message = nil, progname = nil, &block) # def debug(message = nil, progname = nil, &block)
           add(#{severity}, message, progname, &block)                   #   add(DEBUG, message, progname, &block)
         end                                                             # end
@@ -93,7 +80,6 @@
         def #{severity.downcase}?                                       # def debug?
           #{severity} >= @level                                         #   DEBUG >= @level
         end                                                             # end
->>>>>>> c09c8be3
       EOT
     end
 
