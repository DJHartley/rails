--- conflicted
+++ resolved
@@ -29,36 +29,9 @@
   end
   self.load_all_hooks = []
 
-<<<<<<< HEAD
-  autoload :BacktraceCleaner, 'active_support/backtrace_cleaner'
-  autoload :Base64, 'active_support/base64'
-  autoload :BasicObject, 'active_support/basic_object'
-  autoload :BufferedLogger, 'active_support/buffered_logger'
-  autoload :Cache, 'active_support/cache'
-  autoload :Callbacks, 'active_support/callbacks'
-  autoload :Deprecation, 'active_support/deprecation'
-  autoload :Duration, 'active_support/duration'
-  autoload :Gzip, 'active_support/gzip'
-  autoload :Inflector, 'active_support/inflector'
-  autoload :Memoizable, 'active_support/memoizable'
-  autoload :MessageEncryptor, 'active_support/message_encryptor'
-  autoload :MessageVerifier, 'active_support/message_verifier'
-  autoload :Multibyte, 'active_support/multibyte'
-  autoload :OptionMerger, 'active_support/option_merger'
-  autoload :OrderedHash, 'active_support/ordered_hash'
-  autoload :OrderedOptions, 'active_support/ordered_options'
-  autoload :Rescuable, 'active_support/rescuable'
-  autoload :SafeBuffer, 'active_support/core_ext/string/output_safety'
-  autoload :SecureRandom, 'active_support/secure_random'
-  autoload :StringInquirer, 'active_support/string_inquirer'
-  autoload :TimeWithZone, 'active_support/time_with_zone'
-  autoload :TimeZone, 'active_support/values/time_zone'
-  autoload :XmlMini, 'active_support/xml_mini'
-=======
   on_load_all do
     [Dependencies, Deprecation, Gzip, MessageVerifier, Multibyte, SecureRandom]
   end
->>>>>>> c09c8be3
 end
 
 require "active_support/dependencies/autoload"
