--- conflicted
+++ resolved
@@ -40,8 +40,9 @@
       assert_instance_of ActiveSupport::TimeZone, ActiveSupport::TimeZone[zone.name]
     end
 
-    define_method("test_zones_map_for_#{name}") do
-      assert_equal ActiveSupport::TimeZone.zones_map[zone.name], zone
+    define_method("test_utc_offset_for_#{name}") do
+      period = zone.tzinfo.current_period
+      assert_equal period.utc_offset, zone.utc_offset
     end
   end
 
@@ -76,24 +77,10 @@
 
   def test_unknown_timezones_delegation_to_tzinfo
     zone = ActiveSupport::TimeZone['America/Montevideo']
-<<<<<<< HEAD
-    begin
-      require 'tzinfo/country'
-    rescue LoadError
-      # using vendored tzinfo which doesn't have tzinfo/country
-      assert_nil zone
-    else
-      assert_equal ActiveSupport::TimeZone, zone.class
-      assert_equal zone.object_id, ActiveSupport::TimeZone['America/Montevideo'].object_id
-      assert_equal Time.utc(2010, 1, 31, 22), zone.utc_to_local(Time.utc(2010, 2)) # daylight saving offset -0200
-      assert_equal Time.utc(2010, 3, 31, 21), zone.utc_to_local(Time.utc(2010, 4)) # standard offset -0300
-    end
-=======
     assert_equal ActiveSupport::TimeZone, zone.class
     assert_equal zone.object_id, ActiveSupport::TimeZone['America/Montevideo'].object_id
     assert_equal Time.utc(2010, 1, 31, 22), zone.utc_to_local(Time.utc(2010, 2)) # daylight saving offset -0200
     assert_equal Time.utc(2010, 3, 31, 21), zone.utc_to_local(Time.utc(2010, 4)) # standard offset -0300
->>>>>>> c09c8be3
   end
 
   def test_today
@@ -287,8 +274,6 @@
     assert_raise(ArgumentError) { ActiveSupport::TimeZone[false] }
   end
 
-<<<<<<< HEAD
-=======
   def test_unknown_zone_should_have_tzinfo_but_exception_on_utc_offset
     zone = ActiveSupport::TimeZone.create("bogus")
     assert_instance_of TZInfo::TimezoneProxy, zone.tzinfo
@@ -300,7 +285,6 @@
     assert_equal(-21_600, zone.utc_offset)
   end
 
->>>>>>> c09c8be3
   def test_unknown_zones_dont_store_mapping_keys
     ActiveSupport::TimeZone["bogus"]
     assert !ActiveSupport::TimeZone.zones_map.key?("bogus")
