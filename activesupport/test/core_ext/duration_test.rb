--- conflicted
+++ resolved
@@ -81,39 +81,11 @@
   def test_since_and_ago_with_fractional_weeks
     t = Time.local(2000)
     # since
-<<<<<<< HEAD
-    assert_in_delta((7 * 36).hours.since, 1.5.weeks.since, 1)
-    assert_in_delta((7 * 24 * 1.7).hours.since, 1.7.weeks.since, 1)
-    # ago
-    assert_in_delta((7 * 36).hours.ago, 1.5.weeks.ago, 1)
-    assert_in_delta((7 * 24 * 1.7).hours.ago, 1.7.weeks.ago, 1)
-  end
-
-  def test_deprecated_fractional_years
-    years_re = /Fractional years are not respected\. Convert value to integer before calling #years\./
-    assert_deprecated(years_re){1.0.years}
-    assert_deprecated(years_re){1.5.years}
-    assert_not_deprecated{1.years}
-    assert_deprecated(years_re){1.0.year}
-    assert_deprecated(years_re){1.5.year}
-    assert_not_deprecated{1.year}
-  end
-
-  def test_deprecated_fractional_months
-    months_re = /Fractional months are not respected\. Convert value to integer before calling #months\./
-    assert_deprecated(months_re){1.5.months}
-    assert_deprecated(months_re){1.0.months}
-    assert_not_deprecated{1.months}
-    assert_deprecated(months_re){1.5.month}
-    assert_deprecated(months_re){1.0.month}
-    assert_not_deprecated{1.month}
-=======
     assert_equal((7 * 36).hours.since(t), 1.5.weeks.since(t))
     assert_in_delta((7 * 24 * 1.7).hours.since(t), 1.7.weeks.since(t), 1)
     # ago
     assert_equal((7 * 36).hours.ago(t), 1.5.weeks.ago(t))
     assert_in_delta((7 * 24 * 1.7).hours.ago(t), 1.7.weeks.ago(t), 1)
->>>>>>> c09c8be3
   end
 
   def test_since_and_ago_anchored_to_time_now_when_time_zone_default_not_set
