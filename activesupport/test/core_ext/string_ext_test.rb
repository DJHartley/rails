--- conflicted
+++ resolved
@@ -227,12 +227,10 @@
     s = "hello"
     assert s.starts_with?('h')
     assert s.starts_with?('hel')
-    assert !s.starts_with?(:hel)
     assert !s.starts_with?('el')
 
     assert s.ends_with?('o')
     assert s.ends_with?('lo')
-    assert !s.ends_with?(:lo)
     assert !s.ends_with?('el')
   end
 
@@ -518,133 +516,9 @@
   end
 end
 
-<<<<<<< HEAD
-class StringBytesizeTest < Test::Unit::TestCase
-  def test_bytesize
-    assert_respond_to 'foo', :bytesize
-    assert_equal 3, 'foo'.bytesize
-  end
-end
-
-class OutputSafetyTest < ActiveSupport::TestCase
-  def setup
-    @string = "hello"
-  end
-
-  test "A string is unsafe by default" do
-    assert !@string.html_safe?
-  end
-
-  test "Marking a string html_safe! doesn't work unless rails_xss is installed" do
-    assert_raise(NoMethodError) { @string.html_safe! }
-  end
-
-  test "A string can be marked safe" do
-    string = @string.html_safe
-    assert string.html_safe?
-  end
-
-  test "Marking a string safe returns the string" do
-    assert_equal @string, @string.html_safe
-  end
-
-  test "A fixnum is safe by default" do
-    assert 5.html_safe?
-  end
-
-  test "An object is unsafe by default" do
-    assert !Object.new.html_safe?
-  end
-
-  test "Adding a safe string to another safe string returns a safe string" do
-    @other_string = "other".html_safe
-    string = @string.html_safe
-    @combination = @other_string + string
-
-    assert_equal "otherhello", @combination
-    assert @combination.html_safe?
-  end
-
-  test "Adding an unsafe string to a safe string doesn't escape it without rails_xss but returns a safe string" do
-    @other_string = "other".html_safe
-    @combination = @other_string + "<foo>"
-    @other_combination = @string + "<foo>"
-
-    assert_equal "other<foo>", @combination
-    assert_equal "hello<foo>", @other_combination
-
-    assert @combination.html_safe?
-    assert !@other_combination.html_safe?
-  end
-
-  test "Concatting safe onto unsafe yields unsafe" do
-    @other_string = "other"
-    string = @string.html_safe
-
-    @other_string.concat(string)
-    assert !@other_string.html_safe?
-  end
-
-  test "Concatting unsafe onto safe yields safe by not escaped without rails_xss" do
-    @other_string = "other".html_safe
-    string = @other_string.concat("<foo>")
-    assert_equal "other<foo>", string
-    assert string.html_safe?
-  end
-
-  test "Concatting safe onto safe yields safe" do
-    @other_string = "other".html_safe
-    string = @string.html_safe
-
-    @other_string.concat(string)
-    assert @other_string.html_safe?
-  end
-
-  test "Concatting safe onto unsafe with << yields unsafe" do
-    @other_string = "other"
-    string = @string.html_safe
-
-    @other_string << string
-    assert !@other_string.html_safe?
-  end
-
-  test "Concatting unsafe onto safe with << yields safe but not escaped without rails_xss" do
-    @other_string = "other".html_safe
-    string = @other_string << "<foo>"
-    assert_equal "other<foo>", string
-    assert string.html_safe?
-  end
-
-  test "Concatting safe onto safe with << yields safe" do
-    @other_string = "other".html_safe
-    @string.html_safe
-
-    @other_string << @string
-    assert @other_string.html_safe?
-  end
-
-  test "Concatting a fixnum to safe always yields safe" do
-    string = @string.html_safe
-    string = string.concat(13)
-    assert_equal "hello".concat(13), string
-    assert string.html_safe?
-  end
-
-  test 'emits normal string yaml' do
-    assert_equal 'foo'.to_yaml, 'foo'.html_safe.to_yaml(:foo => 1)
-  end
-
-  test 'yaml output using +' do
-    assert_equal "--- foobar\n", ('foo' + 'bar').to_yaml
-  end
-
-  test 'yaml output using <<' do
-    assert_equal "--- foobar\n", ('foo' << 'bar').to_yaml
-=======
 class StringExcludeTest < ActiveSupport::TestCase
   test 'inverse of #include' do
     assert_equal false, 'foo'.exclude?('o')
     assert_equal true, 'foo'.exclude?('p')
->>>>>>> c09c8be3
   end
 end