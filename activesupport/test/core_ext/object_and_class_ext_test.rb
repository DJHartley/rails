--- conflicted
+++ resolved
@@ -40,113 +40,7 @@
   include Bar
 end
 
-<<<<<<< HEAD
-class ClassExtTest < Test::Unit::TestCase
-  def test_methods
-    assert defined?(ClassB)
-    assert defined?(ClassC)
-    assert defined?(ClassD)
-
-    ClassA.remove_subclasses
-
-    assert !defined?(ClassB)
-    assert !defined?(ClassC)
-    assert !defined?(ClassD)
-  end
-
-  def test_subclasses_of
-    cj = ClassJ
-    assert_equal [ClassJ], Object.subclasses_of(ClassI)
-    ClassI.remove_subclasses
-    assert_equal [], Object.subclasses_of(ClassI)
-  ensure
-    Object.const_set :ClassJ, cj
-  end
-
-  def test_subclasses_of_should_find_nested_classes
-    assert Object.subclasses_of(ClassK).include?(Nested::ClassL)
-  end
-
-  def test_subclasses_of_should_not_return_removed_classes
-    # First create the removed class
-    old_class = Nested.class_eval { remove_const :ClassL }
-    new_class = Class.new(ClassK)
-    Nested.const_set :ClassL, new_class
-    assert_equal "Nested::ClassL", new_class.name # Sanity check
-
-    subclasses = Object.subclasses_of(ClassK)
-    assert subclasses.include?(new_class)
-    assert ! subclasses.include?(old_class)
-  ensure
-    Nested.const_set :ClassL, old_class unless defined?(Nested::ClassL)
-  end
-  
-  def test_subclasses_of_should_not_trigger_const_missing
-    const_missing = false
-    Nested.on_const_missing { const_missing = true }
-    
-    subclasses = Object.subclasses_of ClassK
-    assert !const_missing
-    assert_equal [ Nested::ClassL ], subclasses
-    
-    removed = Nested.class_eval { remove_const :ClassL }  # keep it in memory
-    subclasses = Object.subclasses_of ClassK
-    assert !const_missing
-    assert subclasses.empty?
-  ensure
-    Nested.const_set :ClassL, removed unless defined?(Nested::ClassL)
-  end
-  
-  def test_subclasses_of_with_multiple_roots
-    classes = Object.subclasses_of(ClassI, ClassK)
-    assert_equal %w(ClassJ Nested::ClassL), classes.collect(&:to_s).sort
-  end
-
-  def test_subclasses_of_doesnt_find_anonymous_classes
-    assert_equal [], Object.subclasses_of(Foo)
-    bar = Class.new(Foo)
-    assert_nothing_raised do
-      assert_equal [bar], Object.subclasses_of(Foo)
-    end
-  end
-end
-
 class ObjectTests < ActiveSupport::TestCase
-  def test_suppress_re_raises
-    assert_raise(LoadError) { suppress(ArgumentError) {raise LoadError} }
-  end
-  def test_suppress_supresses
-    suppress(ArgumentError) { raise ArgumentError }
-    suppress(LoadError) { raise LoadError }
-    suppress(LoadError, ArgumentError) { raise LoadError }
-    suppress(LoadError, ArgumentError) { raise ArgumentError }
-  end
-
-  def test_extended_by
-    foo = Foo.new
-    assert foo.extended_by.include?(Bar)
-    foo.extend(Baz)
-    assert(([Bar, Baz] - foo.extended_by).empty?, "Expected Bar, Baz in #{foo.extended_by.inspect}")
-  end
-
-  def test_extend_with_included_modules_from
-    foo, object = Foo.new, Object.new
-    assert !object.respond_to?(:bar)
-    assert !object.respond_to?(:baz)
-
-    object.extend_with_included_modules_from(foo)
-    assert object.respond_to?(:bar)
-    assert !object.respond_to?(:baz)
-
-    foo.extend(Baz)
-    object.extend_with_included_modules_from(foo)
-    assert object.respond_to?(:bar)
-    assert object.respond_to?(:baz)
-  end
-
-=======
-class ObjectTests < ActiveSupport::TestCase
->>>>>>> c09c8be3
   class DuckTime
     def acts_like_time?
       true
@@ -175,29 +69,6 @@
     assert duck.acts_like?(:time)
     assert !duck.acts_like?(:date)
   end
-<<<<<<< HEAD
-
-  def test_metaclass
-    string = "Hello"
-    string.singleton_class.instance_eval do
-      define_method(:foo) { "bar" }
-    end
-    assert_equal "bar", string.foo
-  end
-
-  def test_singleton_class
-    o = Object.new
-    assert_equal class << o; self end, o.singleton_class
-  end
-
-  def test_metaclass_deprecated
-    o = Object.new
-    assert_deprecated(/use singleton_class instead/) do
-      assert_equal o.singleton_class, o.metaclass
-    end
-   end
-=======
->>>>>>> c09c8be3
 end
 
 class ObjectInstanceVariableTest < Test::Unit::TestCase
