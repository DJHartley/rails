--- conflicted
+++ resolved
@@ -5,11 +5,7 @@
   def setup
     m = @module = Module.new do
       mattr_accessor :foo
-<<<<<<< HEAD
-      mattr_accessor :bar,  :instance_writer => false
-=======
       mattr_accessor :bar, :instance_writer => false
->>>>>>> c09c8be3
       mattr_reader   :shaq, :instance_reader => false
     end
     @class = Class.new
@@ -38,11 +34,7 @@
   end
 
   def test_should_not_create_instance_reader
-<<<<<<< HEAD
-    assert @module.respond_to?(:shaq)
-=======
     assert_respond_to @module, :shaq
->>>>>>> c09c8be3
     assert !@object.respond_to?(:shaq)
   end
 end