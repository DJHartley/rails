require 'abstract_unit'
require 'active_support/core_ext/array'
require 'active_support/core_ext/enumerable'

Payment = Struct.new(:price)
class SummablePayment < Payment
  def +(p) self.class.new(price + p.price) end
end

class EnumerableTests < Test::Unit::TestCase
  def test_group_by
    names = %w(marcel sam david jeremy)
    klass = Struct.new(:name)
    objects = (1..50).inject([]) do |people,|
      p = klass.new
      p.name = names.sort_by { rand }.first
      people << p
    end

    grouped = objects.group_by { |object| object.name }

    grouped.each do |name, group|
      assert group.all? { |person| person.name == name }
    end

    assert_equal objects.uniq.map(&:name), grouped.keys
    assert({}.merge(grouped), "Could not convert ActiveSupport::OrderedHash into Hash")
  end

  def test_sums
    assert_equal 30, [5, 15, 10].sum
    assert_equal 30, [5, 15, 10].sum { |i| i }

    assert_equal 'abc', %w(a b c).sum
    assert_equal 'abc', %w(a b c).sum { |i| i }

    payments = [ Payment.new(5), Payment.new(15), Payment.new(10) ]
    assert_equal 30, payments.sum(&:price)
    assert_equal 60, payments.sum { |p| p.price * 2 }

    payments = [ SummablePayment.new(5), SummablePayment.new(15) ]
    assert_equal SummablePayment.new(20), payments.sum
    assert_equal SummablePayment.new(20), payments.sum { |p| p }
  end

  def test_nil_sums
    expected_raise = TypeError

    assert_raise(expected_raise) { [5, 15, nil].sum }

    payments = [ Payment.new(5), Payment.new(15), Payment.new(10), Payment.new(nil) ]
    assert_raise(expected_raise) { payments.sum(&:price) }

    assert_equal 60, payments.sum { |p| p.price.to_i * 2 }
  end

  def test_empty_sums
    assert_equal 0, [].sum
    assert_equal 0, [].sum { |i| i }
    assert_equal Payment.new(0), [].sum(Payment.new(0))
  end

  def test_enumerable_sums
<<<<<<< HEAD
    assert_equal 10, (1..4).sum
=======
    assert_equal 20, (1..4).sum { |i| i * 2 }
    assert_equal 10, (1..4).sum
    assert_equal 10, (1..4.5).sum
    assert_equal 6, (1...4).sum
    assert_equal 'abc', ('a'..'c').sum
>>>>>>> c09c8be3
  end

  def test_each_with_object
    result = %w(foo bar).each_with_object({}) { |str, hsh| hsh[str] = str.upcase }
    assert_equal({'foo' => 'FOO', 'bar' => 'BAR'}, result)
  end

  def test_index_by
    payments = [ Payment.new(5), Payment.new(15), Payment.new(10) ]
    assert_equal({ 5 => payments[0], 15 => payments[1], 10 => payments[2] },
                 payments.index_by { |p| p.price })
  end

  def test_many
    assert ![].many?
    assert ![ 1 ].many?
    assert [ 1, 2 ].many?

    assert ![].many? {|x| x > 1 }
    assert ![ 2 ].many? {|x| x > 1 }
    assert ![ 1, 2 ].many? {|x| x > 1 }
    assert [ 1, 2, 2 ].many? {|x| x > 1 }
  end

  def test_exclude?
    assert [ 1 ].exclude?(2)
    assert ![ 1 ].exclude?(1)
  end
  
  def test_exclude?
    assert [ 1 ].exclude?(2)
    assert ![ 1 ].exclude?(1)
  end
end<|MERGE_RESOLUTION|>--- conflicted
+++ resolved
@@ -61,15 +61,11 @@
   end
 
   def test_enumerable_sums
-<<<<<<< HEAD
-    assert_equal 10, (1..4).sum
-=======
     assert_equal 20, (1..4).sum { |i| i * 2 }
     assert_equal 10, (1..4).sum
     assert_equal 10, (1..4.5).sum
     assert_equal 6, (1...4).sum
     assert_equal 'abc', ('a'..'c').sum
->>>>>>> c09c8be3
   end
 
   def test_each_with_object
@@ -98,9 +94,4 @@
     assert [ 1 ].exclude?(2)
     assert ![ 1 ].exclude?(1)
   end
-  
-  def test_exclude?
-    assert [ 1 ].exclude?(2)
-    assert ![ 1 ].exclude?(1)
-  end
 end