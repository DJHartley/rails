--- conflicted
+++ resolved
@@ -31,14 +31,8 @@
     assert !@object.respond_to?(:bar=)
   end
 
-<<<<<<< HEAD
-
-  def test_should_not_create_instance_reader
-    assert @class.respond_to?(:shaq)
-=======
   def test_should_not_create_instance_reader
     assert_respond_to @class, :shaq
->>>>>>> c09c8be3
     assert !@object.respond_to?(:shaq)
   end
 end