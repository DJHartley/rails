--- conflicted
+++ resolved
@@ -89,21 +89,6 @@
 class AssertBlankTest < ActiveSupport::TestCase
   BLANK = [ EmptyTrue.new, nil, false, '', '   ', "  \n\t  \r ", [], {} ]
   NOT_BLANK = [ EmptyFalse.new, Object.new, true, 0, 1, 'x', [nil], { nil => 0 } ]
-<<<<<<< HEAD
-  
-  def test_assert_blank_true
-    BLANK.each { |v| assert_blank v }
-  end
-  
-  def test_assert_blank_false
-    NOT_BLANK.each { |v|
-      begin 
-        assert_blank v
-        fail 'should not get to here'
-      rescue Exception => e
-        assert_match(/is not blank/, e.message) 
-      end  
-=======
 
   def test_assert_blank_true
     BLANK.each { |v| assert_blank v }
@@ -117,7 +102,6 @@
       rescue Exception => e
         assert_match(/is not blank/, e.message)
       end
->>>>>>> c09c8be3
     }
   end
 end
@@ -125,21 +109,6 @@
 class AssertPresentTest < ActiveSupport::TestCase
   BLANK = [ EmptyTrue.new, nil, false, '', '   ', "  \n\t  \r ", [], {} ]
   NOT_BLANK = [ EmptyFalse.new, Object.new, true, 0, 1, 'x', [nil], { nil => 0 } ]
-<<<<<<< HEAD
-  
-  def test_assert_blank_true
-    NOT_BLANK.each { |v| assert_present v }
-  end
-  
-  def test_assert_blank_false
-    BLANK.each { |v|
-      begin 
-        assert_present v
-        fail 'should not get to here'
-      rescue Exception => e
-        assert_match(/is blank/, e.message) 
-      end  
-=======
 
   def test_assert_blank_true
     NOT_BLANK.each { |v| assert_present v }
@@ -153,7 +122,6 @@
       rescue Exception => e
         assert_match(/is blank/, e.message)
       end
->>>>>>> c09c8be3
     }
   end
 end
