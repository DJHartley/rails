--- conflicted
+++ resolved
@@ -25,15 +25,9 @@
 require 'test/unit'
 require 'empty_bool'
 
-<<<<<<< HEAD
-ENV['NO_RELOAD'] = '1'
-
-$:.unshift File.expand_path('../../lib', __FILE__)
-=======
 silence_warnings { require 'mocha' }
 
 ENV['NO_RELOAD'] = '1'
->>>>>>> c09c8be3
 require 'active_support'
 
 # Include shims until we get off 1.8.6
