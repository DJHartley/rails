--- conflicted
+++ resolved
@@ -9,11 +9,6 @@
     end
   end
 
-<<<<<<< HEAD
-  class Custom
-    def to_json(options)
-      '"custom"'
-=======
   class Hashlike
     def to_hash
       { :a => 1 }
@@ -23,7 +18,6 @@
   class Custom
     def as_json(options)
       'custom'
->>>>>>> c09c8be3
     end
   end
 
@@ -48,10 +42,7 @@
                    [ :"a b", %("a b")  ]]
 
   ObjectTests   = [[ Foo.new(1, 2), %({\"a\":1,\"b\":2}) ]]
-<<<<<<< HEAD
-=======
   HashlikeTests = [[ Hashlike.new, %({\"a\":1}) ]]
->>>>>>> c09c8be3
   CustomTests   = [[ Custom.new, '"custom"' ]]
 
   VariableTests = [[ ActiveSupport::JSON::Variable.new('foo'), 'foo'],
@@ -78,11 +69,7 @@
         ActiveSupport.escape_html_entities_in_json  = class_tests !~ /^Standard/
         ActiveSupport.use_standard_json_time_format = class_tests =~ /^Standard/
         self.class.const_get(class_tests).each do |pair|
-<<<<<<< HEAD
-          assert_equal pair.last, ActiveSupport::JSON.encode(pair.first)
-=======
           assert_equal pair.last, sorted_json(ActiveSupport::JSON.encode(pair.first))
->>>>>>> c09c8be3
         end
       ensure
         ActiveSupport.escape_html_entities_in_json  = false
@@ -93,20 +80,11 @@
 
   def test_hash_encoding
     assert_equal %({\"a\":\"b\"}), ActiveSupport::JSON.encode(:a => :b)
-<<<<<<< HEAD
-    assert_equal %({\"a\":1}),     ActiveSupport::JSON.encode('a' => 1)
-    assert_equal %({\"a\":[1,2]}), ActiveSupport::JSON.encode('a' => [1,2])
-    assert_equal %({"1":2}),       ActiveSupport::JSON.encode(1 => 2)
-
-    sorted_json = '{' + ActiveSupport::JSON.encode(:a => :b, :c => :d)[1..-2].split(',').sort.join(',') + '}'
-    assert_equal %({\"a\":\"b\",\"c\":\"d\"}), sorted_json
-=======
     assert_equal %({\"a\":1}), ActiveSupport::JSON.encode('a' => 1)
     assert_equal %({\"a\":[1,2]}), ActiveSupport::JSON.encode('a' => [1,2])
     assert_equal %({"1":2}), ActiveSupport::JSON.encode(1 => 2)
 
     assert_equal %({\"a\":\"b\",\"c\":\"d\"}), sorted_json(ActiveSupport::JSON.encode(:a => :b, :c => :d))
->>>>>>> c09c8be3
   end
 
   def test_utf8_string_encoded_properly_when_kcode_is_utf8
@@ -134,8 +112,6 @@
     a = [1]
     a << a
     assert_raise(ActiveSupport::JSON::Encoding::CircularReferenceError) { ActiveSupport::JSON.encode(a) }
-<<<<<<< HEAD
-=======
   end
 
   def test_exception_raised_when_encoding_circular_reference_in_hash
@@ -148,7 +124,6 @@
     a = { :name => 'foo', :sub => [] }
     a[:sub] << a
     assert_raise(ActiveSupport::JSON::Encoding::CircularReferenceError) { ActiveSupport::JSON.encode(a) }
->>>>>>> c09c8be3
   end
 
   def test_hash_key_identifiers_are_always_quoted
@@ -185,11 +160,7 @@
           :latitude => 123.234
         }
       }
-<<<<<<< HEAD
-      result = ActiveSupport::JSON.encode(hash)
-=======
       ActiveSupport::JSON.encode(hash)
->>>>>>> c09c8be3
     end
   end
 
@@ -259,16 +230,6 @@
 end
 
 class JsonOptionsTests < Test::Unit::TestCase
-  # The json extension passes internal state to to_json
-  def test_non_hash_options_should_be_tolerated
-    faux_internal_state_object = Object.new
-
-    value = Object.new
-    def value.to_json(options) options end
-
-    assert_kind_of Hash, ActiveSupport::JSON.encode(value, faux_internal_state_object)
-  end
-
   def test_enumerable_should_passthrough_options_to_elements
     value, options = Object.new, Object.new
     def value.as_json(options) options end
