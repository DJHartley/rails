--- conflicted
+++ resolved
@@ -15,11 +15,7 @@
   def test_unchanged
     nil.method_thats_not_in_whiners
   rescue NoMethodError => nme
-<<<<<<< HEAD
-    assert(nme.message =~ /nil:NilClass/)
-=======
     assert_match(/nil:NilClass/, nme.message)
->>>>>>> c09c8be3
   end
 
   def test_active_record
@@ -54,16 +50,4 @@
   rescue NoMethodError => nme
     assert_match(/nil:NilClass/, nme.message)
   end
-
-  def test_no_to_ary_coercion
-    nil.to_ary
-  rescue NoMethodError => nme
-    assert(nme.message =~ /nil:NilClass/)
-  end
-
-  def test_no_to_str_coercion
-    nil.to_str
-  rescue NoMethodError => nme
-    assert(nme.message =~ /nil:NilClass/)
-  end
 end