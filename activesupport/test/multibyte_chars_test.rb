# encoding: utf-8
require 'abstract_unit'
require 'multibyte_test_helpers'

class String
  def __method_for_multibyte_testing_with_integer_result; 1; end
  def __method_for_multibyte_testing; 'result'; end
  def __method_for_multibyte_testing!; 'result'; end
end

class MultibyteCharsTest < Test::Unit::TestCase
  include MultibyteTestHelpers

  def setup
    @proxy_class = ActiveSupport::Multibyte::Chars
    @chars = @proxy_class.new UNICODE_STRING
  end

  def test_wraps_the_original_string
    assert_equal UNICODE_STRING, @chars.to_s
    assert_equal UNICODE_STRING, @chars.wrapped_string
  end

  def test_should_allow_method_calls_to_string
    assert_nothing_raised do
      @chars.__method_for_multibyte_testing
    end
    assert_raise NoMethodError do
      @chars.__unknown_method
    end
  end

  def test_forwarded_method_calls_should_return_new_chars_instance
    assert_kind_of @proxy_class, @chars.__method_for_multibyte_testing
    assert_not_equal @chars.object_id, @chars.__method_for_multibyte_testing.object_id
  end

  def test_forwarded_bang_method_calls_should_return_the_original_chars_instance
    assert_kind_of @proxy_class, @chars.__method_for_multibyte_testing!
    assert_equal @chars.object_id, @chars.__method_for_multibyte_testing!.object_id
  end

  def test_methods_are_forwarded_to_wrapped_string_for_byte_strings
    assert_equal BYTE_STRING.class, BYTE_STRING.mb_chars.class
  end

  def test_forwarded_method_with_non_string_result_should_be_returned_vertabim
    assert_equal ''.__method_for_multibyte_testing_with_integer_result, @chars.__method_for_multibyte_testing_with_integer_result
  end

  def test_should_concatenate
    mb_a = 'a'.mb_chars
    mb_b = 'b'.mb_chars
    assert_equal 'ab', mb_a + 'b'
    assert_equal 'ab', 'a' + mb_b
    assert_equal 'ab', mb_a + mb_b

    assert_equal 'ab', mb_a << 'b'
    assert_equal 'ab', 'a' << mb_b
    assert_equal 'abb', mb_a << mb_b
  end

  def test_consumes_utf8_strings
    assert @proxy_class.consumes?(UNICODE_STRING)
    assert @proxy_class.consumes?(ASCII_STRING)
    assert !@proxy_class.consumes?(BYTE_STRING)
  end

  def test_unpack_utf8_strings
    assert_equal 4, ActiveSupport::Multibyte::Unicode.u_unpack(UNICODE_STRING).length
    assert_equal 5, ActiveSupport::Multibyte::Unicode.u_unpack(ASCII_STRING).length
  end

  def test_unpack_raises_encoding_error_on_broken_strings
    assert_raise(ActiveSupport::Multibyte::EncodingError) do
      ActiveSupport::Multibyte::Unicode.u_unpack(BYTE_STRING)
    end
  end

  def test_concatenation_should_return_a_proxy_class_instance
    assert_equal ActiveSupport::Multibyte.proxy_class, ('a'.mb_chars + 'b').class
    assert_equal ActiveSupport::Multibyte.proxy_class, ('a'.mb_chars << 'b').class
  end

  def test_ascii_strings_are_treated_at_utf8_strings
    assert_equal ActiveSupport::Multibyte.proxy_class, ASCII_STRING.mb_chars.class
  end

  def test_concatenate_should_return_proxy_instance
    assert(('a'.mb_chars + 'b').kind_of?(@proxy_class))
    assert(('a'.mb_chars + 'b'.mb_chars).kind_of?(@proxy_class))
    assert(('a'.mb_chars << 'b').kind_of?(@proxy_class))
    assert(('a'.mb_chars << 'b'.mb_chars).kind_of?(@proxy_class))
  end

end

class MultibyteCharsUTF8BehaviourTest < Test::Unit::TestCase
  include MultibyteTestHelpers

  def setup
    @chars = UNICODE_STRING.dup.mb_chars

<<<<<<< HEAD
    # NEWLINE, SPACE, EM SPACE
    @whitespace = "\n#{[32, 8195].pack('U*')}"

    # Ruby 1.9 doesn't recognize EM SPACE as whitespace!
    if @whitespace.respond_to?(:force_encoding)
      @whitespace.slice!(2)
      @whitespace.force_encoding(Encoding::UTF_8)
=======
    if RUBY_VERSION < '1.9'
      # Multibyte support all kinds of whitespace (ie. NEWLINE, SPACE, EM SPACE)
      @whitespace = "\n\t#{[32, 8195].pack('U*')}"
    else
      # Ruby 1.9 only supports basic whitespace
      @whitespace = "\n\t "
>>>>>>> c09c8be3
    end

    @byte_order_mark = [65279].pack('U')
  end

  def test_split_should_return_an_array_of_chars_instances
    @chars.split(//).each do |character|
      assert_kind_of ActiveSupport::Multibyte.proxy_class, character
    end
  end

  def test_indexed_insert_accepts_fixnums
    @chars[2] = 32
    assert_equal 'こに わ', @chars
  end

  %w{capitalize downcase lstrip reverse rstrip strip upcase}.each do |method|
    class_eval(<<-EOTESTS)
      def test_#{method}_bang_should_return_self
        assert_equal @chars.object_id, @chars.send("#{method}!").object_id
      end

      def test_#{method}_bang_should_change_wrapped_string
        original = ' él piDió Un bUen café '
        proxy = chars(original.dup)
        proxy.send("#{method}!")
        assert_not_equal original, proxy.to_s
      end
    EOTESTS
  end

  def test_tidy_bytes_bang_should_return_self
    assert_equal @chars.object_id, @chars.tidy_bytes!.object_id
  end

  def test_tidy_bytes_bang_should_change_wrapped_string
    original = " Un bUen café \x92"
    proxy = chars(original.dup)
    proxy.tidy_bytes!
    assert_not_equal original, proxy.to_s
  end

  if RUBY_VERSION >= '1.9'
    def test_unicode_string_should_have_utf8_encoding
      assert_equal Encoding::UTF_8, UNICODE_STRING.encoding
    end
  end

  def test_identity
    assert_equal @chars, @chars
    assert @chars.eql?(@chars)
    assert !@chars.eql?(UNICODE_STRING)
  end

  def test_string_methods_are_chainable
    assert chars('').insert(0, '').kind_of?(ActiveSupport::Multibyte.proxy_class)
    assert chars('').rjust(1).kind_of?(ActiveSupport::Multibyte.proxy_class)
    assert chars('').ljust(1).kind_of?(ActiveSupport::Multibyte.proxy_class)
    assert chars('').center(1).kind_of?(ActiveSupport::Multibyte.proxy_class)
    assert chars('').rstrip.kind_of?(ActiveSupport::Multibyte.proxy_class)
    assert chars('').lstrip.kind_of?(ActiveSupport::Multibyte.proxy_class)
    assert chars('').strip.kind_of?(ActiveSupport::Multibyte.proxy_class)
    assert chars('').reverse.kind_of?(ActiveSupport::Multibyte.proxy_class)
    assert chars(' ').slice(0).kind_of?(ActiveSupport::Multibyte.proxy_class)
    assert chars('').limit(0).kind_of?(ActiveSupport::Multibyte.proxy_class)
    assert chars('').upcase.kind_of?(ActiveSupport::Multibyte.proxy_class)
    assert chars('').downcase.kind_of?(ActiveSupport::Multibyte.proxy_class)
    assert chars('').capitalize.kind_of?(ActiveSupport::Multibyte.proxy_class)
    assert chars('').normalize.kind_of?(ActiveSupport::Multibyte.proxy_class)
    assert chars('').decompose.kind_of?(ActiveSupport::Multibyte.proxy_class)
    assert chars('').compose.kind_of?(ActiveSupport::Multibyte.proxy_class)
    assert chars('').tidy_bytes.kind_of?(ActiveSupport::Multibyte.proxy_class)
  end

  def test_should_be_equal_to_the_wrapped_string
    assert_equal UNICODE_STRING, @chars
    assert_equal @chars, UNICODE_STRING
  end

  def test_should_not_be_equal_to_an_other_string
    assert_not_equal @chars, 'other'
    assert_not_equal 'other', @chars
  end

  def test_sortability
    words = %w(builder armor zebra).sort_by { |s| s.mb_chars }
    assert_equal %w(armor builder zebra), words
  end

  def test_should_return_character_offset_for_regexp_matches
    assert_nil(@chars =~ /wrong/u)
    assert_equal 0, (@chars =~ /こ/u)
    assert_equal 0, (@chars =~ /こに/u)
    assert_equal 1, (@chars =~ /に/u)
    assert_equal 2, (@chars =~ /ち/u)
    assert_equal 3, (@chars =~ /わ/u)
  end

  def test_should_use_character_offsets_for_insert_offsets
    assert_equal '', ''.mb_chars.insert(0, '')
    assert_equal 'こわにちわ', @chars.insert(1, 'わ')
    assert_equal 'こわわわにちわ', @chars.insert(2, 'わわ')
    assert_equal 'わこわわわにちわ', @chars.insert(0, 'わ')
    assert_equal 'わこわわわにちわ', @chars.wrapped_string
  end

  def test_insert_should_be_destructive
    @chars.insert(1, 'わ')
    assert_equal 'こわにちわ', @chars
  end

  def test_insert_throws_index_error
    assert_raise(IndexError) { @chars.insert(-12, 'わ')}
    assert_raise(IndexError) { @chars.insert(12, 'わ') }
  end

  def test_should_know_if_one_includes_the_other
    assert @chars.include?('')
    assert @chars.include?('ち')
    assert @chars.include?('わ')
    assert !@chars.include?('こちわ')
    assert !@chars.include?('a')
  end

  def test_include_raises_when_nil_is_passed
    @chars.include?(nil)
    flunk "Expected chars.include?(nil) to raise TypeError or NoMethodError"
  rescue Exception
  end

  def test_index_should_return_character_offset
    assert_nil @chars.index('u')
    assert_equal 0, @chars.index('こに')
    assert_equal 2, @chars.index('ち')
    assert_equal 2, @chars.index('ち', -2)
    assert_equal nil, @chars.index('ち', -1)
    assert_equal 3, @chars.index('わ')
    assert_equal 5, 'ééxééx'.mb_chars.index('x', 4)
  end

  def test_rindex_should_return_character_offset
    assert_nil @chars.rindex('u')
    assert_equal 1, @chars.rindex('に')
    assert_equal 2, @chars.rindex('ち', -2)
    assert_nil @chars.rindex('ち', -3)
    assert_equal 6, 'Café périferôl'.mb_chars.rindex('é')
    assert_equal 13, 'Café périferôl'.mb_chars.rindex(/\w/u)
  end

  def test_indexed_insert_should_take_character_offsets
    @chars[2] = 'a'
    assert_equal 'こにaわ', @chars
    @chars[2] = 'ηη'
    assert_equal 'こにηηわ', @chars
    @chars[3, 2] = 'λλλ'
    assert_equal 'こにηλλλ', @chars
    @chars[1, 0] = "λ"
    assert_equal 'こλにηλλλ', @chars
    @chars[4..6] = "ηη"
    assert_equal 'こλにηηη', @chars
    @chars[/ηη/] = "λλλ"
    assert_equal 'こλにλλλη', @chars
    @chars[/(λλ)(.)/, 2] = "α"
    assert_equal 'こλにλλαη', @chars
    @chars["α"] = "¢"
    assert_equal 'こλにλλ¢η', @chars
    @chars["λλ"] = "ααα"
    assert_equal 'こλにααα¢η', @chars
  end

  def test_indexed_insert_should_raise_on_index_overflow
    before = @chars.to_s
    assert_raise(IndexError) { @chars[10] = 'a' }
    assert_raise(IndexError) { @chars[10, 4] = 'a' }
    assert_raise(IndexError) { @chars[/ii/] = 'a' }
    assert_raise(IndexError) { @chars[/()/, 10] = 'a' }
    assert_equal before, @chars
  end

  def test_indexed_insert_should_raise_on_range_overflow
    before = @chars.to_s
    assert_raise(RangeError) { @chars[10..12] = 'a' }
    assert_equal before, @chars
  end

  def test_rjust_should_raise_argument_errors_on_bad_arguments
    assert_raise(ArgumentError) { @chars.rjust(10, '') }
    assert_raise(ArgumentError) { @chars.rjust }
  end

  def test_rjust_should_count_characters_instead_of_bytes
    assert_equal UNICODE_STRING, @chars.rjust(-3)
    assert_equal UNICODE_STRING, @chars.rjust(0)
    assert_equal UNICODE_STRING, @chars.rjust(4)
    assert_equal " #{UNICODE_STRING}", @chars.rjust(5)
    assert_equal "   #{UNICODE_STRING}", @chars.rjust(7)
    assert_equal "---#{UNICODE_STRING}", @chars.rjust(7, '-')
    assert_equal "ααα#{UNICODE_STRING}", @chars.rjust(7, 'α')
    assert_equal "aba#{UNICODE_STRING}", @chars.rjust(7, 'ab')
    assert_equal "αηα#{UNICODE_STRING}", @chars.rjust(7, 'αη')
    assert_equal "αηαη#{UNICODE_STRING}", @chars.rjust(8, 'αη')
  end

  def test_ljust_should_raise_argument_errors_on_bad_arguments
    assert_raise(ArgumentError) { @chars.ljust(10, '') }
    assert_raise(ArgumentError) { @chars.ljust }
  end

  def test_ljust_should_count_characters_instead_of_bytes
    assert_equal UNICODE_STRING, @chars.ljust(-3)
    assert_equal UNICODE_STRING, @chars.ljust(0)
    assert_equal UNICODE_STRING, @chars.ljust(4)
    assert_equal "#{UNICODE_STRING} ", @chars.ljust(5)
    assert_equal "#{UNICODE_STRING}   ", @chars.ljust(7)
    assert_equal "#{UNICODE_STRING}---", @chars.ljust(7, '-')
    assert_equal "#{UNICODE_STRING}ααα", @chars.ljust(7, 'α')
    assert_equal "#{UNICODE_STRING}aba", @chars.ljust(7, 'ab')
    assert_equal "#{UNICODE_STRING}αηα", @chars.ljust(7, 'αη')
    assert_equal "#{UNICODE_STRING}αηαη", @chars.ljust(8, 'αη')
  end

  def test_center_should_raise_argument_errors_on_bad_arguments
    assert_raise(ArgumentError) { @chars.center(10, '') }
    assert_raise(ArgumentError) { @chars.center }
  end

  def test_center_should_count_characters_instead_of_bytes
    assert_equal UNICODE_STRING, @chars.center(-3)
    assert_equal UNICODE_STRING, @chars.center(0)
    assert_equal UNICODE_STRING, @chars.center(4)
    assert_equal "#{UNICODE_STRING} ", @chars.center(5)
    assert_equal " #{UNICODE_STRING} ", @chars.center(6)
    assert_equal " #{UNICODE_STRING}  ", @chars.center(7)
    assert_equal "--#{UNICODE_STRING}--", @chars.center(8, '-')
    assert_equal "--#{UNICODE_STRING}---", @chars.center(9, '-')
    assert_equal "αα#{UNICODE_STRING}αα", @chars.center(8, 'α')
    assert_equal "αα#{UNICODE_STRING}ααα", @chars.center(9, 'α')
    assert_equal "a#{UNICODE_STRING}ab", @chars.center(7, 'ab')
    assert_equal "ab#{UNICODE_STRING}ab", @chars.center(8, 'ab')
    assert_equal "abab#{UNICODE_STRING}abab", @chars.center(12, 'ab')
    assert_equal "α#{UNICODE_STRING}αη", @chars.center(7, 'αη')
    assert_equal "αη#{UNICODE_STRING}αη", @chars.center(8, 'αη')
  end

  def test_lstrip_strips_whitespace_from_the_left_of_the_string
    assert_equal UNICODE_STRING, UNICODE_STRING.mb_chars.lstrip
    assert_equal UNICODE_STRING, (@whitespace + UNICODE_STRING).mb_chars.lstrip
    assert_equal UNICODE_STRING + @whitespace, (@whitespace + UNICODE_STRING + @whitespace).mb_chars.lstrip
  end

  def test_rstrip_strips_whitespace_from_the_right_of_the_string
    assert_equal UNICODE_STRING, UNICODE_STRING.mb_chars.rstrip
    assert_equal UNICODE_STRING, (UNICODE_STRING + @whitespace).mb_chars.rstrip
    assert_equal @whitespace + UNICODE_STRING, (@whitespace + UNICODE_STRING + @whitespace).mb_chars.rstrip
  end

  def test_strip_strips_whitespace
    assert_equal UNICODE_STRING, UNICODE_STRING.mb_chars.strip
    assert_equal UNICODE_STRING, (@whitespace + UNICODE_STRING).mb_chars.strip
    assert_equal UNICODE_STRING, (UNICODE_STRING + @whitespace).mb_chars.strip
    assert_equal UNICODE_STRING, (@whitespace + UNICODE_STRING + @whitespace).mb_chars.strip
  end

  def test_stripping_whitespace_leaves_whitespace_within_the_string_intact
    string_with_whitespace = UNICODE_STRING + @whitespace + UNICODE_STRING
    assert_equal string_with_whitespace, string_with_whitespace.mb_chars.strip
    assert_equal string_with_whitespace, string_with_whitespace.mb_chars.lstrip
    assert_equal string_with_whitespace, string_with_whitespace.mb_chars.rstrip
  end

  def test_size_returns_characters_instead_of_bytes
    assert_equal 0, ''.mb_chars.size
    assert_equal 4, @chars.size
    assert_equal 4, @chars.length
    assert_equal 5, ASCII_STRING.mb_chars.size
  end

  def test_reverse_reverses_characters
    assert_equal '', ''.mb_chars.reverse
    assert_equal 'わちにこ', @chars.reverse
  end

  def test_reverse_should_work_with_normalized_strings
    str = 'bös'
    reversed_str = 'söb'
    assert_equal chars(reversed_str).normalize(:kc), chars(str).normalize(:kc).reverse
    assert_equal chars(reversed_str).normalize(:c), chars(str).normalize(:c).reverse
    assert_equal chars(reversed_str).normalize(:d), chars(str).normalize(:d).reverse
    assert_equal chars(reversed_str).normalize(:kd), chars(str).normalize(:kd).reverse
    assert_equal chars(reversed_str).decompose, chars(str).decompose.reverse
    assert_equal chars(reversed_str).compose, chars(str).compose.reverse
  end

  def test_slice_should_take_character_offsets
    assert_equal nil, ''.mb_chars.slice(0)
    assert_equal 'こ', @chars.slice(0)
    assert_equal 'わ', @chars.slice(3)
    assert_equal nil, ''.mb_chars.slice(-1..1)
    assert_equal nil, ''.mb_chars.slice(-1, 1)
    assert_equal '', ''.mb_chars.slice(0..10)
    assert_equal 'にちわ', @chars.slice(1..3)
    assert_equal 'にちわ', @chars.slice(1, 3)
    assert_equal 'こ', @chars.slice(0, 1)
    assert_equal 'ちわ', @chars.slice(2..10)
    assert_equal '', @chars.slice(4..10)
    assert_equal 'に', @chars.slice(/に/u)
    assert_equal 'にち', @chars.slice(/に./u)
    assert_equal nil, @chars.slice(/unknown/u)
    assert_equal 'にち', @chars.slice(/(にち)/u, 1)
    assert_equal nil, @chars.slice(/(にち)/u, 2)
    assert_equal nil, @chars.slice(7..6)
  end

  def test_slice_bang_returns_sliced_out_substring
    assert_equal 'にち', @chars.slice!(1..2)
  end

  def test_slice_bang_removes_the_slice_from_the_receiver
    chars = 'úüù'.mb_chars
    chars.slice!(0,2)
    assert_equal 'úü', chars
  end

  def test_slice_should_throw_exceptions_on_invalid_arguments
    assert_raise(TypeError) { @chars.slice(2..3, 1) }
    assert_raise(TypeError) { @chars.slice(1, 2..3) }
    assert_raise(ArgumentError) { @chars.slice(1, 1, 1) }
  end

  def test_ord_should_return_unicode_value_for_first_character
    assert_equal 12371, @chars.ord
  end

  def test_upcase_should_upcase_ascii_characters
    assert_equal '', ''.mb_chars.upcase
    assert_equal 'ABC', 'aBc'.mb_chars.upcase
  end

  def test_downcase_should_downcase_ascii_characters
    assert_equal '', ''.mb_chars.downcase
    assert_equal 'abc', 'aBc'.mb_chars.downcase
  end

  def test_capitalize_should_work_on_ascii_characters
    assert_equal '', ''.mb_chars.capitalize
    assert_equal 'Abc', 'abc'.mb_chars.capitalize
  end

  def test_titleize_should_work_on_ascii_characters
    assert_equal '', ''.mb_chars.titleize
    assert_equal 'Abc Abc', 'abc abc'.mb_chars.titleize
  end

  def test_respond_to_knows_which_methods_the_proxy_responds_to
    assert ''.mb_chars.respond_to?(:slice) # Defined on Chars
    assert ''.mb_chars.respond_to?(:capitalize!) # Defined on Chars
    assert ''.mb_chars.respond_to?(:gsub) # Defined on String
    assert !''.mb_chars.respond_to?(:undefined_method) # Not defined
  end

  def test_acts_like_string
    assert 'Bambi'.mb_chars.acts_like_string?
  end
end

# The default Multibyte Chars proxy has more features than the normal string implementation. Tests
# for the implementation of these features should run on all Ruby versions and shouldn't be tested
# through the proxy methods.
class MultibyteCharsExtrasTest < Test::Unit::TestCase
  include MultibyteTestHelpers

  def test_upcase_should_be_unicode_aware
    assert_equal "АБВГД\0F", chars("аБвгд\0f").upcase
    assert_equal 'こにちわ', chars('こにちわ').upcase
  end

  def test_downcase_should_be_unicode_aware
    assert_equal "абвгд\0f", chars("аБвгд\0f").downcase
    assert_equal 'こにちわ', chars('こにちわ').downcase
  end

  def test_capitalize_should_be_unicode_aware
    { 'аБвг аБвг' => 'Абвг абвг',
      'аБвг АБВГ' => 'Абвг абвг',
      'АБВГ АБВГ' => 'Абвг абвг',
      '' => '' }.each do |f,t|
        assert_equal t, chars(f).capitalize
    end
  end

  def test_titleize_should_be_unicode_aware
    assert_equal "Él Que Se Enteró", chars("ÉL QUE SE ENTERÓ").titleize
    assert_equal "Абвг Абвг", chars("аБвг аБвг").titleize
  end

  def test_titleize_should_not_affect_characters_that_do_not_case_fold
    assert_equal "日本語", chars("日本語").titleize
  end

  def test_limit_should_not_break_on_blank_strings
    example = chars('')
    assert_equal example, example.limit(0)
    assert_equal example, example.limit(1)
  end

  def test_limit_should_work_on_a_multibyte_string
    example = chars(UNICODE_STRING)
    bytesize = UNICODE_STRING.respond_to?(:bytesize) ? UNICODE_STRING.bytesize : UNICODE_STRING.size

    assert_equal UNICODE_STRING, example.limit(bytesize)
    assert_equal '', example.limit(0)
    assert_equal '', example.limit(1)
    assert_equal 'こ', example.limit(3)
    assert_equal 'こに', example.limit(6)
    assert_equal 'こに', example.limit(8)
    assert_equal 'こにち', example.limit(9)
    assert_equal 'こにちわ', example.limit(50)
  end

  def test_limit_should_work_on_an_ascii_string
    ascii = chars(ASCII_STRING)
    assert_equal ASCII_STRING, ascii.limit(ASCII_STRING.length)
    assert_equal '', ascii.limit(0)
    assert_equal 'o', ascii.limit(1)
    assert_equal 'oh', ascii.limit(2)
    assert_equal 'ohay', ascii.limit(4)
    assert_equal 'ohayo', ascii.limit(50)
  end

  def test_limit_should_keep_under_the_specified_byte_limit
    example = chars(UNICODE_STRING)
    (1..UNICODE_STRING.length).each do |limit|
      assert example.limit(limit).to_s.length <= limit
    end
  end

  def test_composition_exclusion_is_set_up_properly
    # Normalization of DEVANAGARI LETTER QA breaks when composition exclusion isn't used correctly
    qa = [0x915, 0x93c].pack('U*')
    assert_equal qa, chars(qa).normalize(:c)
  end

  # Test for the Public Review Issue #29, bad explanation of composition might lead to a
  # bad implementation: http://www.unicode.org/review/pr-29.html
  def test_normalization_C_pri_29
    [
      [0x0B47, 0x0300, 0x0B3E],
      [0x1100, 0x0300, 0x1161]
    ].map { |c| c.pack('U*') }.each do |c|
      assert_equal_codepoints c, chars(c).normalize(:c)
    end
  end

  def test_normalization_shouldnt_strip_null_bytes
    null_byte_str = "Test\0test"

    assert_equal null_byte_str, chars(null_byte_str).normalize(:kc)
    assert_equal null_byte_str, chars(null_byte_str).normalize(:c)
    assert_equal null_byte_str, chars(null_byte_str).normalize(:d)
    assert_equal null_byte_str, chars(null_byte_str).normalize(:kd)
    assert_equal null_byte_str, chars(null_byte_str).decompose
    assert_equal null_byte_str, chars(null_byte_str).compose
  end

  def test_simple_normalization
    comp_str = [
      44,  # LATIN CAPITAL LETTER D
      307, # COMBINING DOT ABOVE
      328, # COMBINING OGONEK
      323 # COMBINING DOT BELOW
    ].pack("U*")

    assert_equal_codepoints '', chars('').normalize
    assert_equal_codepoints [44,105,106,328,323].pack("U*"), chars(comp_str).normalize(:kc).to_s
    assert_equal_codepoints [44,307,328,323].pack("U*"), chars(comp_str).normalize(:c).to_s
    assert_equal_codepoints [44,307,110,780,78,769].pack("U*"), chars(comp_str).normalize(:d).to_s
    assert_equal_codepoints [44,105,106,110,780,78,769].pack("U*"), chars(comp_str).normalize(:kd).to_s
  end

  def test_should_compute_grapheme_length
    [
      ['', 0],
      ['abc', 3],
      ['こにちわ', 4],
      [[0x0924, 0x094D, 0x0930].pack('U*'), 2],
      [%w(cr lf), 1],
      [%w(l l), 1],
      [%w(l v), 1],
      [%w(l lv), 1],
      [%w(l lvt), 1],
      [%w(lv v), 1],
      [%w(lv t), 1],
      [%w(v v), 1],
      [%w(v t), 1],
      [%w(lvt t), 1],
      [%w(t t), 1],
      [%w(n extend), 1],
      [%w(n n), 2],
      [%w(n cr lf n), 3],
      [%w(n l v t), 2]
    ].each do |input, expected_length|
      if input.kind_of?(Array)
        str = string_from_classes(input)
      else
        str = input
      end
      assert_equal expected_length, chars(str).g_length
    end
  end

  def test_tidy_bytes_should_tidy_bytes

    single_byte_cases = {
      "\x21" => "!",   # Valid ASCII byte, low
      "\x41" => "A",   # Valid ASCII byte, mid
      "\x7E" => "~",   # Valid ASCII byte, high
      "\x80" => "€",   # Continuation byte, low (cp125)
      "\x94" => "”",   # Continuation byte, mid (cp125)
      "\x9F" => "Ÿ",   # Continuation byte, high (cp125)
      "\xC0" => "À",   # Overlong encoding, start of 2-byte sequence, but codepoint < 128
      "\xC1" => "Á",   # Overlong encoding, start of 2-byte sequence, but codepoint < 128
      "\xC2" => "Â",   # Start of 2-byte sequence, low
      "\xC8" => "È",   # Start of 2-byte sequence, mid
      "\xDF" => "ß",   # Start of 2-byte sequence, high
      "\xE0" => "à",   # Start of 3-byte sequence, low
      "\xE8" => "è",   # Start of 3-byte sequence, mid
      "\xEF" => "ï",   # Start of 3-byte sequence, high
      "\xF0" => "ð",   # Start of 4-byte sequence
      "\xF1" => "ñ",   # Unused byte
      "\xFF" => "ÿ",   # Restricted byte
      "\x00" => "\x00" # null char
    }

    single_byte_cases.each do |bad, good|
      assert_equal good, chars(bad).tidy_bytes.to_s
      assert_equal "#{good}#{good}", chars("#{bad}#{bad}").tidy_bytes
      assert_equal "#{good}#{good}#{good}", chars("#{bad}#{bad}#{bad}").tidy_bytes
      assert_equal "#{good}a", chars("#{bad}a").tidy_bytes
      assert_equal "#{good}á", chars("#{bad}á").tidy_bytes
      assert_equal "a#{good}a", chars("a#{bad}a").tidy_bytes
      assert_equal "á#{good}á", chars("á#{bad}á").tidy_bytes
      assert_equal "a#{good}", chars("a#{bad}").tidy_bytes
      assert_equal "á#{good}", chars("á#{bad}").tidy_bytes
    end

    byte_string = "\270\236\010\210\245"
    tidy_string = [0xb8, 0x17e, 0x8, 0x2c6, 0xa5].pack('U*')
    assert_equal_codepoints tidy_string, chars(byte_string).tidy_bytes
    assert_nothing_raised { chars(byte_string).tidy_bytes.to_s.unpack('U*') }

    # UTF-8 leading byte followed by too few continuation bytes
    assert_equal_codepoints "\xc3\xb0\xc2\xa5\xc2\xa4\x21", chars("\xf0\xa5\xa4\x21").tidy_bytes
  end

  def test_tidy_bytes_should_forcibly_tidy_bytes_if_specified
    byte_string = "\xF0\xA5\xA4\xA4" # valid as both CP-1252 and UTF-8, but with different interpretations.
    assert_not_equal "ð¥¤¤", chars(byte_string).tidy_bytes
    # Forcible conversion to UTF-8
    assert_equal "ð¥¤¤", chars(byte_string).tidy_bytes(true)
  end


  private

  def string_from_classes(classes)
    # Characters from the character classes as described in UAX #29
    character_from_class = {
      :l => 0x1100, :v => 0x1160, :t => 0x11A8, :lv => 0xAC00, :lvt => 0xAC01, :cr => 0x000D, :lf => 0x000A,
      :extend => 0x094D, :n => 0x64
    }
    classes.collect do |k|
      character_from_class[k.intern]
    end.pack('U*')
  end
end

class MultibyteInternalsTest < ActiveSupport::TestCase
  include MultibyteTestHelpers

  test "Chars translates a character offset to a byte offset" do
    example = chars("Puisque c'était son erreur, il m'a aidé")
    [
      [0, 0],
      [3, 3],
      [12, 11],
      [14, 13],
      [41, 39]
    ].each do |byte_offset, character_offset|
      assert_equal character_offset, example.send(:translate_offset, byte_offset),
        "Expected byte offset #{byte_offset} to translate to #{character_offset}"
    end
  end
end<|MERGE_RESOLUTION|>--- conflicted
+++ resolved
@@ -101,22 +101,12 @@
   def setup
     @chars = UNICODE_STRING.dup.mb_chars
 
-<<<<<<< HEAD
-    # NEWLINE, SPACE, EM SPACE
-    @whitespace = "\n#{[32, 8195].pack('U*')}"
-
-    # Ruby 1.9 doesn't recognize EM SPACE as whitespace!
-    if @whitespace.respond_to?(:force_encoding)
-      @whitespace.slice!(2)
-      @whitespace.force_encoding(Encoding::UTF_8)
-=======
     if RUBY_VERSION < '1.9'
       # Multibyte support all kinds of whitespace (ie. NEWLINE, SPACE, EM SPACE)
       @whitespace = "\n\t#{[32, 8195].pack('U*')}"
     else
       # Ruby 1.9 only supports basic whitespace
       @whitespace = "\n\t "
->>>>>>> c09c8be3
     end
 
     @byte_order_mark = [65279].pack('U')
