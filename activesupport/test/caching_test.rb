require 'logger'
require 'abstract_unit'
require 'active_support/cache'

class CacheKeyTest < ActiveSupport::TestCase
  def test_expand_cache_key
    assert_equal '1/2/true', ActiveSupport::Cache.expand_cache_key([1, '2', true])
    assert_equal 'name/1/2/true', ActiveSupport::Cache.expand_cache_key([1, '2', true], :name)
  end

  def test_expand_cache_key_with_rails_cache_id
    begin
      ENV['RAILS_CACHE_ID'] = 'c99'
      assert_equal 'c99/foo', ActiveSupport::Cache.expand_cache_key(:foo)
      assert_equal 'c99/foo', ActiveSupport::Cache.expand_cache_key([:foo])
      assert_equal 'c99/c99/foo/c99/bar', ActiveSupport::Cache.expand_cache_key([:foo, :bar])
      assert_equal 'nm/c99/foo', ActiveSupport::Cache.expand_cache_key(:foo, :nm)
      assert_equal 'nm/c99/foo', ActiveSupport::Cache.expand_cache_key([:foo], :nm)
      assert_equal 'nm/c99/c99/foo/c99/bar', ActiveSupport::Cache.expand_cache_key([:foo, :bar], :nm)
    ensure
      ENV['RAILS_CACHE_ID'] = nil
    end
  end

  def test_expand_cache_key_with_rails_app_version
    begin
      ENV['RAILS_APP_VERSION'] = 'rails3'
      assert_equal 'rails3/foo', ActiveSupport::Cache.expand_cache_key(:foo)
    ensure
      ENV['RAILS_APP_VERSION'] = nil
    end
  end

  def test_expand_cache_key_rails_cache_id_should_win_over_rails_app_version
    begin
      ENV['RAILS_CACHE_ID'] = 'c99'
      ENV['RAILS_APP_VERSION'] = 'rails3'
      assert_equal 'c99/foo', ActiveSupport::Cache.expand_cache_key(:foo)
    ensure
      ENV['RAILS_CACHE_ID'] = nil
      ENV['RAILS_APP_VERSION'] = nil
    end
  end

  def test_respond_to_cache_key
    key = 'foo'
    def key.cache_key
      :foo_key
    end
    assert_equal 'foo_key', ActiveSupport::Cache.expand_cache_key(key)
  end

end

class CacheStoreSettingTest < ActiveSupport::TestCase
  def test_file_fragment_cache_store
    store = ActiveSupport::Cache.lookup_store :file_store, "/path/to/cache/directory"
    assert_kind_of(ActiveSupport::Cache::FileStore, store)
    assert_equal "/path/to/cache/directory", store.cache_path
  end

  def test_mem_cache_fragment_cache_store
    MemCache.expects(:new).with(%w[localhost], {})
    store = ActiveSupport::Cache.lookup_store :mem_cache_store, "localhost"
    assert_kind_of(ActiveSupport::Cache::MemCacheStore, store)
  end

  def test_mem_cache_fragment_cache_store_with_given_mem_cache
    mem_cache = MemCache.new
    MemCache.expects(:new).never
    store = ActiveSupport::Cache.lookup_store :mem_cache_store, mem_cache
    assert_kind_of(ActiveSupport::Cache::MemCacheStore, store)
  end

  def test_mem_cache_fragment_cache_store_with_given_mem_cache_like_object
    MemCache.expects(:new).never
    memcache = Object.new
    def memcache.get() true end
    store = ActiveSupport::Cache.lookup_store :mem_cache_store, memcache
    assert_kind_of(ActiveSupport::Cache::MemCacheStore, store)
  end

  def test_mem_cache_fragment_cache_store_with_multiple_servers
    MemCache.expects(:new).with(%w[localhost 192.168.1.1], {})
    store = ActiveSupport::Cache.lookup_store :mem_cache_store, "localhost", '192.168.1.1'
    assert_kind_of(ActiveSupport::Cache::MemCacheStore, store)
  end

  def test_mem_cache_fragment_cache_store_with_options
<<<<<<< HEAD
    MemCache.expects(:new).with(%w[localhost 192.168.1.1], { :namespace => "foo" })
    store = ActiveSupport::Cache.lookup_store :mem_cache_store, "localhost", '192.168.1.1', :namespace => 'foo'
    assert_kind_of(ActiveSupport::Cache::MemCacheStore, store)
=======
    MemCache.expects(:new).with(%w[localhost 192.168.1.1], { :timeout => 10 })
    store = ActiveSupport::Cache.lookup_store :mem_cache_store, "localhost", '192.168.1.1', :namespace => 'foo', :timeout => 10
    assert_kind_of(ActiveSupport::Cache::MemCacheStore, store)
    assert_equal 'foo', store.options[:namespace]
>>>>>>> c09c8be3
  end

  def test_object_assigned_fragment_cache_store
    store = ActiveSupport::Cache.lookup_store ActiveSupport::Cache::FileStore.new("/path/to/cache/directory")
    assert_kind_of(ActiveSupport::Cache::FileStore, store)
    assert_equal "/path/to/cache/directory", store.cache_path
  end
end

class CacheStoreNamespaceTest < ActiveSupport::TestCase
  def test_static_namespace
    cache = ActiveSupport::Cache.lookup_store(:memory_store, :namespace => "tester")
    cache.write("foo", "bar")
    assert_equal "bar", cache.read("foo")
    assert_equal "bar", cache.instance_variable_get(:@data)["tester:foo"].value
  end

  def test_proc_namespace
    test_val = "tester"
    proc = lambda{test_val}
    cache = ActiveSupport::Cache.lookup_store(:memory_store, :namespace => proc)
    cache.write("foo", "bar")
    assert_equal "bar", cache.read("foo")
    assert_equal "bar", cache.instance_variable_get(:@data)["tester:foo"].value
  end

  def test_delete_matched_key_start
    cache = ActiveSupport::Cache.lookup_store(:memory_store, :namespace => "tester")
    cache.write("foo", "bar")
    cache.write("fu", "baz")
    cache.delete_matched(/^fo/)
    assert_equal false, cache.exist?("foo")
    assert_equal true, cache.exist?("fu")
  end

  def test_delete_matched_key
    cache = ActiveSupport::Cache.lookup_store(:memory_store, :namespace => "foo")
    cache.write("foo", "bar")
    cache.write("fu", "baz")
    cache.delete_matched(/OO/i)
    assert_equal false, cache.exist?("foo")
    assert_equal true, cache.exist?("fu")
  end
end

# Tests the base functionality that should be identical across all cache stores.
module CacheStoreBehavior
  def test_should_read_and_write_strings
    assert_equal true, @cache.write('foo', 'bar')
    assert_equal 'bar', @cache.read('foo')
  end

  def test_should_overwrite
    @cache.write('foo', 'bar')
    @cache.write('foo', 'baz')
    assert_equal 'baz', @cache.read('foo')
  end

  def test_fetch_without_cache_miss
    @cache.write('foo', 'bar')
    @cache.expects(:write).never
    assert_equal 'bar', @cache.fetch('foo') { 'baz' }
  end

  def test_fetch_with_cache_miss
    @cache.expects(:write).with('foo', 'baz', @cache.options)
    assert_equal 'baz', @cache.fetch('foo') { 'baz' }
  end

  def test_fetch_with_forced_cache_miss
    @cache.write('foo', 'bar')
    @cache.expects(:read).never
    @cache.expects(:write).with('foo', 'bar', @cache.options.merge(:force => true))
    @cache.fetch('foo', :force => true) { 'bar' }
  end

  def test_fetch_with_cached_nil
    @cache.write('foo', nil)
    @cache.expects(:write).never
    assert_nil @cache.fetch('foo') { 'baz' }
  end

  def test_should_read_and_write_hash
    assert_equal true, @cache.write('foo', {:a => "b"})
    assert_equal({:a => "b"}, @cache.read('foo'))
  end

  def test_should_read_and_write_integer
    assert_equal true, @cache.write('foo', 1)
    assert_equal 1, @cache.read('foo')
  end

  def test_should_read_and_write_nil
    assert_equal true, @cache.write('foo', nil)
    assert_equal nil, @cache.read('foo')
  end

  def test_read_multi
    @cache.write('foo', 'bar')
    @cache.write('fu', 'baz')
    @cache.write('fud', 'biz')
    assert_equal({"foo" => "bar", "fu" => "baz"}, @cache.read_multi('foo', 'fu'))
  end

  def test_read_and_write_compressed_small_data
    @cache.write('foo', 'bar', :compress => true)
    raw_value = @cache.send(:read_entry, 'foo', {}).raw_value
    assert_equal 'bar', @cache.read('foo')
    assert_equal 'bar', raw_value
  end

  def test_read_and_write_compressed_large_data
    @cache.write('foo', 'bar', :compress => true, :compress_threshold => 2)
    raw_value = @cache.send(:read_entry, 'foo', {}).raw_value
    assert_equal 'bar', @cache.read('foo')
    assert_equal 'bar', Marshal.load(Zlib::Inflate.inflate(raw_value))
  end

  def test_read_and_write_compressed_nil
    @cache.write('foo', nil, :compress => true)
    assert_nil @cache.read('foo')
  end

  def test_cache_key
    obj = Object.new
    def obj.cache_key
      :foo
    end
    @cache.write(obj, "bar")
    assert_equal "bar", @cache.read("foo")
  end

  def test_param_as_cache_key
    obj = Object.new
    def obj.to_param
      "foo"
    end
    @cache.write(obj, "bar")
    assert_equal "bar", @cache.read("foo")
  end

  def test_array_as_cache_key
    @cache.write([:fu, "foo"], "bar")
    assert_equal "bar", @cache.read("fu/foo")
  end

  def test_hash_as_cache_key
    @cache.write({:foo => 1, :fu => 2}, "bar")
    assert_equal "bar", @cache.read("foo=1/fu=2")
  end

  def test_keys_are_case_sensitive
    @cache.write("foo", "bar")
    assert_nil @cache.read("FOO")
  end

  def test_exist
    @cache.write('foo', 'bar')
    assert_equal true, @cache.exist?('foo')
    assert_equal false, @cache.exist?('bar')
  end

  def test_nil_exist
    @cache.write('foo', nil)
    assert_equal true, @cache.exist?('foo')
  end

  def test_delete
    @cache.write('foo', 'bar')
    assert @cache.exist?('foo')
    assert_equal true, @cache.delete('foo')
    assert !@cache.exist?('foo')
  end

  def test_store_objects_should_be_immutable
    @cache.write('foo', 'bar')
    assert_raise(ActiveSupport::FrozenObjectError) { @cache.read('foo').gsub!(/.*/, 'baz') }
    assert_equal 'bar', @cache.read('foo')
  end

  def test_original_store_objects_should_not_be_immutable
    bar = 'bar'
    @cache.write('foo', bar)
    assert_nothing_raised { bar.gsub!(/.*/, 'baz') }
  end

  def test_expires_in
    time = Time.local(2008, 4, 24)
    Time.stubs(:now).returns(time)

    @cache.write('foo', 'bar')
    assert_equal 'bar', @cache.read('foo')

    Time.stubs(:now).returns(time + 30)
    assert_equal 'bar', @cache.read('foo')

    Time.stubs(:now).returns(time + 61)
    assert_nil @cache.read('foo')
  end

  def test_race_condition_protection
    time = Time.now
    @cache.write('foo', 'bar', :expires_in => 60)
    Time.stubs(:now).returns(time + 61)
    result = @cache.fetch('foo', :race_condition_ttl => 10) do
      assert_equal 'bar', @cache.read('foo')
      "baz"
    end
    assert_equal "baz", result
  end

  def test_race_condition_protection_is_limited
    time = Time.now
    @cache.write('foo', 'bar', :expires_in => 60)
    Time.stubs(:now).returns(time + 71)
    result = @cache.fetch('foo', :race_condition_ttl => 10) do
      assert_equal nil, @cache.read('foo')
      "baz"
    end
    assert_equal "baz", result
  end

  def test_race_condition_protection_is_safe
    time = Time.now
    @cache.write('foo', 'bar', :expires_in => 60)
    Time.stubs(:now).returns(time + 61)
    begin
      @cache.fetch('foo', :race_condition_ttl => 10) do
        assert_equal 'bar', @cache.read('foo')
        raise ArgumentError.new
      end
    rescue ArgumentError
    end
    assert_equal "bar", @cache.read('foo')
    Time.stubs(:now).returns(time + 71)
    assert_nil @cache.read('foo')
  end

  def test_crazy_key_characters
    crazy_key = "#/:*(<+=> )&$%@?;'\"\'`~-"
    assert_equal true, @cache.write(crazy_key, "1", :raw => true)
    assert_equal "1", @cache.read(crazy_key)
    assert_equal "1", @cache.fetch(crazy_key)
    assert_equal true, @cache.delete(crazy_key)
    assert_equal "2", @cache.fetch(crazy_key, :raw => true) { "2" }
    assert_equal 3, @cache.increment(crazy_key)
    assert_equal 2, @cache.decrement(crazy_key)
  end

  def test_really_long_keys
    key = ""
    1000.times{key << "x"}
    assert_equal true, @cache.write(key, "bar")
    assert_equal "bar", @cache.read(key)
    assert_equal "bar", @cache.fetch(key)
    assert_nil @cache.read("#{key}x")
    assert_equal({key => "bar"}, @cache.read_multi(key))
    assert_equal true, @cache.delete(key)
  end
end

module CacheDeleteMatchedBehavior
  def test_delete_matched
    @cache.write("foo", "bar")
    @cache.write("fu", "baz")
    @cache.write("foo/bar", "baz")
    @cache.write("fu/baz", "bar")
    @cache.delete_matched(/oo/)
    assert_equal false, @cache.exist?("foo")
    assert_equal true, @cache.exist?("fu")
    assert_equal false, @cache.exist?("foo/bar")
    assert_equal true, @cache.exist?("fu/baz")
  end
end

module CacheIncrementDecrementBehavior
  def test_increment
    @cache.write('foo', 1, :raw => true)
    assert_equal 1, @cache.read('foo').to_i
    assert_equal 2, @cache.increment('foo')
    assert_equal 2, @cache.read('foo').to_i
    assert_equal 3, @cache.increment('foo')
    assert_equal 3, @cache.read('foo').to_i
  end

  def test_decrement
    @cache.write('foo', 3, :raw => true)
    assert_equal 3, @cache.read('foo').to_i
    assert_equal 2, @cache.decrement('foo')
    assert_equal 2, @cache.read('foo').to_i
    assert_equal 1, @cache.decrement('foo')
    assert_equal 1, @cache.read('foo').to_i
  end
end

module LocalCacheBehavior
  def test_local_writes_are_persistent_on_the_remote_cache
    retval = @cache.with_local_cache do
      @cache.write('foo', 'bar')
    end
    assert_equal true, retval
    assert_equal 'bar', @cache.read('foo')
  end

  def test_clear_also_clears_local_cache
    @cache.with_local_cache do
      @cache.write('foo', 'bar')
      @cache.clear
      assert_nil @cache.read('foo')
    end

    assert_nil @cache.read('foo')
  end

  def test_local_cache_of_write
    @cache.with_local_cache do
      @cache.write('foo', 'bar')
      @peek.delete('foo')
      assert_equal 'bar', @cache.read('foo')
    end
  end

  def test_local_cache_of_read
    @cache.write('foo', 'bar')
    @cache.with_local_cache do
      assert_equal 'bar', @cache.read('foo')
    end
  end

  def test_local_cache_of_write_nil
    @cache.with_local_cache do
      assert @cache.write('foo', nil)
      assert_nil @cache.read('foo')
      @peek.write('foo', 'bar')
      assert_nil @cache.read('foo')
    end
  end

  def test_local_cache_of_delete
    @cache.with_local_cache do
      @cache.write('foo', 'bar')
      @cache.delete('foo')
      assert_nil @cache.read('foo')
    end
  end

  def test_local_cache_of_exist
    @cache.with_local_cache do
      @cache.write('foo', 'bar')
      @peek.delete('foo')
      assert @cache.exist?('foo')
    end
  end

  def test_local_cache_of_increment
    @cache.with_local_cache do
      @cache.write('foo', 1, :raw => true)
      @peek.write('foo', 2, :raw => true)
      @cache.increment('foo')
      assert_equal 3, @cache.read('foo')
    end
  end

  def test_local_cache_of_decrement
    @cache.with_local_cache do
      @cache.write('foo', 1, :raw => true)
      @peek.write('foo', 3, :raw => true)
      @cache.decrement('foo')
      assert_equal 2, @cache.read('foo')
    end
  end

  def test_middleware
    app = lambda { |env|
      result = @cache.write('foo', 'bar')
      assert_equal 'bar', @cache.read('foo') # make sure 'foo' was written
      assert result
    }
    app = @cache.middleware.new(app)
    app.call({})
  end
end

class FileStoreTest < ActiveSupport::TestCase
  def setup
    Dir.mkdir(cache_dir) unless File.exist?(cache_dir)
    @cache = ActiveSupport::Cache.lookup_store(:file_store, cache_dir, :expires_in => 60)
    @peek = ActiveSupport::Cache.lookup_store(:file_store, cache_dir, :expires_in => 60)
  end

  def teardown
    FileUtils.rm_r(cache_dir)
  end

  def cache_dir
    File.join(Dir.pwd, 'tmp_cache')
  end

  include CacheStoreBehavior
  include LocalCacheBehavior
  include CacheDeleteMatchedBehavior
  include CacheIncrementDecrementBehavior

  def test_deprecated_expires_in_on_read
    ActiveSupport::Deprecation.silence do
      old_cache = ActiveSupport::Cache.lookup_store(:file_store, cache_dir)

      time = Time.local(2008, 4, 24)
      Time.stubs(:now).returns(time)

      old_cache.write("foo", "bar")
      assert_equal 'bar', old_cache.read('foo', :expires_in => 60)

      Time.stubs(:now).returns(time + 30)
      assert_equal 'bar', old_cache.read('foo', :expires_in => 60)

      Time.stubs(:now).returns(time + 61)
      assert_equal 'bar', old_cache.read('foo')
      assert_nil old_cache.read('foo', :expires_in => 60)
      assert_nil old_cache.read('foo')
    end
  end

  def test_key_transformation
    key = @cache.send(:key_file_path, "views/index?id=1")
    assert_equal "views/index?id=1", @cache.send(:file_path_key, key)
  end
end

class MemoryStoreTest < ActiveSupport::TestCase
  def setup
    @cache = ActiveSupport::Cache.lookup_store(:memory_store, :expires_in => 60, :size => 100)
  end

  include CacheStoreBehavior
  include CacheDeleteMatchedBehavior
  include CacheIncrementDecrementBehavior

  def test_prune_size
    @cache.write(1, "aaaaaaaaaa") && sleep(0.001)
    @cache.write(2, "bbbbbbbbbb") && sleep(0.001)
    @cache.write(3, "cccccccccc") && sleep(0.001)
    @cache.write(4, "dddddddddd") && sleep(0.001)
    @cache.write(5, "eeeeeeeeee") && sleep(0.001)
    @cache.read(2) && sleep(0.001)
    @cache.read(4)
    @cache.prune(30)
    assert_equal true, @cache.exist?(5)
    assert_equal true, @cache.exist?(4)
    assert_equal false, @cache.exist?(3)
    assert_equal true, @cache.exist?(2)
    assert_equal false, @cache.exist?(1)
  end

  def test_prune_size_on_write
    @cache.write(1, "aaaaaaaaaa") && sleep(0.001)
    @cache.write(2, "bbbbbbbbbb") && sleep(0.001)
    @cache.write(3, "cccccccccc") && sleep(0.001)
    @cache.write(4, "dddddddddd") && sleep(0.001)
    @cache.write(5, "eeeeeeeeee") && sleep(0.001)
    @cache.write(6, "ffffffffff") && sleep(0.001)
    @cache.write(7, "gggggggggg") && sleep(0.001)
    @cache.write(8, "hhhhhhhhhh") && sleep(0.001)
    @cache.write(9, "iiiiiiiiii") && sleep(0.001)
    @cache.write(10, "kkkkkkkkkk") && sleep(0.001)
    @cache.read(2) && sleep(0.001)
    @cache.read(4) && sleep(0.001)
    @cache.write(11, "llllllllll")
    assert_equal true, @cache.exist?(11)
    assert_equal true, @cache.exist?(10)
    assert_equal true, @cache.exist?(9)
    assert_equal true, @cache.exist?(8)
    assert_equal true, @cache.exist?(7)
    assert_equal false, @cache.exist?(6)
    assert_equal false, @cache.exist?(5)
    assert_equal true, @cache.exist?(4)
    assert_equal false, @cache.exist?(3)
    assert_equal true, @cache.exist?(2)
    assert_equal false, @cache.exist?(1)
  end

  def test_pruning_is_capped_at_a_max_time
    def @cache.delete_entry (*args)
      sleep(0.01)
      super
    end
    @cache.write(1, "aaaaaaaaaa") && sleep(0.001)
    @cache.write(2, "bbbbbbbbbb") && sleep(0.001)
    @cache.write(3, "cccccccccc") && sleep(0.001)
    @cache.write(4, "dddddddddd") && sleep(0.001)
    @cache.write(5, "eeeeeeeeee") && sleep(0.001)
    @cache.prune(30, 0.001)
    assert_equal true, @cache.exist?(5)
    assert_equal true, @cache.exist?(4)
    assert_equal true, @cache.exist?(3)
    assert_equal true, @cache.exist?(2)
    assert_equal false, @cache.exist?(1)
  end
end

class SynchronizedStoreTest < ActiveSupport::TestCase
  def setup
    ActiveSupport::Deprecation.silence do
      @cache = ActiveSupport::Cache.lookup_store(:memory_store, :expires_in => 60)
    end
  end

<<<<<<< HEAD
  def test_multi_get
    @cache.write('foo', 1)
    @cache.write('goo', 2)
    result = @cache.read_multi('foo', 'goo')
    assert_equal({'foo' => 1, 'goo' => 2}, result)
  end
=======
  include CacheStoreBehavior
  include CacheDeleteMatchedBehavior
  include CacheIncrementDecrementBehavior
>>>>>>> c09c8be3
end

uses_memcached 'memcached backed store' do
  class MemCacheStoreTest < ActiveSupport::TestCase
    def setup
      @cache = ActiveSupport::Cache.lookup_store(:mem_cache_store, :expires_in => 60)
      @peek = ActiveSupport::Cache.lookup_store(:mem_cache_store)
      @data = @cache.instance_variable_get(:@data)
      @cache.clear
      @cache.silence!
      @cache.logger = Logger.new("/dev/null")
    end

    include CacheStoreBehavior
    include LocalCacheBehavior
    include CacheIncrementDecrementBehavior

    def test_raw_values
      cache = ActiveSupport::Cache.lookup_store(:mem_cache_store, :raw => true)
      cache.clear
      cache.write("foo", 2)
      assert_equal "2", cache.read("foo")
    end

<<<<<<< HEAD
    def test_stored_objects_should_not_be_frozen
      @cache.with_local_cache do
        @cache.write('foo', 'bar')
      end
      @cache.with_local_cache do
        assert !@cache.read('foo').frozen?
      end
    end

    def test_write_should_return_true_on_success
      @cache.with_local_cache do
        result = @cache.write('foo', 'bar')
        assert_equal 'bar', @cache.read('foo') # make sure 'foo' was written
        assert result
=======
    def test_local_cache_raw_values
      cache = ActiveSupport::Cache.lookup_store(:mem_cache_store, :raw => true)
      cache.clear
      cache.with_local_cache do
        cache.write("foo", 2)
        assert_equal "2", cache.read("foo")
>>>>>>> c09c8be3
      end
    end
  end

  class CompressedMemCacheStore < ActiveSupport::TestCase
    def setup
      ActiveSupport::Deprecation.silence do
        @cache = ActiveSupport::Cache.lookup_store(:compressed_mem_cache_store, :expires_in => 60)
        @cache.clear
      end
    end

    include CacheStoreBehavior
    include CacheIncrementDecrementBehavior
  end
end

class CacheStoreLoggerTest < ActiveSupport::TestCase
  def setup
    @cache = ActiveSupport::Cache.lookup_store(:memory_store)

    @buffer = StringIO.new
    @cache.logger = Logger.new(@buffer)
  end

  def test_logging
    @cache.fetch('foo') { 'bar' }
    assert_present @buffer.string
  end

  def test_mute_logging
    @cache.mute { @cache.fetch('foo') { 'bar' } }
    assert_blank @buffer.string
  end
end

class CacheEntryTest < ActiveSupport::TestCase
  def test_create_raw_entry
    time = Time.now
    entry = ActiveSupport::Cache::Entry.create("raw", time, :compress => false, :expires_in => 300)
    assert_equal "raw", entry.raw_value
    assert_equal time.to_f, entry.created_at
    assert_equal false, entry.compressed?
    assert_equal 300, entry.expires_in
  end

<<<<<<< HEAD
    def test_multi_get
      @cache.with_local_cache do
        @cache.write('foo', 1)
        @cache.write('goo', 2)
        result = @cache.read_multi('foo', 'goo')
        assert_equal({'foo' => 1, 'goo' => 2}, result)
      end
    end

    def test_middleware
      app = lambda { |env|
        result = @cache.write('foo', 'bar')
        assert_equal 'bar', @cache.read('foo') # make sure 'foo' was written
        assert result
      }
      app = @cache.middleware.new(app)
      app.call({})
    end

    def test_expires_in
      result = @cache.write('foo', 'bar', :expires_in => 1)
      assert_equal 'bar', @cache.read('foo')
      sleep 2
      assert_equal nil, @cache.read('foo')
    end

    def test_expires_in_with_invalid_value
      @cache.write('baz', 'bat')
      assert_raise(RuntimeError) do
        @cache.write('foo', 'bar', :expires_in => 'Mon Jun 29 13:10:40 -0700 2150')
      end
      assert_equal 'bat', @cache.read('baz')
      assert_equal nil, @cache.read('foo')
    end
=======
  def test_expired
    entry = ActiveSupport::Cache::Entry.new("value")
    assert_equal false, entry.expired?
    entry = ActiveSupport::Cache::Entry.new("value", :expires_in => 60)
    assert_equal false, entry.expired?
    time = Time.now + 61
    Time.stubs(:now).returns(time)
    assert_equal true, entry.expired?
>>>>>>> c09c8be3
  end

  def test_compress_values
    entry = ActiveSupport::Cache::Entry.new("value", :compress => true, :compress_threshold => 1)
    assert_equal "value", entry.value
    assert_equal true, entry.compressed?
    assert_equal "value", Marshal.load(Zlib::Inflate.inflate(entry.raw_value))
  end

  def test_non_compress_values
    entry = ActiveSupport::Cache::Entry.new("value")
    assert_equal "value", entry.value
    assert_equal "value", entry.raw_value
    assert_equal false, entry.compressed?
  end
end

class CacheStoreLoggerTest < ActiveSupport::TestCase
  def setup
    @cache = ActiveSupport::Cache.lookup_store(:memory_store)

    @buffer = StringIO.new
    @cache.logger = Logger.new(@buffer)
  end

  def test_logging
    @cache.fetch('foo') { 'bar' }
    assert @buffer.string.present?
  end

  def test_mute_logging
    @cache.mute { @cache.fetch('foo') { 'bar' } }
    assert @buffer.string.blank?
  end
end<|MERGE_RESOLUTION|>--- conflicted
+++ resolved
@@ -87,16 +87,10 @@
   end
 
   def test_mem_cache_fragment_cache_store_with_options
-<<<<<<< HEAD
-    MemCache.expects(:new).with(%w[localhost 192.168.1.1], { :namespace => "foo" })
-    store = ActiveSupport::Cache.lookup_store :mem_cache_store, "localhost", '192.168.1.1', :namespace => 'foo'
-    assert_kind_of(ActiveSupport::Cache::MemCacheStore, store)
-=======
     MemCache.expects(:new).with(%w[localhost 192.168.1.1], { :timeout => 10 })
     store = ActiveSupport::Cache.lookup_store :mem_cache_store, "localhost", '192.168.1.1', :namespace => 'foo', :timeout => 10
     assert_kind_of(ActiveSupport::Cache::MemCacheStore, store)
     assert_equal 'foo', store.options[:namespace]
->>>>>>> c09c8be3
   end
 
   def test_object_assigned_fragment_cache_store
@@ -604,18 +598,9 @@
     end
   end
 
-<<<<<<< HEAD
-  def test_multi_get
-    @cache.write('foo', 1)
-    @cache.write('goo', 2)
-    result = @cache.read_multi('foo', 'goo')
-    assert_equal({'foo' => 1, 'goo' => 2}, result)
-  end
-=======
   include CacheStoreBehavior
   include CacheDeleteMatchedBehavior
   include CacheIncrementDecrementBehavior
->>>>>>> c09c8be3
 end
 
 uses_memcached 'memcached backed store' do
@@ -640,29 +625,12 @@
       assert_equal "2", cache.read("foo")
     end
 
-<<<<<<< HEAD
-    def test_stored_objects_should_not_be_frozen
-      @cache.with_local_cache do
-        @cache.write('foo', 'bar')
-      end
-      @cache.with_local_cache do
-        assert !@cache.read('foo').frozen?
-      end
-    end
-
-    def test_write_should_return_true_on_success
-      @cache.with_local_cache do
-        result = @cache.write('foo', 'bar')
-        assert_equal 'bar', @cache.read('foo') # make sure 'foo' was written
-        assert result
-=======
     def test_local_cache_raw_values
       cache = ActiveSupport::Cache.lookup_store(:mem_cache_store, :raw => true)
       cache.clear
       cache.with_local_cache do
         cache.write("foo", 2)
         assert_equal "2", cache.read("foo")
->>>>>>> c09c8be3
       end
     end
   end
@@ -709,42 +677,6 @@
     assert_equal 300, entry.expires_in
   end
 
-<<<<<<< HEAD
-    def test_multi_get
-      @cache.with_local_cache do
-        @cache.write('foo', 1)
-        @cache.write('goo', 2)
-        result = @cache.read_multi('foo', 'goo')
-        assert_equal({'foo' => 1, 'goo' => 2}, result)
-      end
-    end
-
-    def test_middleware
-      app = lambda { |env|
-        result = @cache.write('foo', 'bar')
-        assert_equal 'bar', @cache.read('foo') # make sure 'foo' was written
-        assert result
-      }
-      app = @cache.middleware.new(app)
-      app.call({})
-    end
-
-    def test_expires_in
-      result = @cache.write('foo', 'bar', :expires_in => 1)
-      assert_equal 'bar', @cache.read('foo')
-      sleep 2
-      assert_equal nil, @cache.read('foo')
-    end
-
-    def test_expires_in_with_invalid_value
-      @cache.write('baz', 'bat')
-      assert_raise(RuntimeError) do
-        @cache.write('foo', 'bar', :expires_in => 'Mon Jun 29 13:10:40 -0700 2150')
-      end
-      assert_equal 'bat', @cache.read('baz')
-      assert_equal nil, @cache.read('foo')
-    end
-=======
   def test_expired
     entry = ActiveSupport::Cache::Entry.new("value")
     assert_equal false, entry.expired?
@@ -753,7 +685,6 @@
     time = Time.now + 61
     Time.stubs(:now).returns(time)
     assert_equal true, entry.expired?
->>>>>>> c09c8be3
   end
 
   def test_compress_values
@@ -769,23 +700,4 @@
     assert_equal "value", entry.raw_value
     assert_equal false, entry.compressed?
   end
-end
-
-class CacheStoreLoggerTest < ActiveSupport::TestCase
-  def setup
-    @cache = ActiveSupport::Cache.lookup_store(:memory_store)
-
-    @buffer = StringIO.new
-    @cache.logger = Logger.new(@buffer)
-  end
-
-  def test_logging
-    @cache.fetch('foo') { 'bar' }
-    assert @buffer.string.present?
-  end
-
-  def test_mute_logging
-    @cache.mute { @cache.fetch('foo') { 'bar' } }
-    assert @buffer.string.blank?
-  end
 end