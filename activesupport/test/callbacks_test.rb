require 'abstract_unit'
require 'test/unit'
require 'active_support'
require 'active_support/testing/deprecation'

module CallbacksTest
  class Record
    include ActiveSupport::Callbacks

    define_callbacks :save

<<<<<<< HEAD
  class << self
    def callback_symbol(callback_method)
      "#{callback_method}_method".tap do |method_name|
=======
    def self.before_save(*filters, &blk)
      set_callback(:save, :before, *filters, &blk)
    end

    def self.after_save(*filters, &blk)
      set_callback(:save, :after, *filters, &blk)
    end

    class << self
      def callback_symbol(callback_method)
        method_name = :"#{callback_method}_method"
>>>>>>> c09c8be3
        define_method(method_name) do
          history << [callback_method, :symbol]
        end
        method_name
      end

      def callback_string(callback_method)
        "history << [#{callback_method.to_sym.inspect}, :string]"
      end

      def callback_proc(callback_method)
        Proc.new { |model| model.history << [callback_method, :proc] }
      end

      def callback_object(callback_method)
        klass = Class.new
        klass.send(:define_method, callback_method) do |model|
          model.history << [:"#{callback_method}_save", :object]
        end
        klass.new
      end
    end

    def history
      @history ||= []
    end
  end

  class Person < Record
    [:before_save, :after_save].each do |callback_method|
      callback_method_sym = callback_method.to_sym
      send(callback_method, callback_symbol(callback_method_sym))
      send(callback_method, callback_string(callback_method_sym))
      send(callback_method, callback_proc(callback_method_sym))
      send(callback_method, callback_object(callback_method_sym.to_s.gsub(/_save/, '')))
      send(callback_method) { |model| model.history << [callback_method_sym, :block] }
    end

    def save
      run_callbacks :save
    end

    def deprecated_save
      callback :save
    end
  end

  class PersonSkipper < Person
    skip_callback :save, :before, :before_save_method, :if => :yes
    skip_callback :save, :after, :before_save_method, :unless => :yes
    skip_callback :save, :after, :before_save_method, :if => :no
    skip_callback :save, :before, :before_save_method, :unless => :no
    def yes; true; end
    def no; false; end
  end

  class ParentController
    include ActiveSupport::Callbacks

    define_callbacks :dispatch

    set_callback :dispatch, :before, :log, :per_key => {:unless => proc {|c| c.action_name == :index || c.action_name == :show }}
    set_callback :dispatch, :after, :log2

    attr_reader :action_name, :logger
    def initialize(action_name)
      @action_name, @logger = action_name, []
    end

    def log
      @logger << action_name
    end

    def log2
      @logger << action_name
    end

    def dispatch
      run_callbacks :dispatch, action_name do
        @logger << "Done"
      end
      self
    end
  end

  class Child < ParentController
    skip_callback :dispatch, :before, :log, :per_key => {:if => proc {|c| c.action_name == :update} }
    skip_callback :dispatch, :after, :log2
  end

  class OneTimeCompile < Record
    @@starts_true, @@starts_false = true, false

    def initialize
      super
    end

    before_save Proc.new {|r| r.history << [:before_save, :starts_true, :if] }, :per_key => {:if => :starts_true}
    before_save Proc.new {|r| r.history << [:before_save, :starts_false, :if] }, :per_key => {:if => :starts_false}
    before_save Proc.new {|r| r.history << [:before_save, :starts_true, :unless] }, :per_key => {:unless => :starts_true}
    before_save Proc.new {|r| r.history << [:before_save, :starts_false, :unless] }, :per_key => {:unless => :starts_false}

    def starts_true
      if @@starts_true
        @@starts_true = false
        return true
      end
      @@starts_true
    end

    def starts_false
      unless @@starts_false
        @@starts_false = true
        return false
      end
      @@starts_false
    end

    def save
      run_callbacks :save, :action
    end
  end

  class OneTimeCompileTest < Test::Unit::TestCase
    def test_optimized_first_compile
      around = OneTimeCompile.new
      around.save
      assert_equal [
        [:before_save, :starts_true, :if],
        [:before_save, :starts_true, :unless]
      ], around.history
    end
  end

  class ConditionalPerson < Record
    # proc
    before_save Proc.new { |r| r.history << [:before_save, :proc] }, :if => Proc.new { |r| true }
    before_save Proc.new { |r| r.history << "b00m" }, :if => Proc.new { |r| false }
    before_save Proc.new { |r| r.history << [:before_save, :proc] }, :unless => Proc.new { |r| false }
    before_save Proc.new { |r| r.history << "b00m" }, :unless => Proc.new { |r| true }
    # symbol
    before_save Proc.new { |r| r.history << [:before_save, :symbol] }, :if => :yes
    before_save Proc.new { |r| r.history << "b00m" }, :if => :no
    before_save Proc.new { |r| r.history << [:before_save, :symbol] }, :unless => :no
    before_save Proc.new { |r| r.history << "b00m" }, :unless => :yes
    # string
    before_save Proc.new { |r| r.history << [:before_save, :string] }, :if => 'yes'
    before_save Proc.new { |r| r.history << "b00m" }, :if => 'no'
    before_save Proc.new { |r| r.history << [:before_save, :string] }, :unless => 'no'
    before_save Proc.new { |r| r.history << "b00m" }, :unless => 'yes'
    # Combined if and unless
    before_save Proc.new { |r| r.history << [:before_save, :combined_symbol] }, :if => :yes, :unless => :no
    before_save Proc.new { |r| r.history << "b00m" }, :if => :yes, :unless => :yes

    def yes; true; end
    def other_yes; true; end
    def no; false; end
    def other_no; false; end

    def save
      run_callbacks :save
    end
  end

  class CleanPerson < ConditionalPerson
    reset_callbacks :save
  end

  class MySuper
    include ActiveSupport::Callbacks
    define_callbacks :save
  end

  class AroundPerson < MySuper
    attr_reader :history

    set_callback :save, :before, :nope,           :if =>     :no
    set_callback :save, :before, :nope,           :unless => :yes
    set_callback :save, :after,  :tweedle
    set_callback :save, :before, "tweedle_dee"
    set_callback :save, :before, proc {|m| m.history << "yup" }
    set_callback :save, :before, :nope,           :if =>     proc { false }
    set_callback :save, :before, :nope,           :unless => proc { true }
    set_callback :save, :before, :yup,            :if =>     proc { true }
    set_callback :save, :before, :yup,            :unless => proc { false }
    set_callback :save, :around, :tweedle_dum
    set_callback :save, :around, :w0tyes,         :if =>     :yes
    set_callback :save, :around, :w0tno,          :if =>     :no
    set_callback :save, :around, :tweedle_deedle

    def no; false; end
    def yes; true; end

    def nope
      @history << "boom"
    end

    def yup
      @history << "yup"
    end

    def w0tyes
      @history << "w0tyes before"
      yield
      @history << "w0tyes after"
    end

    def w0tno
      @history << "boom"
      yield
    end

    def tweedle_dee
      @history << "tweedle dee"
    end

    def tweedle_dum
      @history << "tweedle dum pre"
      yield
      @history << "tweedle dum post"
    end

    def tweedle
      @history << "tweedle"
    end

    def tweedle_deedle
      @history << "tweedle deedle pre"
      yield
      @history << "tweedle deedle post"
    end

    def initialize
      @history = []
    end

    def save
      run_callbacks :save do
        @history << "running"
      end
    end
  end

  class HyphenatedCallbacks
    include ActiveSupport::Callbacks
    define_callbacks :save
    attr_reader :stuff

    set_callback :save, :before, :action, :per_key => {:if => :yes}

    def yes() true end

    def action
      @stuff = "ACTION"
    end

    def save
      run_callbacks :save, "hyphen-ated" do
        @stuff
      end
    end
  end

  class AroundCallbacksTest < Test::Unit::TestCase
    def test_save_around
      around = AroundPerson.new
      around.save
      assert_equal [
        "tweedle dee",
        "yup", "yup",
        "tweedle dum pre",
        "w0tyes before",
        "tweedle deedle pre",
        "running",
        "tweedle deedle post",
        "w0tyes after",
        "tweedle dum post",
        "tweedle"
      ], around.history
    end
  end

  class SkipCallbacksTest < Test::Unit::TestCase
    def test_skip_person
      person = PersonSkipper.new
      assert_equal [], person.history
      person.save
      assert_equal [
        [:before_save, :string],
        [:before_save, :proc],
        [:before_save, :object],
        [:before_save, :block],
        [:after_save, :block],
        [:after_save, :object],
        [:after_save, :proc],
        [:after_save, :string],
        [:after_save, :symbol]
      ], person.history
    end
  end

  class CallbacksTest < Test::Unit::TestCase
    include ActiveSupport::Testing::Deprecation

    def test_save_person
      person = Person.new
      assert_equal [], person.history
      person.save
      assert_equal [
        [:before_save, :symbol],
        [:before_save, :string],
        [:before_save, :proc],
        [:before_save, :object],
        [:before_save, :block],
        [:after_save, :block],
        [:after_save, :object],
        [:after_save, :proc],
        [:after_save, :string],
        [:after_save, :symbol]
      ], person.history
    end

    def test_save_person_deprecated
      person = Person.new
      assert_equal [], person.history
      assert_deprecated { person.deprecated_save }
      assert_equal [
        [:before_save, :symbol],
        [:before_save, :string],
        [:before_save, :proc],
        [:before_save, :object],
        [:before_save, :block],
        [:after_save, :block],
        [:after_save, :object],
        [:after_save, :proc],
        [:after_save, :string],
        [:after_save, :symbol]
      ], person.history
    end

  end

  class ConditionalCallbackTest < Test::Unit::TestCase
    def test_save_conditional_person
      person = ConditionalPerson.new
      person.save
      assert_equal [
        [:before_save, :proc],
        [:before_save, :proc],
        [:before_save, :symbol],
        [:before_save, :symbol],
        [:before_save, :string],
        [:before_save, :string],
        [:before_save, :combined_symbol],
      ], person.history
    end
  end

  class ResetCallbackTest < Test::Unit::TestCase
    def test_save_conditional_person
      person = CleanPerson.new
      person.save
      assert_equal [], person.history
    end
  end

  class CallbackTerminator
    include ActiveSupport::Callbacks

    define_callbacks :save, :terminator => "result == :halt"

    set_callback :save, :before, :first
    set_callback :save, :before, :second
    set_callback :save, :around, :around_it
    set_callback :save, :before, :third
    set_callback :save, :after, :first
    set_callback :save, :around, :around_it
    set_callback :save, :after, :second
    set_callback :save, :around, :around_it
    set_callback :save, :after, :third


    attr_reader :history, :saved
    def initialize
      @history = []
    end

    def around_it
      @history << "around1"
      yield
      @history << "around2"
    end

    def first
      @history << "first"
    end

    def second
      @history << "second"
      :halt
    end

    def third
      @history << "third"
    end

    def save
      run_callbacks :save do
        @saved = true
      end
    end
  end

  class CallbackObject
    def before(caller)
      caller.record << "before"
    end

    def before_save(caller)
      caller.record << "before save"
    end

    def around(caller)
      caller.record << "around before"
      yield
      caller.record << "around after"
    end
  end

  class UsingObjectBefore
    include ActiveSupport::Callbacks

    define_callbacks :save
    set_callback :save, :before, CallbackObject.new

    attr_accessor :record
    def initialize
      @record = []
    end

    def save
      run_callbacks :save do
        @record << "yielded"
      end
    end
  end

  class UsingObjectAround
    include ActiveSupport::Callbacks

    define_callbacks :save
    set_callback :save, :around, CallbackObject.new

    attr_accessor :record
    def initialize
      @record = []
    end

    def save
      run_callbacks :save do
        @record << "yielded"
      end
    end
  end

  class CustomScopeObject
    include ActiveSupport::Callbacks

    define_callbacks :save, :scope => [:kind, :name]
    set_callback :save, :before, CallbackObject.new

    attr_accessor :record
    def initialize
      @record = []
    end

    def save
      run_callbacks :save do
        @record << "yielded"
        "CallbackResult"
      end
    end
  end

  class UsingObjectTest < Test::Unit::TestCase
    def test_before_object
      u = UsingObjectBefore.new
      u.save
      assert_equal ["before", "yielded"], u.record
    end

    def test_around_object
      u = UsingObjectAround.new
      u.save
      assert_equal ["around before", "yielded", "around after"], u.record
    end

    def test_customized_object
      u = CustomScopeObject.new
      u.save
      assert_equal ["before save", "yielded"], u.record
    end

    def test_block_result_is_returned
      u = CustomScopeObject.new
      assert_equal "CallbackResult", u.save
    end
  end

  class CallbackTerminatorTest < Test::Unit::TestCase
    def test_termination
      terminator = CallbackTerminator.new
      terminator.save
      assert_equal ["first", "second", "third", "second", "first"], terminator.history
    end

    def test_block_never_called_if_terminated
      obj = CallbackTerminator.new
      obj.save
      assert !obj.saved
    end
  end

  class HyphenatedKeyTest < Test::Unit::TestCase
    def test_save
      obj = HyphenatedCallbacks.new
      obj.save
      assert_equal "ACTION", obj.stuff
    end
  end
end<|MERGE_RESOLUTION|>--- conflicted
+++ resolved
@@ -9,11 +9,6 @@
 
     define_callbacks :save
 
-<<<<<<< HEAD
-  class << self
-    def callback_symbol(callback_method)
-      "#{callback_method}_method".tap do |method_name|
-=======
     def self.before_save(*filters, &blk)
       set_callback(:save, :before, *filters, &blk)
     end
@@ -25,7 +20,6 @@
     class << self
       def callback_symbol(callback_method)
         method_name = :"#{callback_method}_method"
->>>>>>> c09c8be3
         define_method(method_name) do
           history << [callback_method, :symbol]
         end
