require 'abstract_unit'
require 'active_support/xml_mini'
require 'active_support/core_ext/hash/conversions'

begin
  require 'nokogiri'
rescue LoadError
  # Skip nokogiri tests
else

class NokogiriEngineTest < Test::Unit::TestCase
  include ActiveSupport

  def setup
    @default_backend = XmlMini.backend
    XmlMini.backend = 'Nokogiri'
  end

  def teardown
    XmlMini.backend = @default_backend
  end

  def test_file_from_xml
    hash = Hash.from_xml(<<-eoxml)
      <blog>
        <logo type="file" name="logo.png" content_type="image/png">
        </logo>
      </blog>
    eoxml
    assert hash.has_key?('blog')
    assert hash['blog'].has_key?('logo')

    file = hash['blog']['logo']
    assert_equal 'logo.png', file.original_filename
    assert_equal 'image/png', file.content_type
  end

  def test_exception_thrown_on_expansion_attack
    assert_raise Nokogiri::XML::SyntaxError do
      attack_xml = <<-EOT
      <?xml version="1.0" encoding="UTF-8"?>
      <!DOCTYPE member [
        <!ENTITY a "&b;&b;&b;&b;&b;&b;&b;&b;&b;&b;">
        <!ENTITY b "&c;&c;&c;&c;&c;&c;&c;&c;&c;&c;">
        <!ENTITY c "&d;&d;&d;&d;&d;&d;&d;&d;&d;&d;">
        <!ENTITY d "&e;&e;&e;&e;&e;&e;&e;&e;&e;&e;">
        <!ENTITY e "&f;&f;&f;&f;&f;&f;&f;&f;&f;&f;">
        <!ENTITY f "&g;&g;&g;&g;&g;&g;&g;&g;&g;&g;">
        <!ENTITY g "xxxxxxxxxxxxxxxxxxxxxxxxxxxxxx">
      ]>
      <member>
      &a;
      </member>
      EOT
      Hash.from_xml(attack_xml)
    end
  end

  def test_setting_nokogiri_as_backend
    XmlMini.backend = 'Nokogiri'
    assert_equal XmlMini_Nokogiri, XmlMini.backend
  end

  def test_blank_returns_empty_hash
    assert_equal({}, XmlMini.parse(nil))
    assert_equal({}, XmlMini.parse(''))
  end

  def test_array_type_makes_an_array
    assert_equal_rexml(<<-eoxml)
      <blog>
        <posts type="array">
          <post>a post</post>
          <post>another post</post>
        </posts>
      </blog>
    eoxml
  end

  def test_one_node_document_as_hash
    assert_equal_rexml(<<-eoxml)
    <products/>
    eoxml
  end

  def test_one_node_with_attributes_document_as_hash
    assert_equal_rexml(<<-eoxml)
    <products foo="bar"/>
    eoxml
  end

  def test_products_node_with_book_node_as_hash
    assert_equal_rexml(<<-eoxml)
    <products>
      <book name="awesome" id="12345" />
    </products>
    eoxml
  end

  def test_products_node_with_two_book_nodes_as_hash
    assert_equal_rexml(<<-eoxml)
    <products>
      <book name="awesome" id="12345" />
      <book name="america" id="67890" />
    </products>
    eoxml
  end

  def test_single_node_with_content_as_hash
    assert_equal_rexml(<<-eoxml)
      <products>
        hello world
      </products>
    eoxml
  end

  def test_children_with_children
    assert_equal_rexml(<<-eoxml)
    <root>
      <products>
        <book name="america" id="67890" />
      </products>
    </root>
    eoxml
  end

  def test_children_with_text
    assert_equal_rexml(<<-eoxml)
    <root>
      <products>
        hello everyone
      </products>
    </root>
    eoxml
  end

  def test_children_with_non_adjacent_text
    assert_equal_rexml(<<-eoxml)
    <root>
      good
      <products>
        hello everyone
      </products>
      morning
    </root>
    eoxml
  end

<<<<<<< HEAD
  def test_children_with_simple_cdata
     assert_equal_rexml(<<-eoxml)
     <root>
       <products>
=======
  def test_parse_from_io
    io = StringIO.new(<<-eoxml)
    <root>
      good
      <products>
        hello everyone
      </products>
      morning
    </root>
    eoxml
    XmlMini.parse(io)
  end

  def test_children_with_simple_cdata
    assert_equal_rexml(<<-eoxml)
    <root>
      <products>
>>>>>>> c09c8be3
         <![CDATA[cdatablock]]>
      </products>
    </root>
    eoxml
  end

  def test_children_with_multiple_cdata
    assert_equal_rexml(<<-eoxml)
    <root>
      <products>
         <![CDATA[cdatablock1]]><![CDATA[cdatablock2]]>
      </products>
    </root>
    eoxml
  end

  def test_children_with_text_and_cdata
    assert_equal_rexml(<<-eoxml)
    <root>
      <products>
        hello <![CDATA[cdatablock]]>
        morning
<<<<<<< HEAD
       </products>
     </root>
     eoxml
   end
=======
      </products>
    </root>
    eoxml
  end
>>>>>>> c09c8be3

  def test_children_with_blank_text
    assert_equal_rexml(<<-eoxml)
    <root>
      <products>   </products>
    </root>
    eoxml
  end

  def test_children_with_blank_text_and_attribute
    assert_equal_rexml(<<-eoxml)
    <root>
      <products type="file">   </products>
    </root>
    eoxml
  end

  private
  def assert_equal_rexml(xml)
    hash = XmlMini.with_backend('REXML') { XmlMini.parse(xml) }
    assert_equal(hash, XmlMini.parse(xml))
  end
end

end<|MERGE_RESOLUTION|>--- conflicted
+++ resolved
@@ -146,12 +146,6 @@
     eoxml
   end
 
-<<<<<<< HEAD
-  def test_children_with_simple_cdata
-     assert_equal_rexml(<<-eoxml)
-     <root>
-       <products>
-=======
   def test_parse_from_io
     io = StringIO.new(<<-eoxml)
     <root>
@@ -169,7 +163,6 @@
     assert_equal_rexml(<<-eoxml)
     <root>
       <products>
->>>>>>> c09c8be3
          <![CDATA[cdatablock]]>
       </products>
     </root>
@@ -192,17 +185,10 @@
       <products>
         hello <![CDATA[cdatablock]]>
         morning
-<<<<<<< HEAD
-       </products>
-     </root>
-     eoxml
-   end
-=======
-      </products>
-    </root>
-    eoxml
-  end
->>>>>>> c09c8be3
+      </products>
+    </root>
+    eoxml
+  end
 
   def test_children_with_blank_text
     assert_equal_rexml(<<-eoxml)
