require 'abstract_unit'
require 'active_support/json'
require 'active_support/core_ext/object/to_json'

class OrderedHashTest < Test::Unit::TestCase
  def setup
    @keys =   %w( blue   green  red    pink   orange )
    @values = %w( 000099 009900 aa0000 cc0066 cc6633 )
    @hash = Hash.new
    @ordered_hash = ActiveSupport::OrderedHash.new

    @keys.each_with_index do |key, index|
      @hash[key] = @values[index]
      @ordered_hash[key] = @values[index]
    end
  end

  def test_order
    assert_equal @keys,   @ordered_hash.keys
    assert_equal @values, @ordered_hash.values
  end

  def test_access
    assert @hash.all? { |k, v| @ordered_hash[k] == v }
  end

  def test_assignment
    key, value = 'purple', '5422a8'

    @ordered_hash[key] = value
    assert_equal @keys.length + 1, @ordered_hash.length
    assert_equal key, @ordered_hash.keys.last
    assert_equal value, @ordered_hash.values.last
    assert_equal value, @ordered_hash[key]
  end

  def test_delete
    key, value = 'white', 'ffffff'
    bad_key = 'black'

    @ordered_hash[key] = value
    assert_equal @keys.length + 1, @ordered_hash.length
    assert_equal @ordered_hash.keys.length, @ordered_hash.length

    assert_equal value, @ordered_hash.delete(key)
    assert_equal @keys.length, @ordered_hash.length
    assert_equal @ordered_hash.keys.length, @ordered_hash.length

    assert_nil @ordered_hash.delete(bad_key)
  end

  def test_to_hash
    assert_same @ordered_hash, @ordered_hash.to_hash
  end

  def test_to_a
    assert_equal @keys.zip(@values), @ordered_hash.to_a
  end

  def test_has_key
    assert_equal true, @ordered_hash.has_key?('blue')
    assert_equal true, @ordered_hash.key?('blue')
    assert_equal true, @ordered_hash.include?('blue')
    assert_equal true, @ordered_hash.member?('blue')

    assert_equal false, @ordered_hash.has_key?('indigo')
    assert_equal false, @ordered_hash.key?('indigo')
    assert_equal false, @ordered_hash.include?('indigo')
    assert_equal false, @ordered_hash.member?('indigo')
  end

  def test_has_value
    assert_equal true, @ordered_hash.has_value?('000099')
    assert_equal true, @ordered_hash.value?('000099')
    assert_equal false, @ordered_hash.has_value?('ABCABC')
    assert_equal false, @ordered_hash.value?('ABCABC')
  end

  def test_each_key
    keys = []
    @ordered_hash.each_key { |k| keys << k }
    assert_equal @keys, keys
  end

  def test_each_value
    values = []
    @ordered_hash.each_value { |v| values << v }
    assert_equal @values, values
  end

  def test_each
    values = []
    @ordered_hash.each {|key, value| values << value}
    assert_equal @values, values
  end

  def test_each_with_index
    @ordered_hash.each_with_index { |pair, index| assert_equal [@keys[index], @values[index]], pair}
  end

  def test_each_pair
    values = []
    keys = []
    @ordered_hash.each_pair do |key, value|
      keys << key
      values << value
    end
    assert_equal @values, values
    assert_equal @keys, keys
  end

  def test_delete_if
    copy = @ordered_hash.dup
    copy.delete('pink')
    assert_equal copy, @ordered_hash.delete_if { |k, _| k == 'pink' }
    assert !@ordered_hash.keys.include?('pink')
  end

  def test_reject!
    (copy = @ordered_hash.dup).delete('pink')
    @ordered_hash.reject! { |k, _| k == 'pink' }
    assert_equal copy, @ordered_hash
    assert !@ordered_hash.keys.include?('pink')
  end

  def test_reject
    copy = @ordered_hash.dup
    new_ordered_hash = @ordered_hash.reject { |k, _| k == 'pink' }
    assert_equal copy, @ordered_hash
    assert !new_ordered_hash.keys.include?('pink')
    assert @ordered_hash.keys.include?('pink')
  end

  def test_clear
    @ordered_hash.clear
    assert_equal [], @ordered_hash.keys
  end

  def test_merge
    other_hash =  ActiveSupport::OrderedHash.new
    other_hash['purple'] = '800080'
    other_hash['violet'] = 'ee82ee'
    merged = @ordered_hash.merge other_hash
    assert_equal merged.length, @ordered_hash.length + other_hash.length
    assert_equal @keys + ['purple', 'violet'], merged.keys
  end

  def test_merge_with_block
    hash = ActiveSupport::OrderedHash.new
    hash[:a] = 0
    hash[:b] = 0
    merged = hash.merge(:b => 2, :c => 7) do |key, old_value, new_value|
      new_value + 1
    end

    assert_equal 0, merged[:a]
    assert_equal 3, merged[:b]
    assert_equal 7, merged[:c]
  end

  def test_merge_bang_with_block
    hash = ActiveSupport::OrderedHash.new
    hash[:a] = 0
    hash[:b] = 0
    hash.merge!(:a => 1, :c => 7) do |key, old_value, new_value|
      new_value + 3
    end

    assert_equal 4, hash[:a]
    assert_equal 0, hash[:b]
    assert_equal 7, hash[:c]
  end

  def test_shift
    pair = @ordered_hash.shift
    assert_equal [@keys.first, @values.first], pair
    assert !@ordered_hash.keys.include?(pair.first)
  end

  def test_keys
    original = @ordered_hash.keys.dup
    @ordered_hash.keys.pop
    assert_equal original, @ordered_hash.keys
  end

  def test_inspect
    assert @ordered_hash.inspect.include?(@hash.inspect)
  end

<<<<<<< HEAD
=======
  def test_json
    ordered_hash = ActiveSupport::OrderedHash[:foo, :bar]
    hash = Hash[:foo, :bar]
    assert_equal ordered_hash.to_json, hash.to_json
  end

>>>>>>> c09c8be3
  def test_alternate_initialization_with_splat
    alternate = ActiveSupport::OrderedHash[1,2,3,4]
    assert_kind_of ActiveSupport::OrderedHash, alternate
    assert_equal [1, 3], alternate.keys
  end

  def test_alternate_initialization_with_array
    alternate = ActiveSupport::OrderedHash[ [
      [1, 2],
      [3, 4],
      "bad key value pair",
      [ 'missing value' ]
    ]]

    assert_kind_of ActiveSupport::OrderedHash, alternate
    assert_equal [1, 3, 'missing value'], alternate.keys
    assert_equal [2, 4, nil ], alternate.values
  end

  def test_alternate_initialization_raises_exception_on_odd_length_args
    begin
<<<<<<< HEAD
      alternate = ActiveSupport::OrderedHash[1,2,3,4,5]
      flunk "Hash::[] should have raised an exception on initialization " +
          "with an odd number of parameters"
    rescue
      assert_equal "odd number of arguments for Hash", $!.message
=======
      ActiveSupport::OrderedHash[1,2,3,4,5]
      flunk "Hash::[] should have raised an exception on initialization " +
          "with an odd number of parameters"
    rescue ArgumentError => e
      assert_equal "odd number of arguments for Hash", e.message
>>>>>>> c09c8be3
    end
  end

  def test_replace_updates_keys
    @other_ordered_hash = ActiveSupport::OrderedHash[:black, '000000', :white, '000000']
    original = @ordered_hash.replace(@other_ordered_hash)
    assert_same original, @ordered_hash
    assert_equal @other_ordered_hash.keys, @ordered_hash.keys
  end

  def test_each_after_yaml_serialization
    values = []
    @deserialized_ordered_hash = YAML::load(YAML::dump(@ordered_hash))

    @deserialized_ordered_hash.each {|key, value| values << value}
    assert_equal @values, values
  end

  def test_order_after_yaml_serialization
    @deserialized_ordered_hash = YAML::load(YAML::dump(@ordered_hash))

    assert_equal @keys,   @deserialized_ordered_hash.keys
    assert_equal @values, @deserialized_ordered_hash.values
  end

  def test_order_after_yaml_serialization_with_nested_arrays
    @ordered_hash[:array] = %w(a b c)

    @deserialized_ordered_hash = YAML::load(YAML::dump(@ordered_hash))

    assert_equal @ordered_hash.keys,   @deserialized_ordered_hash.keys
    assert_equal @ordered_hash.values, @deserialized_ordered_hash.values
  end

  def test_update_sets_keys
    @updated_ordered_hash = ActiveSupport::OrderedHash.new
    @updated_ordered_hash.update(:name => "Bob")
    assert_equal [:name],  @updated_ordered_hash.keys
  end

  def test_invert
    expected = ActiveSupport::OrderedHash[@values.zip(@keys)]
    assert_equal expected, @ordered_hash.invert
    assert_equal @values.zip(@keys), @ordered_hash.invert.to_a
  end
end<|MERGE_RESOLUTION|>--- conflicted
+++ resolved
@@ -187,15 +187,12 @@
     assert @ordered_hash.inspect.include?(@hash.inspect)
   end
 
-<<<<<<< HEAD
-=======
   def test_json
     ordered_hash = ActiveSupport::OrderedHash[:foo, :bar]
     hash = Hash[:foo, :bar]
     assert_equal ordered_hash.to_json, hash.to_json
   end
 
->>>>>>> c09c8be3
   def test_alternate_initialization_with_splat
     alternate = ActiveSupport::OrderedHash[1,2,3,4]
     assert_kind_of ActiveSupport::OrderedHash, alternate
@@ -217,19 +214,11 @@
 
   def test_alternate_initialization_raises_exception_on_odd_length_args
     begin
-<<<<<<< HEAD
-      alternate = ActiveSupport::OrderedHash[1,2,3,4,5]
-      flunk "Hash::[] should have raised an exception on initialization " +
-          "with an odd number of parameters"
-    rescue
-      assert_equal "odd number of arguments for Hash", $!.message
-=======
       ActiveSupport::OrderedHash[1,2,3,4,5]
       flunk "Hash::[] should have raised an exception on initialization " +
           "with an odd number of parameters"
     rescue ArgumentError => e
       assert_equal "odd number of arguments for Hash", e.message
->>>>>>> c09c8be3
     end
   end
 
